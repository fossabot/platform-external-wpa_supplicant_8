/*
 * Qualcomm Atheros OUI and vendor specific assignments
 * Copyright (c) 2014-2015, Qualcomm Atheros, Inc.
 *
 * This software may be distributed under the terms of the BSD license.
 * See README for more details.
 */

#ifndef QCA_VENDOR_H
#define QCA_VENDOR_H

/*
 * This file is a registry of identifier assignments from the Qualcomm Atheros
 * OUI 00:13:74 for purposes other than MAC address assignment. New identifiers
 * can be assigned through normal review process for changes to the upstream
 * hostap.git repository.
 */

#define OUI_QCA 0x001374

/**
 * enum qca_radiotap_vendor_ids - QCA radiotap vendor namespace IDs
 */
enum qca_radiotap_vendor_ids {
	QCA_RADIOTAP_VID_WLANTEST = 0,
};

/**
 * enum qca_nl80211_vendor_subcmds - QCA nl80211 vendor command identifiers
 *
 * @QCA_NL80211_VENDOR_SUBCMD_UNSPEC: Reserved value 0
 *
 * @QCA_NL80211_VENDOR_SUBCMD_TEST: Test command/event
 *
 * @QCA_NL80211_VENDOR_SUBCMD_ROAMING: Set roaming policy for drivers that use
 *	internal BSS-selection. This command uses
 *	@QCA_WLAN_VENDOR_ATTR_ROAMING_POLICY to specify the new roaming policy
 *	for the current connection (i.e., changes policy set by the nl80211
 *	Connect command). @QCA_WLAN_VENDOR_ATTR_MAC_ADDR may optionally be
 *	included to indicate which BSS to use in case roaming is disabled.
 *
 * @QCA_NL80211_VENDOR_SUBCMD_AVOID_FREQUENCY: Recommendation of frequency
 *	ranges to avoid to reduce issues due to interference or internal
 *	co-existence information in the driver. The event data structure is
 *	defined in struct qca_avoid_freq_list.
 *
 * @QCA_NL80211_VENDOR_SUBCMD_DFS_CAPABILITY: Command to check driver support
 *	for DFS offloading.
 *
 * @QCA_NL80211_VENDOR_SUBCMD_NAN: NAN command/event which is used to pass
 *	NAN Request/Response and NAN Indication messages. These messages are
 *	interpreted between the framework and the firmware component.
 *
 * @QCA_NL80211_VENDOR_SUBCMD_KEY_MGMT_SET_KEY: Set key operation that can be
 *	used to configure PMK to the driver even when not connected. This can
 *	be used to request offloading of key management operations. Only used
 *	if device supports QCA_WLAN_VENDOR_FEATURE_KEY_MGMT_OFFLOAD.
 *
 * @QCA_NL80211_VENDOR_SUBCMD_KEY_MGMT_ROAM_AUTH: An extended version of
 *	NL80211_CMD_ROAM event with optional attributes including information
 *	from offloaded key management operation. Uses
 *	enum qca_wlan_vendor_attr_roam_auth attributes. Only used
 *	if device supports QCA_WLAN_VENDOR_FEATURE_KEY_MGMT_OFFLOAD.
 *
 * @QCA_NL80211_VENDOR_SUBCMD_DO_ACS: ACS command/event which is used to
 *	invoke the ACS function in device and pass selected channels to
 *	hostapd.
 *
 * @QCA_NL80211_VENDOR_SUBCMD_GET_FEATURES: Command to get the features
 *	supported by the driver. enum qca_wlan_vendor_features defines
 *	the possible features.
 *
 * @QCA_NL80211_VENDOR_SUBCMD_DFS_OFFLOAD_CAC_STARTED: Event used by driver,
 *	which supports DFS offloading, to indicate a channel availability check
 *	start.
 *
 * @QCA_NL80211_VENDOR_SUBCMD_DFS_OFFLOAD_CAC_FINISHED: Event used by driver,
 *	which supports DFS offloading, to indicate a channel availability check
 *	completion.
 *
 * @QCA_NL80211_VENDOR_SUBCMD_DFS_OFFLOAD_CAC_ABORTED: Event used by driver,
 *	which supports DFS offloading, to indicate that the channel availability
 *	check aborted, no change to the channel status.
 *
 * @QCA_NL80211_VENDOR_SUBCMD_DFS_OFFLOAD_CAC_NOP_FINISHED: Event used by
 *	driver, which supports DFS offloading, to indicate that the
 *	Non-Occupancy Period for this channel is over, channel becomes usable.
 *
 * @QCA_NL80211_VENDOR_SUBCMD_DFS_OFFLOAD_RADAR_DETECTED: Event used by driver,
 *	which supports DFS offloading, to indicate a radar pattern has been
 *	detected. The channel is now unusable.
 */
enum qca_nl80211_vendor_subcmds {
	QCA_NL80211_VENDOR_SUBCMD_UNSPEC = 0,
	QCA_NL80211_VENDOR_SUBCMD_TEST = 1,
	/* subcmds 2..8 not yet allocated */
	QCA_NL80211_VENDOR_SUBCMD_ROAMING = 9,
	QCA_NL80211_VENDOR_SUBCMD_AVOID_FREQUENCY = 10,
	QCA_NL80211_VENDOR_SUBCMD_DFS_CAPABILITY =  11,
	QCA_NL80211_VENDOR_SUBCMD_NAN =  12,
	QCA_NL80211_VENDOR_SUBMCD_STATS_EXT = 13,
<<<<<<< HEAD
	QCA_NL80211_VENDOR_SUBCMD_LL_STATS_SET = 14,
	QCA_NL80211_VENDOR_SUBCMD_LL_STATS_GET = 15,
	QCA_NL80211_VENDOR_SUBCMD_LL_STATS_CLR = 16,
	QCA_NL80211_VENDOR_SUBCMD_LL_STATS_RADIO_RESULTS = 17,
	QCA_NL80211_VENDOR_SUBCMD_LL_STATS_IFACE_RESULTS = 18,
	QCA_NL80211_VENDOR_SUBCMD_LL_STATS_PEERS_RESULTS = 19,
	QCA_NL80211_VENDOR_SUBCMD_GSCAN_START = 20,
	QCA_NL80211_VENDOR_SUBCMD_GSCAN_STOP = 21,
	QCA_NL80211_VENDOR_SUBCMD_GSCAN_GET_VALID_CHANNELS = 22,
	QCA_NL80211_VENDOR_SUBCMD_GSCAN_GET_CAPABILITIES = 23,
	QCA_NL80211_VENDOR_SUBCMD_GSCAN_GET_CACHED_RESULTS = 24,
	QCA_NL80211_VENDOR_SUBCMD_GSCAN_SCAN_RESULTS_AVAILABLE = 25,
	QCA_NL80211_VENDOR_SUBCMD_GSCAN_FULL_SCAN_RESULT = 26,
	QCA_NL80211_VENDOR_SUBCMD_GSCAN_SCAN_EVENT = 27,
	QCA_NL80211_VENDOR_SUBCMD_GSCAN_HOTLIST_AP_FOUND = 28,
	QCA_NL80211_VENDOR_SUBCMD_GSCAN_SET_BSSID_HOTLIST = 29,
	QCA_NL80211_VENDOR_SUBCMD_GSCAN_RESET_BSSID_HOTLIST = 30,
	QCA_NL80211_VENDOR_SUBCMD_GSCAN_SIGNIFICANT_CHANGE = 31,
	QCA_NL80211_VENDOR_SUBCMD_GSCAN_SET_SIGNIFICANT_CHANGE = 32,
	QCA_NL80211_VENDOR_SUBCMD_GSCAN_RESET_SIGNIFICANT_CHANGE = 33,
	QCA_NL80211_VENDOR_SUBCMD_TDLS_ENABLE = 34,
	QCA_NL80211_VENDOR_SUBCMD_TDLS_DISABLE = 35,
	QCA_NL80211_VENDOR_SUBCMD_TDLS_GET_STATUS = 36,
	QCA_NL80211_VENDOR_SUBCMD_TDLS_STATE = 37,
	QCA_NL80211_VENDOR_SUBCMD_GET_SUPPORTED_FEATURES = 38,
	QCA_NL80211_VENDOR_SUBCMD_SCANNING_MAC_OUI = 39,
	QCA_NL80211_VENDOR_SUBCMD_NO_DFS_FLAG = 40,
	QCA_NL80211_VENDOR_SUBCMD_GSCAN_HOTLIST_AP_LOST = 41,
	QCA_NL80211_VENDOR_SUBCMD_GET_CONCURRENCY_MATRIX = 42,
	/* 43..49 - reserved for QCA */
	QCA_NL80211_VENDOR_SUBCMD_KEY_MGMT_SET_KEY = 50,
	QCA_NL80211_VENDOR_SUBCMD_KEY_MGMT_ROAM_AUTH = 51,
	QCA_NL80211_VENDOR_SUBCMD_APFIND = 52,
	/* 53 - reserved for QCA */
	QCA_NL80211_VENDOR_SUBCMD_DO_ACS = 54,
	QCA_NL80211_VENDOR_SUBCMD_GET_FEATURES = 55,
	QCA_NL80211_VENDOR_SUBCMD_DFS_OFFLOAD_CAC_STARTED = 56,
	QCA_NL80211_VENDOR_SUBCMD_DFS_OFFLOAD_CAC_FINISHED = 57,
	QCA_NL80211_VENDOR_SUBCMD_DFS_OFFLOAD_CAC_ABORTED = 58,
	QCA_NL80211_VENDOR_SUBCMD_DFS_OFFLOAD_CAC_NOP_FINISHED = 59,
	QCA_NL80211_VENDOR_SUBCMD_DFS_OFFLOAD_RADAR_DETECTED = 60,
	/* 61-90 - reserved for QCA */
=======
	/* 14..49 - reserved for QCA */
>>>>>>> 32645019
};

enum qca_wlan_vendor_attr {
	QCA_WLAN_VENDOR_ATTR_INVALID = 0,
	/* used by QCA_NL80211_VENDOR_SUBCMD_DFS_CAPABILITY */
	QCA_WLAN_VENDOR_ATTR_DFS     = 1,
	/* used by QCA_NL80211_VENDOR_SUBCMD_NAN */
	QCA_WLAN_VENDOR_ATTR_NAN     = 2,
	/* used by QCA_NL80211_VENDOR_SUBCMD_STATS_EXT */
	QCA_WLAN_VENDOR_ATTR_STATS_EXT     = 3,
	/* used by QCA_NL80211_VENDOR_SUBCMD_STATS_EXT */
	QCA_WLAN_VENDOR_ATTR_IFINDEX     = 4,
	/* used by QCA_NL80211_VENDOR_SUBCMD_ROAMING, u32 with values defined
	 * by enum qca_roaming_policy. */
	QCA_WLAN_VENDOR_ATTR_ROAMING_POLICY = 5,
	QCA_WLAN_VENDOR_ATTR_MAC_ADDR = 6,
<<<<<<< HEAD
	/* used by QCA_NL80211_VENDOR_SUBCMD_GET_FEATURES */
	QCA_WLAN_VENDOR_ATTR_FEATURE_FLAGS = 7,
=======
>>>>>>> 32645019
	/* keep last */
	QCA_WLAN_VENDOR_ATTR_AFTER_LAST,
	QCA_WLAN_VENDOR_ATTR_MAX	= QCA_WLAN_VENDOR_ATTR_AFTER_LAST - 1,
};

<<<<<<< HEAD
=======

>>>>>>> 32645019
enum qca_roaming_policy {
	QCA_ROAMING_NOT_ALLOWED,
	QCA_ROAMING_ALLOWED_WITHIN_ESS,
};

<<<<<<< HEAD
enum qca_wlan_vendor_attr_roam_auth {
	QCA_WLAN_VENDOR_ATTR_ROAM_AUTH_INVALID = 0,
	QCA_WLAN_VENDOR_ATTR_ROAM_AUTH_BSSID,
	QCA_WLAN_VENDOR_ATTR_ROAM_AUTH_REQ_IE,
	QCA_WLAN_VENDOR_ATTR_ROAM_AUTH_RESP_IE,
	QCA_WLAN_VENDOR_ATTR_ROAM_AUTH_AUTHORIZED,
	QCA_WLAN_VENDOR_ATTR_ROAM_AUTH_KEY_REPLAY_CTR,
	QCA_WLAN_VENDOR_ATTR_ROAM_AUTH_PTK_KCK,
	QCA_WLAN_VENDOR_ATTR_ROAM_AUTH_PTK_KEK,
	/* keep last */
	QCA_WLAN_VENDOR_ATTR_ROAM_AUTH_AFTER_LAST,
	QCA_WLAN_VENDOR_ATTR_ROAM_AUTH_MAX =
	QCA_WLAN_VENDOR_ATTR_ROAM_AUTH_AFTER_LAST - 1
};

enum qca_wlan_vendor_attr_acs_offload {
	QCA_WLAN_VENDOR_ATTR_ACS_CHANNEL_INVALID = 0,
	QCA_WLAN_VENDOR_ATTR_ACS_PRIMARY_CHANNEL,
	QCA_WLAN_VENDOR_ATTR_ACS_SECONDARY_CHANNEL,
	QCA_WLAN_VENDOR_ATTR_ACS_HW_MODE,
	QCA_WLAN_VENDOR_ATTR_ACS_HT_ENABLED,
	QCA_WLAN_VENDOR_ATTR_ACS_HT40_ENABLED,
	/* keep last */
	QCA_WLAN_VENDOR_ATTR_ACS_AFTER_LAST,
	QCA_WLAN_VENDOR_ATTR_ACS_MAX =
	QCA_WLAN_VENDOR_ATTR_ACS_AFTER_LAST - 1
};

enum qca_wlan_vendor_acs_hw_mode {
	QCA_ACS_MODE_IEEE80211B,
	QCA_ACS_MODE_IEEE80211G,
	QCA_ACS_MODE_IEEE80211A,
	QCA_ACS_MODE_IEEE80211AD,
};

/**
 * enum qca_wlan_vendor_features - Vendor device/driver feature flags
 *
 * @QCA_WLAN_VENDOR_FEATURE_KEY_MGMT_OFFLOAD: Device supports key
 *	management offload, a mechanism where the station's firmware
 *	does the exchange with the AP to establish the temporal keys
 *	after roaming, rather than having the user space wpa_supplicant do it.
 * @NUM_QCA_WLAN_VENDOR_FEATURES: Number of assigned feature bits
 */
enum qca_wlan_vendor_features {
	QCA_WLAN_VENDOR_FEATURE_KEY_MGMT_OFFLOAD	= 0,
	NUM_QCA_WLAN_VENDOR_FEATURES /* keep last */
};

=======
>>>>>>> 32645019
#endif /* QCA_VENDOR_H */<|MERGE_RESOLUTION|>--- conflicted
+++ resolved
@@ -99,7 +99,6 @@
 	QCA_NL80211_VENDOR_SUBCMD_DFS_CAPABILITY =  11,
 	QCA_NL80211_VENDOR_SUBCMD_NAN =  12,
 	QCA_NL80211_VENDOR_SUBMCD_STATS_EXT = 13,
-<<<<<<< HEAD
 	QCA_NL80211_VENDOR_SUBCMD_LL_STATS_SET = 14,
 	QCA_NL80211_VENDOR_SUBCMD_LL_STATS_GET = 15,
 	QCA_NL80211_VENDOR_SUBCMD_LL_STATS_CLR = 16,
@@ -142,9 +141,6 @@
 	QCA_NL80211_VENDOR_SUBCMD_DFS_OFFLOAD_CAC_NOP_FINISHED = 59,
 	QCA_NL80211_VENDOR_SUBCMD_DFS_OFFLOAD_RADAR_DETECTED = 60,
 	/* 61-90 - reserved for QCA */
-=======
-	/* 14..49 - reserved for QCA */
->>>>>>> 32645019
 };
 
 enum qca_wlan_vendor_attr {
@@ -161,26 +157,19 @@
 	 * by enum qca_roaming_policy. */
 	QCA_WLAN_VENDOR_ATTR_ROAMING_POLICY = 5,
 	QCA_WLAN_VENDOR_ATTR_MAC_ADDR = 6,
-<<<<<<< HEAD
 	/* used by QCA_NL80211_VENDOR_SUBCMD_GET_FEATURES */
 	QCA_WLAN_VENDOR_ATTR_FEATURE_FLAGS = 7,
-=======
->>>>>>> 32645019
 	/* keep last */
 	QCA_WLAN_VENDOR_ATTR_AFTER_LAST,
 	QCA_WLAN_VENDOR_ATTR_MAX	= QCA_WLAN_VENDOR_ATTR_AFTER_LAST - 1,
 };
 
-<<<<<<< HEAD
-=======
-
->>>>>>> 32645019
+
 enum qca_roaming_policy {
 	QCA_ROAMING_NOT_ALLOWED,
 	QCA_ROAMING_ALLOWED_WITHIN_ESS,
 };
 
-<<<<<<< HEAD
 enum qca_wlan_vendor_attr_roam_auth {
 	QCA_WLAN_VENDOR_ATTR_ROAM_AUTH_INVALID = 0,
 	QCA_WLAN_VENDOR_ATTR_ROAM_AUTH_BSSID,
@@ -230,6 +219,4 @@
 	NUM_QCA_WLAN_VENDOR_FEATURES /* keep last */
 };
 
-=======
->>>>>>> 32645019
 #endif /* QCA_VENDOR_H */