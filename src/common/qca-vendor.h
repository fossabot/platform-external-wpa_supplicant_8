--- conflicted
+++ resolved
@@ -64,12 +64,8 @@
 	QCA_NL80211_VENDOR_SUBCMD_DFS_CAPABILITY =  11,
 	QCA_NL80211_VENDOR_SUBCMD_NAN =  12,
 	QCA_NL80211_VENDOR_SUBMCD_STATS_EXT = 13,
-<<<<<<< HEAD
-	/* 14..33 - reserved for QCA */
+	/* 14..49 - reserved for QCA */
 	QCA_NL80211_VENDOR_SUBCMD_DO_ACS = 54,
-=======
-	/* 14..49 - reserved for QCA */
->>>>>>> 32645019
 };
 
 
@@ -92,7 +88,6 @@
 	QCA_WLAN_VENDOR_ATTR_MAX	= QCA_WLAN_VENDOR_ATTR_AFTER_LAST - 1,
 };
 
-<<<<<<< HEAD
 enum qca_wlan_vendor_attr_acs_offload {
 	QCA_WLAN_VENDOR_ATTR_ACS_CHANNEL_INVALID = 0,
 	QCA_WLAN_VENDOR_ATTR_ACS_PRIMARY_CHANNEL,
@@ -111,12 +106,11 @@
 	QCA_ACS_MODE_IEEE80211G,
 	QCA_ACS_MODE_IEEE80211A,
 	QCA_ACS_MODE_IEEE80211AD,
-=======
+};
 
 enum qca_roaming_policy {
 	QCA_ROAMING_NOT_ALLOWED,
 	QCA_ROAMING_ALLOWED_WITHIN_ESS,
->>>>>>> 32645019
 };
 
 #endif /* QCA_VENDOR_H */