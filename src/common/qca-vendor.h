/*
 * Qualcomm Atheros OUI and vendor specific assignments
 * Copyright (c) 2014-2015, Qualcomm Atheros, Inc.
 *
 * This software may be distributed under the terms of the BSD license.
 * See README for more details.
 */

#ifndef QCA_VENDOR_H
#define QCA_VENDOR_H

/*
 * This file is a registry of identifier assignments from the Qualcomm Atheros
 * OUI 00:13:74 for purposes other than MAC address assignment. New identifiers
 * can be assigned through normal review process for changes to the upstream
 * hostap.git repository.
 */

#define OUI_QCA 0x001374

/**
 * enum qca_radiotap_vendor_ids - QCA radiotap vendor namespace IDs
 */
enum qca_radiotap_vendor_ids {
	QCA_RADIOTAP_VID_WLANTEST = 0,
};

/**
 * enum qca_nl80211_vendor_subcmds - QCA nl80211 vendor command identifiers
 *
 * @QCA_NL80211_VENDOR_SUBCMD_UNSPEC: Reserved value 0
 *
 * @QCA_NL80211_VENDOR_SUBCMD_TEST: Test command/event
 *
 * @QCA_NL80211_VENDOR_SUBCMD_ROAMING: Set roaming policy for drivers that use
 *	internal BSS-selection. This command uses
 *	@QCA_WLAN_VENDOR_ATTR_ROAMING_POLICY to specify the new roaming policy
 *	for the current connection (i.e., changes policy set by the nl80211
 *	Connect command). @QCA_WLAN_VENDOR_ATTR_MAC_ADDR may optionally be
 *	included to indicate which BSS to use in case roaming is disabled.
 *
 * @QCA_NL80211_VENDOR_SUBCMD_AVOID_FREQUENCY: Recommendation of frequency
 *	ranges to avoid to reduce issues due to interference or internal
 *	co-existence information in the driver. The event data structure is
 *	defined in struct qca_avoid_freq_list.
 *
 * @QCA_NL80211_VENDOR_SUBCMD_DFS_CAPABILITY: Command to check driver support
 *	for DFS offloading.
 *
 * @QCA_NL80211_VENDOR_SUBCMD_NAN: NAN command/event which is used to pass
 *	NAN Request/Response and NAN Indication messages. These messages are
 *	interpreted between the framework and the firmware component.
 *
 * @QCA_NL80211_VENDOR_SUBCMD_KEY_MGMT_SET_KEY: Set key operation that can be
 *	used to configure PMK to the driver even when not connected. This can
 *	be used to request offloading of key management operations. Only used
 *	if device supports QCA_WLAN_VENDOR_FEATURE_KEY_MGMT_OFFLOAD.
 *
 * @QCA_NL80211_VENDOR_SUBCMD_KEY_MGMT_ROAM_AUTH: An extended version of
 *	NL80211_CMD_ROAM event with optional attributes including information
 *	from offloaded key management operation. Uses
 *	enum qca_wlan_vendor_attr_roam_auth attributes. Only used
 *	if device supports QCA_WLAN_VENDOR_FEATURE_KEY_MGMT_OFFLOAD.
 *
 * @QCA_NL80211_VENDOR_SUBCMD_DO_ACS: ACS command/event which is used to
 *	invoke the ACS function in device and pass selected channels to
 *	hostapd.
 *
 * @QCA_NL80211_VENDOR_SUBCMD_GET_FEATURES: Command to get the features
 *	supported by the driver. enum qca_wlan_vendor_features defines
 *	the possible features.
<<<<<<< HEAD
=======
 *
 * @QCA_NL80211_VENDOR_SUBCMD_DFS_OFFLOAD_CAC_STARTED: Event used by driver,
 *	which supports DFS offloading, to indicate a channel availability check
 *	start.
 *
 * @QCA_NL80211_VENDOR_SUBCMD_DFS_OFFLOAD_CAC_FINISHED: Event used by driver,
 *	which supports DFS offloading, to indicate a channel availability check
 *	completion.
 *
 * @QCA_NL80211_VENDOR_SUBCMD_DFS_OFFLOAD_CAC_ABORTED: Event used by driver,
 *	which supports DFS offloading, to indicate that the channel availability
 *	check aborted, no change to the channel status.
 *
 * @QCA_NL80211_VENDOR_SUBCMD_DFS_OFFLOAD_CAC_NOP_FINISHED: Event used by
 *	driver, which supports DFS offloading, to indicate that the
 *	Non-Occupancy Period for this channel is over, channel becomes usable.
 *
 * @QCA_NL80211_VENDOR_SUBCMD_DFS_OFFLOAD_RADAR_DETECTED: Event used by driver,
 *	which supports DFS offloading, to indicate a radar pattern has been
 *	detected. The channel is now unusable.
>>>>>>> c748fdcc
 */
enum qca_nl80211_vendor_subcmds {
	QCA_NL80211_VENDOR_SUBCMD_UNSPEC = 0,
	QCA_NL80211_VENDOR_SUBCMD_TEST = 1,
	/* subcmds 2..8 not yet allocated */
	QCA_NL80211_VENDOR_SUBCMD_ROAMING = 9,
	QCA_NL80211_VENDOR_SUBCMD_AVOID_FREQUENCY = 10,
	QCA_NL80211_VENDOR_SUBCMD_DFS_CAPABILITY =  11,
	QCA_NL80211_VENDOR_SUBCMD_NAN =  12,
	QCA_NL80211_VENDOR_SUBMCD_STATS_EXT = 13,
	QCA_NL80211_VENDOR_SUBCMD_LL_STATS_SET = 14,
	QCA_NL80211_VENDOR_SUBCMD_LL_STATS_GET = 15,
	QCA_NL80211_VENDOR_SUBCMD_LL_STATS_CLR = 16,
	QCA_NL80211_VENDOR_SUBCMD_LL_STATS_RADIO_RESULTS = 17,
	QCA_NL80211_VENDOR_SUBCMD_LL_STATS_IFACE_RESULTS = 18,
	QCA_NL80211_VENDOR_SUBCMD_LL_STATS_PEERS_RESULTS = 19,
	QCA_NL80211_VENDOR_SUBCMD_GSCAN_START = 20,
	QCA_NL80211_VENDOR_SUBCMD_GSCAN_STOP = 21,
	QCA_NL80211_VENDOR_SUBCMD_GSCAN_GET_VALID_CHANNELS = 22,
	QCA_NL80211_VENDOR_SUBCMD_GSCAN_GET_CAPABILITIES = 23,
	QCA_NL80211_VENDOR_SUBCMD_GSCAN_GET_CACHED_RESULTS = 24,
	QCA_NL80211_VENDOR_SUBCMD_GSCAN_SCAN_RESULTS_AVAILABLE = 25,
	QCA_NL80211_VENDOR_SUBCMD_GSCAN_FULL_SCAN_RESULT = 26,
	QCA_NL80211_VENDOR_SUBCMD_GSCAN_SCAN_EVENT = 27,
	QCA_NL80211_VENDOR_SUBCMD_GSCAN_HOTLIST_AP_FOUND = 28,
	QCA_NL80211_VENDOR_SUBCMD_GSCAN_SET_BSSID_HOTLIST = 29,
	QCA_NL80211_VENDOR_SUBCMD_GSCAN_RESET_BSSID_HOTLIST = 30,
	QCA_NL80211_VENDOR_SUBCMD_GSCAN_SIGNIFICANT_CHANGE = 31,
	QCA_NL80211_VENDOR_SUBCMD_GSCAN_SET_SIGNIFICANT_CHANGE = 32,
	QCA_NL80211_VENDOR_SUBCMD_GSCAN_RESET_SIGNIFICANT_CHANGE = 33,
	QCA_NL80211_VENDOR_SUBCMD_TDLS_ENABLE = 34,
	QCA_NL80211_VENDOR_SUBCMD_TDLS_DISABLE = 35,
	QCA_NL80211_VENDOR_SUBCMD_TDLS_GET_STATUS = 36,
	QCA_NL80211_VENDOR_SUBCMD_TDLS_STATE = 37,
	QCA_NL80211_VENDOR_SUBCMD_GET_SUPPORTED_FEATURES = 38,
	QCA_NL80211_VENDOR_SUBCMD_SCANNING_MAC_OUI = 39,
	QCA_NL80211_VENDOR_SUBCMD_NO_DFS_FLAG = 40,
	QCA_NL80211_VENDOR_SUBCMD_GSCAN_HOTLIST_AP_LOST = 41,
	QCA_NL80211_VENDOR_SUBCMD_GET_CONCURRENCY_MATRIX = 42,
	/* 43..49 - reserved for QCA */
	QCA_NL80211_VENDOR_SUBCMD_KEY_MGMT_SET_KEY = 50,
	QCA_NL80211_VENDOR_SUBCMD_KEY_MGMT_ROAM_AUTH = 51,
	QCA_NL80211_VENDOR_SUBCMD_APFIND = 52,
<<<<<<< HEAD
	/* 53 - reserved for QCA */
	QCA_NL80211_VENDOR_SUBCMD_DO_ACS = 54,
	QCA_NL80211_VENDOR_SUBCMD_GET_FEATURES = 55,
=======
	/* 53 - reserved - was used by QCA, but not in use anymore */
	QCA_NL80211_VENDOR_SUBCMD_DO_ACS = 54,
	QCA_NL80211_VENDOR_SUBCMD_GET_FEATURES = 55,
	QCA_NL80211_VENDOR_SUBCMD_DFS_OFFLOAD_CAC_STARTED = 56,
	QCA_NL80211_VENDOR_SUBCMD_DFS_OFFLOAD_CAC_FINISHED = 57,
	QCA_NL80211_VENDOR_SUBCMD_DFS_OFFLOAD_CAC_ABORTED = 58,
	QCA_NL80211_VENDOR_SUBCMD_DFS_OFFLOAD_CAC_NOP_FINISHED = 59,
	QCA_NL80211_VENDOR_SUBCMD_DFS_OFFLOAD_RADAR_DETECTED = 60,
	/* 61-90 - reserved for QCA */
	QCA_NL80211_VENDOR_SUBCMD_DATA_OFFLOAD = 91,
	QCA_NL80211_VENDOR_SUBCMD_OCB_SET_CONFIG = 92,
	QCA_NL80211_VENDOR_SUBCMD_OCB_SET_UTC_TIME = 93,
	QCA_NL80211_VENDOR_SUBCMD_OCB_START_TIMING_ADVERT = 94,
	QCA_NL80211_VENDOR_SUBCMD_OCB_STOP_TIMING_ADVERT = 95,
	QCA_NL80211_VENDOR_SUBCMD_OCB_GET_TSF_TIMER = 96,
	QCA_NL80211_VENDOR_SUBCMD_DCC_GET_STATS = 97,
	QCA_NL80211_VENDOR_SUBCMD_DCC_CLEAR_STATS = 98,
	QCA_NL80211_VENDOR_SUBCMD_DCC_UPDATE_NDL = 99,
	QCA_NL80211_VENDOR_SUBCMD_DCC_STATS_EVENT = 100,
	QCA_NL80211_VENDOR_SUBCMD_LINK_PROPERTIES = 101,
>>>>>>> c748fdcc
};


enum qca_wlan_vendor_attr {
	QCA_WLAN_VENDOR_ATTR_INVALID = 0,
	/* used by QCA_NL80211_VENDOR_SUBCMD_DFS_CAPABILITY */
	QCA_WLAN_VENDOR_ATTR_DFS     = 1,
	/* used by QCA_NL80211_VENDOR_SUBCMD_NAN */
	QCA_WLAN_VENDOR_ATTR_NAN     = 2,
	/* used by QCA_NL80211_VENDOR_SUBCMD_STATS_EXT */
	QCA_WLAN_VENDOR_ATTR_STATS_EXT     = 3,
	/* used by QCA_NL80211_VENDOR_SUBCMD_STATS_EXT */
	QCA_WLAN_VENDOR_ATTR_IFINDEX     = 4,
	/* used by QCA_NL80211_VENDOR_SUBCMD_ROAMING, u32 with values defined
	 * by enum qca_roaming_policy. */
	QCA_WLAN_VENDOR_ATTR_ROAMING_POLICY = 5,
	QCA_WLAN_VENDOR_ATTR_MAC_ADDR = 6,
	/* used by QCA_NL80211_VENDOR_SUBCMD_GET_FEATURES */
	QCA_WLAN_VENDOR_ATTR_FEATURE_FLAGS = 7,
<<<<<<< HEAD
=======
	QCA_WLAN_VENDOR_ATTR_TEST = 8,
>>>>>>> c748fdcc
	/* keep last */
	QCA_WLAN_VENDOR_ATTR_AFTER_LAST,
	QCA_WLAN_VENDOR_ATTR_MAX	= QCA_WLAN_VENDOR_ATTR_AFTER_LAST - 1,
};

<<<<<<< HEAD
=======

enum qca_roaming_policy {
	QCA_ROAMING_NOT_ALLOWED,
	QCA_ROAMING_ALLOWED_WITHIN_ESS,
};

enum qca_wlan_vendor_attr_roam_auth {
	QCA_WLAN_VENDOR_ATTR_ROAM_AUTH_INVALID = 0,
	QCA_WLAN_VENDOR_ATTR_ROAM_AUTH_BSSID,
	QCA_WLAN_VENDOR_ATTR_ROAM_AUTH_REQ_IE,
	QCA_WLAN_VENDOR_ATTR_ROAM_AUTH_RESP_IE,
	QCA_WLAN_VENDOR_ATTR_ROAM_AUTH_AUTHORIZED,
	QCA_WLAN_VENDOR_ATTR_ROAM_AUTH_KEY_REPLAY_CTR,
	QCA_WLAN_VENDOR_ATTR_ROAM_AUTH_PTK_KCK,
	QCA_WLAN_VENDOR_ATTR_ROAM_AUTH_PTK_KEK,
	/* keep last */
	QCA_WLAN_VENDOR_ATTR_ROAM_AUTH_AFTER_LAST,
	QCA_WLAN_VENDOR_ATTR_ROAM_AUTH_MAX =
	QCA_WLAN_VENDOR_ATTR_ROAM_AUTH_AFTER_LAST - 1
};

>>>>>>> c748fdcc
enum qca_wlan_vendor_attr_acs_offload {
	QCA_WLAN_VENDOR_ATTR_ACS_CHANNEL_INVALID = 0,
	QCA_WLAN_VENDOR_ATTR_ACS_PRIMARY_CHANNEL,
	QCA_WLAN_VENDOR_ATTR_ACS_SECONDARY_CHANNEL,
	QCA_WLAN_VENDOR_ATTR_ACS_HW_MODE,
	QCA_WLAN_VENDOR_ATTR_ACS_HT_ENABLED,
	QCA_WLAN_VENDOR_ATTR_ACS_HT40_ENABLED,
	QCA_WLAN_VENDOR_ATTR_ACS_VHT_ENABLED,
	QCA_WLAN_VENDOR_ATTR_ACS_CHWIDTH,
	QCA_WLAN_VENDOR_ATTR_ACS_CH_LIST,
	QCA_WLAN_VENDOR_ATTR_ACS_VHT_SEG0_CENTER_CHANNEL,
	QCA_WLAN_VENDOR_ATTR_ACS_VHT_SEG1_CENTER_CHANNEL,
	/* keep last */
	QCA_WLAN_VENDOR_ATTR_ACS_AFTER_LAST,
	QCA_WLAN_VENDOR_ATTR_ACS_MAX =
	QCA_WLAN_VENDOR_ATTR_ACS_AFTER_LAST - 1
};

enum qca_wlan_vendor_acs_hw_mode {
	QCA_ACS_MODE_IEEE80211B,
	QCA_ACS_MODE_IEEE80211G,
	QCA_ACS_MODE_IEEE80211A,
	QCA_ACS_MODE_IEEE80211AD,
};

<<<<<<< HEAD

enum qca_roaming_policy {
	QCA_ROAMING_NOT_ALLOWED,
	QCA_ROAMING_ALLOWED_WITHIN_ESS,
};


enum qca_wlan_vendor_attr_roam_auth {
	QCA_WLAN_VENDOR_ATTR_ROAM_AUTH_INVALID = 0,
	QCA_WLAN_VENDOR_ATTR_ROAM_AUTH_BSSID,
	QCA_WLAN_VENDOR_ATTR_ROAM_AUTH_REQ_IE,
	QCA_WLAN_VENDOR_ATTR_ROAM_AUTH_RESP_IE,
	QCA_WLAN_VENDOR_ATTR_ROAM_AUTH_AUTHORIZED,
	QCA_WLAN_VENDOR_ATTR_ROAM_AUTH_KEY_REPLAY_CTR,
	QCA_WLAN_VENDOR_ATTR_ROAM_AUTH_PTK_KCK,
	QCA_WLAN_VENDOR_ATTR_ROAM_AUTH_PTK_KEK,
	/* keep last */
	QCA_WLAN_VENDOR_ATTR_ROAM_AUTH_AFTER_LAST,
	QCA_WLAN_VENDOR_ATTR_ROAM_AUTH_MAX =
	QCA_WLAN_VENDOR_ATTR_ROAM_AUTH_AFTER_LAST - 1
};

=======
>>>>>>> c748fdcc
/**
 * enum qca_wlan_vendor_features - Vendor device/driver feature flags
 *
 * @QCA_WLAN_VENDOR_FEATURE_KEY_MGMT_OFFLOAD: Device supports key
 *	management offload, a mechanism where the station's firmware
 *	does the exchange with the AP to establish the temporal keys
 *	after roaming, rather than having the user space wpa_supplicant do it.
 * @NUM_QCA_WLAN_VENDOR_FEATURES: Number of assigned feature bits
 */
enum qca_wlan_vendor_features {
	QCA_WLAN_VENDOR_FEATURE_KEY_MGMT_OFFLOAD	= 0,
	NUM_QCA_WLAN_VENDOR_FEATURES /* keep last */
};

<<<<<<< HEAD
=======
/**
 * enum qca_wlan_vendor_attr_data_offload_ind - Vendor Data Offload Indication
 *
 * @QCA_WLAN_VENDOR_ATTR_DATA_OFFLOAD_IND_SESSION: Session corresponding to
 *	the offloaded data.
 * @QCA_WLAN_VENDOR_ATTR_DATA_OFFLOAD_IND_PROTOCOL: Protocol of the offloaded
 *	data.
 * @QCA_WLAN_VENDOR_ATTR_DATA_OFFLOAD_IND_EVENT: Event type for the data offload
 *	indication.
 */
enum qca_wlan_vendor_attr_data_offload_ind {
	QCA_WLAN_VENDOR_ATTR_DATA_OFFLOAD_IND_INVALID = 0,
	QCA_WLAN_VENDOR_ATTR_DATA_OFFLOAD_IND_SESSION,
	QCA_WLAN_VENDOR_ATTR_DATA_OFFLOAD_IND_PROTOCOL,
	QCA_WLAN_VENDOR_ATTR_DATA_OFFLOAD_IND_EVENT,

	/* keep last */
	QCA_WLAN_VENDOR_ATTR_DATA_OFFLOAD_IND_AFTER_LAST,
	QCA_WLAN_VENDOR_ATTR_DATA_OFFLOAD_IND_MAX =
	QCA_WLAN_VENDOR_ATTR_DATA_OFFLOAD_IND_AFTER_LAST - 1
};
>>>>>>> c748fdcc
#endif /* QCA_VENDOR_H */<|MERGE_RESOLUTION|>--- conflicted
+++ resolved
@@ -69,8 +69,6 @@
  * @QCA_NL80211_VENDOR_SUBCMD_GET_FEATURES: Command to get the features
  *	supported by the driver. enum qca_wlan_vendor_features defines
  *	the possible features.
-<<<<<<< HEAD
-=======
  *
  * @QCA_NL80211_VENDOR_SUBCMD_DFS_OFFLOAD_CAC_STARTED: Event used by driver,
  *	which supports DFS offloading, to indicate a channel availability check
@@ -91,7 +89,6 @@
  * @QCA_NL80211_VENDOR_SUBCMD_DFS_OFFLOAD_RADAR_DETECTED: Event used by driver,
  *	which supports DFS offloading, to indicate a radar pattern has been
  *	detected. The channel is now unusable.
->>>>>>> c748fdcc
  */
 enum qca_nl80211_vendor_subcmds {
 	QCA_NL80211_VENDOR_SUBCMD_UNSPEC = 0,
@@ -135,11 +132,6 @@
 	QCA_NL80211_VENDOR_SUBCMD_KEY_MGMT_SET_KEY = 50,
 	QCA_NL80211_VENDOR_SUBCMD_KEY_MGMT_ROAM_AUTH = 51,
 	QCA_NL80211_VENDOR_SUBCMD_APFIND = 52,
-<<<<<<< HEAD
-	/* 53 - reserved for QCA */
-	QCA_NL80211_VENDOR_SUBCMD_DO_ACS = 54,
-	QCA_NL80211_VENDOR_SUBCMD_GET_FEATURES = 55,
-=======
 	/* 53 - reserved - was used by QCA, but not in use anymore */
 	QCA_NL80211_VENDOR_SUBCMD_DO_ACS = 54,
 	QCA_NL80211_VENDOR_SUBCMD_GET_FEATURES = 55,
@@ -160,7 +152,6 @@
 	QCA_NL80211_VENDOR_SUBCMD_DCC_UPDATE_NDL = 99,
 	QCA_NL80211_VENDOR_SUBCMD_DCC_STATS_EVENT = 100,
 	QCA_NL80211_VENDOR_SUBCMD_LINK_PROPERTIES = 101,
->>>>>>> c748fdcc
 };
 
 
@@ -180,17 +171,12 @@
 	QCA_WLAN_VENDOR_ATTR_MAC_ADDR = 6,
 	/* used by QCA_NL80211_VENDOR_SUBCMD_GET_FEATURES */
 	QCA_WLAN_VENDOR_ATTR_FEATURE_FLAGS = 7,
-<<<<<<< HEAD
-=======
 	QCA_WLAN_VENDOR_ATTR_TEST = 8,
->>>>>>> c748fdcc
 	/* keep last */
 	QCA_WLAN_VENDOR_ATTR_AFTER_LAST,
 	QCA_WLAN_VENDOR_ATTR_MAX	= QCA_WLAN_VENDOR_ATTR_AFTER_LAST - 1,
 };
 
-<<<<<<< HEAD
-=======
 
 enum qca_roaming_policy {
 	QCA_ROAMING_NOT_ALLOWED,
@@ -212,7 +198,6 @@
 	QCA_WLAN_VENDOR_ATTR_ROAM_AUTH_AFTER_LAST - 1
 };
 
->>>>>>> c748fdcc
 enum qca_wlan_vendor_attr_acs_offload {
 	QCA_WLAN_VENDOR_ATTR_ACS_CHANNEL_INVALID = 0,
 	QCA_WLAN_VENDOR_ATTR_ACS_PRIMARY_CHANNEL,
@@ -236,33 +221,9 @@
 	QCA_ACS_MODE_IEEE80211G,
 	QCA_ACS_MODE_IEEE80211A,
 	QCA_ACS_MODE_IEEE80211AD,
-};
-
-<<<<<<< HEAD
-
-enum qca_roaming_policy {
-	QCA_ROAMING_NOT_ALLOWED,
-	QCA_ROAMING_ALLOWED_WITHIN_ESS,
-};
-
-
-enum qca_wlan_vendor_attr_roam_auth {
-	QCA_WLAN_VENDOR_ATTR_ROAM_AUTH_INVALID = 0,
-	QCA_WLAN_VENDOR_ATTR_ROAM_AUTH_BSSID,
-	QCA_WLAN_VENDOR_ATTR_ROAM_AUTH_REQ_IE,
-	QCA_WLAN_VENDOR_ATTR_ROAM_AUTH_RESP_IE,
-	QCA_WLAN_VENDOR_ATTR_ROAM_AUTH_AUTHORIZED,
-	QCA_WLAN_VENDOR_ATTR_ROAM_AUTH_KEY_REPLAY_CTR,
-	QCA_WLAN_VENDOR_ATTR_ROAM_AUTH_PTK_KCK,
-	QCA_WLAN_VENDOR_ATTR_ROAM_AUTH_PTK_KEK,
-	/* keep last */
-	QCA_WLAN_VENDOR_ATTR_ROAM_AUTH_AFTER_LAST,
-	QCA_WLAN_VENDOR_ATTR_ROAM_AUTH_MAX =
-	QCA_WLAN_VENDOR_ATTR_ROAM_AUTH_AFTER_LAST - 1
-};
-
-=======
->>>>>>> c748fdcc
+	QCA_ACS_MODE_IEEE80211ANY,
+};
+
 /**
  * enum qca_wlan_vendor_features - Vendor device/driver feature flags
  *
@@ -270,15 +231,16 @@
  *	management offload, a mechanism where the station's firmware
  *	does the exchange with the AP to establish the temporal keys
  *	after roaming, rather than having the user space wpa_supplicant do it.
+ * @QCA_WLAN_VENDOR_FEATURE_SUPPORT_HW_MODE_ANY: Device supports automatic
+ *	band selection based on channel selection results.
  * @NUM_QCA_WLAN_VENDOR_FEATURES: Number of assigned feature bits
  */
 enum qca_wlan_vendor_features {
 	QCA_WLAN_VENDOR_FEATURE_KEY_MGMT_OFFLOAD	= 0,
+	QCA_WLAN_VENDOR_FEATURE_SUPPORT_HW_MODE_ANY     = 1,
 	NUM_QCA_WLAN_VENDOR_FEATURES /* keep last */
 };
 
-<<<<<<< HEAD
-=======
 /**
  * enum qca_wlan_vendor_attr_data_offload_ind - Vendor Data Offload Indication
  *
@@ -300,5 +262,4 @@
 	QCA_WLAN_VENDOR_ATTR_DATA_OFFLOAD_IND_MAX =
 	QCA_WLAN_VENDOR_ATTR_DATA_OFFLOAD_IND_AFTER_LAST - 1
 };
->>>>>>> c748fdcc
 #endif /* QCA_VENDOR_H */