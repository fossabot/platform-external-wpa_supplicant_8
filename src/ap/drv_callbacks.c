--- conflicted
+++ resolved
@@ -532,12 +532,30 @@
 static void hostapd_acs_channel_selected(struct hostapd_data *hapd,
 					 struct acs_selected_channels *acs_res)
 {
-	int ret;
+	int ret, i;
 
 	if (hapd->iconf->channel) {
 		wpa_printf(MSG_INFO, "ACS: Channel was already set to %d",
 			   hapd->iconf->channel);
 		return;
+	}
+
+	if (!hapd->iface->current_mode) {
+		for (i = 0; i < hapd->iface->num_hw_features; i++) {
+			struct hostapd_hw_modes *mode =
+				&hapd->iface->hw_features[i];
+
+			if (mode->mode == acs_res->hw_mode) {
+				hapd->iface->current_mode = mode;
+				break;
+			}
+		}
+		if (!hapd->iface->current_mode) {
+			hostapd_logger(hapd, NULL, HOSTAPD_MODULE_IEEE80211,
+				       HOSTAPD_LEVEL_WARNING,
+				       "driver selected to bad hw_mode");
+			return;
+		}
 	}
 
 	hapd->iface->freq = hostapd_hw_get_freq(hapd, acs_res->pri_channel);
@@ -1251,8 +1269,6 @@
 		hostapd_event_dfs_cac_started(hapd, &data->dfs_event);
 		break;
 #endif /* NEED_AP_MLME */
-<<<<<<< HEAD
-=======
 	case EVENT_INTERFACE_ENABLED:
 		wpa_msg(hapd->msg_ctx, MSG_INFO, INTERFACE_ENABLED);
 		if (hapd->disabled && hapd->started) {
@@ -1271,7 +1287,6 @@
 		wpa_msg(hapd->msg_ctx, MSG_INFO, INTERFACE_DISABLED);
 		hapd->disabled = 1;
 		break;
->>>>>>> c748fdcc
 #ifdef CONFIG_ACS
 	case EVENT_ACS_CHANNEL_SELECTED:
 		hostapd_acs_channel_selected(hapd,
