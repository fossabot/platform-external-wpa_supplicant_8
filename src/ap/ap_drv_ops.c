/*
 * hostapd - Driver operations
 * Copyright (c) 2009-2010, Jouni Malinen <j@w1.fi>
 *
 * This software may be distributed under the terms of the BSD license.
 * See README for more details.
 */

#include "utils/includes.h"

#include "utils/common.h"
#include "common/ieee802_11_defs.h"
#include "common/hw_features_common.h"
#include "wps/wps.h"
#include "p2p/p2p.h"
#include "hostapd.h"
#include "ieee802_11.h"
#include "sta_info.h"
#include "ap_config.h"
#include "p2p_hostapd.h"
#include "hs20.h"
#include "ap_drv_ops.h"


u32 hostapd_sta_flags_to_drv(u32 flags)
{
	int res = 0;
	if (flags & WLAN_STA_AUTHORIZED)
		res |= WPA_STA_AUTHORIZED;
	if (flags & WLAN_STA_WMM)
		res |= WPA_STA_WMM;
	if (flags & WLAN_STA_SHORT_PREAMBLE)
		res |= WPA_STA_SHORT_PREAMBLE;
	if (flags & WLAN_STA_MFP)
		res |= WPA_STA_MFP;
	return res;
}


int hostapd_build_ap_extra_ies(struct hostapd_data *hapd,
			       struct wpabuf **beacon_ret,
			       struct wpabuf **proberesp_ret,
			       struct wpabuf **assocresp_ret)
{
	struct wpabuf *beacon = NULL, *proberesp = NULL, *assocresp = NULL;
	u8 buf[200], *pos;

	*beacon_ret = *proberesp_ret = *assocresp_ret = NULL;

	pos = buf;
	pos = hostapd_eid_time_adv(hapd, pos);
	if (pos != buf) {
		if (wpabuf_resize(&beacon, pos - buf) != 0)
			goto fail;
		wpabuf_put_data(beacon, buf, pos - buf);
	}
	pos = hostapd_eid_time_zone(hapd, pos);
	if (pos != buf) {
		if (wpabuf_resize(&proberesp, pos - buf) != 0)
			goto fail;
		wpabuf_put_data(proberesp, buf, pos - buf);
	}

	pos = buf;
	pos = hostapd_eid_ext_capab(hapd, pos);
	if (pos != buf) {
		if (wpabuf_resize(&assocresp, pos - buf) != 0)
			goto fail;
		wpabuf_put_data(assocresp, buf, pos - buf);
	}
	pos = hostapd_eid_interworking(hapd, pos);
	pos = hostapd_eid_adv_proto(hapd, pos);
	pos = hostapd_eid_roaming_consortium(hapd, pos);
	if (pos != buf) {
		if (wpabuf_resize(&beacon, pos - buf) != 0)
			goto fail;
		wpabuf_put_data(beacon, buf, pos - buf);

		if (wpabuf_resize(&proberesp, pos - buf) != 0)
			goto fail;
		wpabuf_put_data(proberesp, buf, pos - buf);
	}

	if (hapd->wps_beacon_ie) {
		if (wpabuf_resize(&beacon, wpabuf_len(hapd->wps_beacon_ie)) <
		    0)
			goto fail;
		wpabuf_put_buf(beacon, hapd->wps_beacon_ie);
	}

	if (hapd->wps_probe_resp_ie) {
		if (wpabuf_resize(&proberesp,
				  wpabuf_len(hapd->wps_probe_resp_ie)) < 0)
			goto fail;
		wpabuf_put_buf(proberesp, hapd->wps_probe_resp_ie);
	}

#ifdef CONFIG_P2P
	if (hapd->p2p_beacon_ie) {
		if (wpabuf_resize(&beacon, wpabuf_len(hapd->p2p_beacon_ie)) <
		    0)
			goto fail;
		wpabuf_put_buf(beacon, hapd->p2p_beacon_ie);
	}

	if (hapd->p2p_probe_resp_ie) {
		if (wpabuf_resize(&proberesp,
				  wpabuf_len(hapd->p2p_probe_resp_ie)) < 0)
			goto fail;
		wpabuf_put_buf(proberesp, hapd->p2p_probe_resp_ie);
	}
#endif /* CONFIG_P2P */

#ifdef CONFIG_P2P_MANAGER
	if (hapd->conf->p2p & P2P_MANAGE) {
		if (wpabuf_resize(&beacon, 100) == 0) {
			u8 *start, *p;
			start = wpabuf_put(beacon, 0);
			p = hostapd_eid_p2p_manage(hapd, start);
			wpabuf_put(beacon, p - start);
		}

		if (wpabuf_resize(&proberesp, 100) == 0) {
			u8 *start, *p;
			start = wpabuf_put(proberesp, 0);
			p = hostapd_eid_p2p_manage(hapd, start);
			wpabuf_put(proberesp, p - start);
		}
	}
#endif /* CONFIG_P2P_MANAGER */

#ifdef CONFIG_WPS
	if (hapd->conf->wps_state) {
		struct wpabuf *a = wps_build_assoc_resp_ie();
		if (a && wpabuf_resize(&assocresp, wpabuf_len(a)) == 0)
			wpabuf_put_buf(assocresp, a);
		wpabuf_free(a);
	}
#endif /* CONFIG_WPS */

#ifdef CONFIG_P2P_MANAGER
	if (hapd->conf->p2p & P2P_MANAGE) {
		if (wpabuf_resize(&assocresp, 100) == 0) {
			u8 *start, *p;
			start = wpabuf_put(assocresp, 0);
			p = hostapd_eid_p2p_manage(hapd, start);
			wpabuf_put(assocresp, p - start);
		}
	}
#endif /* CONFIG_P2P_MANAGER */

#ifdef CONFIG_WIFI_DISPLAY
	if (hapd->p2p_group) {
		struct wpabuf *a;
		a = p2p_group_assoc_resp_ie(hapd->p2p_group, P2P_SC_SUCCESS);
		if (a && wpabuf_resize(&assocresp, wpabuf_len(a)) == 0)
			wpabuf_put_buf(assocresp, a);
		wpabuf_free(a);
	}
#endif /* CONFIG_WIFI_DISPLAY */

#ifdef CONFIG_HS20
	pos = buf;
	pos = hostapd_eid_hs20_indication(hapd, pos);
	if (pos != buf) {
		if (wpabuf_resize(&beacon, pos - buf) != 0)
			goto fail;
		wpabuf_put_data(beacon, buf, pos - buf);

		if (wpabuf_resize(&proberesp, pos - buf) != 0)
			goto fail;
		wpabuf_put_data(proberesp, buf, pos - buf);
	}

	pos = hostapd_eid_osen(hapd, buf);
	if (pos != buf) {
		if (wpabuf_resize(&beacon, pos - buf) != 0)
			goto fail;
		wpabuf_put_data(beacon, buf, pos - buf);

		if (wpabuf_resize(&proberesp, pos - buf) != 0)
			goto fail;
		wpabuf_put_data(proberesp, buf, pos - buf);
	}
#endif /* CONFIG_HS20 */

	if (hapd->conf->vendor_elements) {
		size_t add = wpabuf_len(hapd->conf->vendor_elements);
		if (wpabuf_resize(&beacon, add) == 0)
			wpabuf_put_buf(beacon, hapd->conf->vendor_elements);
		if (wpabuf_resize(&proberesp, add) == 0)
			wpabuf_put_buf(proberesp, hapd->conf->vendor_elements);
	}

	*beacon_ret = beacon;
	*proberesp_ret = proberesp;
	*assocresp_ret = assocresp;

	return 0;

fail:
	wpabuf_free(beacon);
	wpabuf_free(proberesp);
	wpabuf_free(assocresp);
	return -1;
}


void hostapd_free_ap_extra_ies(struct hostapd_data *hapd,
			       struct wpabuf *beacon,
			       struct wpabuf *proberesp,
			       struct wpabuf *assocresp)
{
	wpabuf_free(beacon);
	wpabuf_free(proberesp);
	wpabuf_free(assocresp);
}


int hostapd_reset_ap_wps_ie(struct hostapd_data *hapd)
{
	if (hapd->driver == NULL || hapd->driver->set_ap_wps_ie == NULL)
		return 0;

	return hapd->driver->set_ap_wps_ie(hapd->drv_priv, NULL, NULL, NULL);
}


int hostapd_set_ap_wps_ie(struct hostapd_data *hapd)
{
	struct wpabuf *beacon, *proberesp, *assocresp;
	int ret;

	if (hapd->driver == NULL || hapd->driver->set_ap_wps_ie == NULL)
		return 0;

	if (hostapd_build_ap_extra_ies(hapd, &beacon, &proberesp, &assocresp) <
	    0)
		return -1;

	ret = hapd->driver->set_ap_wps_ie(hapd->drv_priv, beacon, proberesp,
					  assocresp);

	hostapd_free_ap_extra_ies(hapd, beacon, proberesp, assocresp);

	return ret;
}


int hostapd_set_authorized(struct hostapd_data *hapd,
			   struct sta_info *sta, int authorized)
{
	if (authorized) {
		return hostapd_sta_set_flags(hapd, sta->addr,
					     hostapd_sta_flags_to_drv(
						     sta->flags),
					     WPA_STA_AUTHORIZED, ~0);
	}

	return hostapd_sta_set_flags(hapd, sta->addr,
				     hostapd_sta_flags_to_drv(sta->flags),
				     0, ~WPA_STA_AUTHORIZED);
}


int hostapd_set_sta_flags(struct hostapd_data *hapd, struct sta_info *sta)
{
	int set_flags, total_flags, flags_and, flags_or;
	total_flags = hostapd_sta_flags_to_drv(sta->flags);
	set_flags = WPA_STA_SHORT_PREAMBLE | WPA_STA_WMM | WPA_STA_MFP;
	if (((!hapd->conf->ieee802_1x && !hapd->conf->wpa) ||
	     sta->auth_alg == WLAN_AUTH_FT) &&
	    sta->flags & WLAN_STA_AUTHORIZED)
		set_flags |= WPA_STA_AUTHORIZED;
	flags_or = total_flags & set_flags;
	flags_and = total_flags | ~set_flags;
	return hostapd_sta_set_flags(hapd, sta->addr, total_flags,
				     flags_or, flags_and);
}


int hostapd_set_drv_ieee8021x(struct hostapd_data *hapd, const char *ifname,
			      int enabled)
{
	struct wpa_bss_params params;
	os_memset(&params, 0, sizeof(params));
	params.ifname = ifname;
	params.enabled = enabled;
	if (enabled) {
		params.wpa = hapd->conf->wpa;
		params.ieee802_1x = hapd->conf->ieee802_1x;
		params.wpa_group = hapd->conf->wpa_group;
		params.wpa_pairwise = hapd->conf->wpa_pairwise |
			hapd->conf->rsn_pairwise;
		params.wpa_key_mgmt = hapd->conf->wpa_key_mgmt;
		params.rsn_preauth = hapd->conf->rsn_preauth;
#ifdef CONFIG_IEEE80211W
		params.ieee80211w = hapd->conf->ieee80211w;
#endif /* CONFIG_IEEE80211W */
	}
	return hostapd_set_ieee8021x(hapd, &params);
}


int hostapd_vlan_if_add(struct hostapd_data *hapd, const char *ifname)
{
	char force_ifname[IFNAMSIZ];
	u8 if_addr[ETH_ALEN];
	return hostapd_if_add(hapd, WPA_IF_AP_VLAN, ifname, hapd->own_addr,
			      NULL, NULL, force_ifname, if_addr, NULL, 0);
}


int hostapd_vlan_if_remove(struct hostapd_data *hapd, const char *ifname)
{
	return hostapd_if_remove(hapd, WPA_IF_AP_VLAN, ifname);
}


int hostapd_set_wds_sta(struct hostapd_data *hapd, char *ifname_wds,
			const u8 *addr, int aid, int val)
{
	const char *bridge = NULL;

	if (hapd->driver == NULL || hapd->driver->set_wds_sta == NULL)
		return -1;
	if (hapd->conf->wds_bridge[0])
		bridge = hapd->conf->wds_bridge;
	else if (hapd->conf->bridge[0])
		bridge = hapd->conf->bridge;
	return hapd->driver->set_wds_sta(hapd->drv_priv, addr, aid, val,
					 bridge, ifname_wds);
}


int hostapd_add_sta_node(struct hostapd_data *hapd, const u8 *addr,
			 u16 auth_alg)
{
	if (hapd->driver == NULL || hapd->driver->add_sta_node == NULL)
		return 0;
	return hapd->driver->add_sta_node(hapd->drv_priv, addr, auth_alg);
}


int hostapd_sta_auth(struct hostapd_data *hapd, const u8 *addr,
		     u16 seq, u16 status, const u8 *ie, size_t len)
{
	if (hapd->driver == NULL || hapd->driver->sta_auth == NULL)
		return 0;
	return hapd->driver->sta_auth(hapd->drv_priv, hapd->own_addr, addr,
				      seq, status, ie, len);
}


int hostapd_sta_assoc(struct hostapd_data *hapd, const u8 *addr,
		      int reassoc, u16 status, const u8 *ie, size_t len)
{
	if (hapd->driver == NULL || hapd->driver->sta_assoc == NULL)
		return 0;
	return hapd->driver->sta_assoc(hapd->drv_priv, hapd->own_addr, addr,
				       reassoc, status, ie, len);
}


int hostapd_sta_add(struct hostapd_data *hapd,
		    const u8 *addr, u16 aid, u16 capability,
		    const u8 *supp_rates, size_t supp_rates_len,
		    u16 listen_interval,
		    const struct ieee80211_ht_capabilities *ht_capab,
		    const struct ieee80211_vht_capabilities *vht_capab,
		    u32 flags, u8 qosinfo, u8 vht_opmode)
{
	struct hostapd_sta_add_params params;

	if (hapd->driver == NULL)
		return 0;
	if (hapd->driver->sta_add == NULL)
		return 0;

	os_memset(&params, 0, sizeof(params));
	params.addr = addr;
	params.aid = aid;
	params.capability = capability;
	params.supp_rates = supp_rates;
	params.supp_rates_len = supp_rates_len;
	params.listen_interval = listen_interval;
	params.ht_capabilities = ht_capab;
	params.vht_capabilities = vht_capab;
	params.vht_opmode_enabled = !!(flags & WLAN_STA_VHT_OPMODE_ENABLED);
	params.vht_opmode = vht_opmode;
	params.flags = hostapd_sta_flags_to_drv(flags);
	params.qosinfo = qosinfo;
	return hapd->driver->sta_add(hapd->drv_priv, &params);
}


int hostapd_add_tspec(struct hostapd_data *hapd, const u8 *addr,
		      u8 *tspec_ie, size_t tspec_ielen)
{
	if (hapd->driver == NULL || hapd->driver->add_tspec == NULL)
		return 0;
	return hapd->driver->add_tspec(hapd->drv_priv, addr, tspec_ie,
				       tspec_ielen);
}


int hostapd_set_privacy(struct hostapd_data *hapd, int enabled)
{
	if (hapd->driver == NULL || hapd->driver->set_privacy == NULL)
		return 0;
	return hapd->driver->set_privacy(hapd->drv_priv, enabled);
}


int hostapd_set_generic_elem(struct hostapd_data *hapd, const u8 *elem,
			     size_t elem_len)
{
	if (hapd->driver == NULL || hapd->driver->set_generic_elem == NULL)
		return 0;
	return hapd->driver->set_generic_elem(hapd->drv_priv, elem, elem_len);
}


int hostapd_get_ssid(struct hostapd_data *hapd, u8 *buf, size_t len)
{
	if (hapd->driver == NULL || hapd->driver->hapd_get_ssid == NULL)
		return 0;
	return hapd->driver->hapd_get_ssid(hapd->drv_priv, buf, len);
}


int hostapd_set_ssid(struct hostapd_data *hapd, const u8 *buf, size_t len)
{
	if (hapd->driver == NULL || hapd->driver->hapd_set_ssid == NULL)
		return 0;
	return hapd->driver->hapd_set_ssid(hapd->drv_priv, buf, len);
}


int hostapd_if_add(struct hostapd_data *hapd, enum wpa_driver_if_type type,
		   const char *ifname, const u8 *addr, void *bss_ctx,
		   void **drv_priv, char *force_ifname, u8 *if_addr,
		   const char *bridge, int use_existing)
{
	if (hapd->driver == NULL || hapd->driver->if_add == NULL)
		return -1;
	return hapd->driver->if_add(hapd->drv_priv, type, ifname, addr,
				    bss_ctx, drv_priv, force_ifname, if_addr,
				    bridge, use_existing);
}


int hostapd_if_remove(struct hostapd_data *hapd, enum wpa_driver_if_type type,
		      const char *ifname)
{
	if (hapd->driver == NULL || hapd->drv_priv == NULL ||
	    hapd->driver->if_remove == NULL)
		return -1;
	return hapd->driver->if_remove(hapd->drv_priv, type, ifname);
}


int hostapd_set_ieee8021x(struct hostapd_data *hapd,
			  struct wpa_bss_params *params)
{
	if (hapd->driver == NULL || hapd->driver->set_ieee8021x == NULL)
		return 0;
	return hapd->driver->set_ieee8021x(hapd->drv_priv, params);
}


int hostapd_get_seqnum(const char *ifname, struct hostapd_data *hapd,
		       const u8 *addr, int idx, u8 *seq)
{
	if (hapd->driver == NULL || hapd->driver->get_seqnum == NULL)
		return 0;
	return hapd->driver->get_seqnum(ifname, hapd->drv_priv, addr, idx,
					seq);
}


int hostapd_flush(struct hostapd_data *hapd)
{
	if (hapd->driver == NULL || hapd->driver->flush == NULL)
		return 0;
	return hapd->driver->flush(hapd->drv_priv);
}


<<<<<<< HEAD
int hostapd_set_freq_params(struct hostapd_freq_params *data, int mode,
			    int freq, int channel, int ht_enabled,
			    int vht_enabled, int sec_channel_offset,
			    int vht_oper_chwidth, int center_segment0,
			    int center_segment1, u32 vht_caps)
{
	os_memset(data, 0, sizeof(*data));
	data->mode = mode;
	data->freq = freq;
	data->channel = channel;
	data->ht_enabled = ht_enabled;
	data->vht_enabled = vht_enabled;
	data->sec_channel_offset = sec_channel_offset;
	data->center_freq1 = freq + sec_channel_offset * 10;
	data->center_freq2 = 0;
	data->bandwidth = sec_channel_offset ? 40 : 20;

	if (data->vht_enabled) switch (vht_oper_chwidth) {
	case VHT_CHANWIDTH_USE_HT:
		if (center_segment1)
			return -1;
		if (center_segment0 != 0 &&
		    5000 + center_segment0 * 5 != data->center_freq1 &&
		    2407 + center_segment0 * 5 != data->center_freq1)
			return -1;
		break;
	case VHT_CHANWIDTH_80P80MHZ:
		if (!(vht_caps & VHT_CAP_SUPP_CHAN_WIDTH_160_80PLUS80MHZ)) {
			wpa_printf(MSG_ERROR,
				   "80+80 channel width is not supported!");
			return -1;
		}
		if (center_segment1 == center_segment0 + 4 ||
		    center_segment1 == center_segment0 - 4)
			return -1;
		data->center_freq2 = 5000 + center_segment1 * 5;
		/* fall through */
	case VHT_CHANWIDTH_80MHZ:
		data->bandwidth = 80;
		if (vht_oper_chwidth == 1 && center_segment1)
			return -1;
		if (vht_oper_chwidth == 3 && !center_segment1)
			return -1;
		if (!sec_channel_offset)
			return -1;
		if (!center_segment0) {
			if (channel <= 48)
				center_segment0 = 42;
			else if (channel <= 64)
				center_segment0 = 58;
			else if (channel <= 112)
				center_segment0 = 106;
			else if (channel <= 128)
				center_segment0 = 122;
			else if (channel <= 144)
				center_segment0 = 138;
			else if (channel <= 161)
				center_segment0 = 155;
			data->center_freq1 = 5000 + center_segment0 * 5;
		} else {
			/*
			 * Note: HT/VHT config and params are coupled. Check if
			 * HT40 channel band is in VHT80 Pri channel band
			 * configuration.
			 */
			if (center_segment0 == channel + 6 ||
			    center_segment0 == channel + 2 ||
			    center_segment0 == channel - 2 ||
			    center_segment0 == channel - 6)
				data->center_freq1 = 5000 + center_segment0 * 5;
			else
				return -1;
		}
		break;
	case VHT_CHANWIDTH_160MHZ:
		data->bandwidth = 160;
		if (!(vht_caps & (VHT_CAP_SUPP_CHAN_WIDTH_160MHZ |
				  VHT_CAP_SUPP_CHAN_WIDTH_160_80PLUS80MHZ))) {
			wpa_printf(MSG_ERROR,
				   "160MHZ channel width is not supported!");
			return -1;
		}
		if (center_segment1)
			return -1;
		if (!sec_channel_offset)
			return -1;
		/*
		 * Note: HT/VHT config and params are coupled. Check if
		 * HT40 channel band is in VHT160 channel band configuration.
		 */
		if (center_segment0 == channel + 14 ||
		    center_segment0 == channel + 10 ||
		    center_segment0 == channel + 6 ||
		    center_segment0 == channel + 2 ||
		    center_segment0 == channel - 2 ||
		    center_segment0 == channel - 6 ||
		    center_segment0 == channel - 10 ||
		    center_segment0 == channel - 14)
			data->center_freq1 = 5000 + center_segment0 * 5;
		else
			return -1;
		break;
	}

	return 0;
}


int hostapd_set_freq(struct hostapd_data *hapd, int mode, int freq,
		     int channel, int ht_enabled, int vht_enabled,
=======
int hostapd_set_freq(struct hostapd_data *hapd, enum hostapd_hw_mode mode,
		     int freq, int channel, int ht_enabled, int vht_enabled,
>>>>>>> c748fdcc
		     int sec_channel_offset, int vht_oper_chwidth,
		     int center_segment0, int center_segment1)
{
	struct hostapd_freq_params data;

	if (hostapd_set_freq_params(&data, mode, freq, channel, ht_enabled,
				    vht_enabled, sec_channel_offset,
				    vht_oper_chwidth,
				    center_segment0, center_segment1,
				    hapd->iface->current_mode ?
				    hapd->iface->current_mode->vht_capab : 0))
		return -1;

	if (hapd->driver == NULL)
		return 0;
	if (hapd->driver->set_freq == NULL)
		return 0;
	return hapd->driver->set_freq(hapd->drv_priv, &data);
}

int hostapd_set_rts(struct hostapd_data *hapd, int rts)
{
	if (hapd->driver == NULL || hapd->driver->set_rts == NULL)
		return 0;
	return hapd->driver->set_rts(hapd->drv_priv, rts);
}


int hostapd_set_frag(struct hostapd_data *hapd, int frag)
{
	if (hapd->driver == NULL || hapd->driver->set_frag == NULL)
		return 0;
	return hapd->driver->set_frag(hapd->drv_priv, frag);
}


int hostapd_sta_set_flags(struct hostapd_data *hapd, u8 *addr,
			  int total_flags, int flags_or, int flags_and)
{
	if (hapd->driver == NULL || hapd->driver->sta_set_flags == NULL)
		return 0;
	return hapd->driver->sta_set_flags(hapd->drv_priv, addr, total_flags,
					   flags_or, flags_and);
}


int hostapd_set_country(struct hostapd_data *hapd, const char *country)
{
	if (hapd->driver == NULL ||
	    hapd->driver->set_country == NULL)
		return 0;
	return hapd->driver->set_country(hapd->drv_priv, country);
}


int hostapd_set_tx_queue_params(struct hostapd_data *hapd, int queue, int aifs,
				int cw_min, int cw_max, int burst_time)
{
	if (hapd->driver == NULL || hapd->driver->set_tx_queue_params == NULL)
		return 0;
	return hapd->driver->set_tx_queue_params(hapd->drv_priv, queue, aifs,
						 cw_min, cw_max, burst_time);
}


struct hostapd_hw_modes *
hostapd_get_hw_feature_data(struct hostapd_data *hapd, u16 *num_modes,
			    u16 *flags)
{
	if (hapd->driver == NULL ||
	    hapd->driver->get_hw_feature_data == NULL)
		return NULL;
	return hapd->driver->get_hw_feature_data(hapd->drv_priv, num_modes,
						 flags);
}


int hostapd_driver_commit(struct hostapd_data *hapd)
{
	if (hapd->driver == NULL || hapd->driver->commit == NULL)
		return 0;
	return hapd->driver->commit(hapd->drv_priv);
}


int hostapd_drv_none(struct hostapd_data *hapd)
{
	return hapd->driver && os_strcmp(hapd->driver->name, "none") == 0;
}


int hostapd_driver_scan(struct hostapd_data *hapd,
			struct wpa_driver_scan_params *params)
{
	if (hapd->driver && hapd->driver->scan2)
		return hapd->driver->scan2(hapd->drv_priv, params);
	return -1;
}


struct wpa_scan_results * hostapd_driver_get_scan_results(
	struct hostapd_data *hapd)
{
	if (hapd->driver && hapd->driver->get_scan_results2)
		return hapd->driver->get_scan_results2(hapd->drv_priv);
	return NULL;
}


int hostapd_driver_set_noa(struct hostapd_data *hapd, u8 count, int start,
			   int duration)
{
	if (hapd->driver && hapd->driver->set_noa)
		return hapd->driver->set_noa(hapd->drv_priv, count, start,
					     duration);
	return -1;
}


int hostapd_drv_set_key(const char *ifname, struct hostapd_data *hapd,
			enum wpa_alg alg, const u8 *addr,
			int key_idx, int set_tx,
			const u8 *seq, size_t seq_len,
			const u8 *key, size_t key_len)
{
	if (hapd->driver == NULL || hapd->driver->set_key == NULL)
		return 0;
	return hapd->driver->set_key(ifname, hapd->drv_priv, alg, addr,
				     key_idx, set_tx, seq, seq_len, key,
				     key_len);
}


int hostapd_drv_send_mlme(struct hostapd_data *hapd,
			  const void *msg, size_t len, int noack)
{
	if (hapd->driver == NULL || hapd->driver->send_mlme == NULL)
		return 0;
	return hapd->driver->send_mlme(hapd->drv_priv, msg, len, noack);
}


int hostapd_drv_sta_deauth(struct hostapd_data *hapd,
			   const u8 *addr, int reason)
{
	if (hapd->driver == NULL || hapd->driver->sta_deauth == NULL)
		return 0;
	return hapd->driver->sta_deauth(hapd->drv_priv, hapd->own_addr, addr,
					reason);
}


int hostapd_drv_sta_disassoc(struct hostapd_data *hapd,
			     const u8 *addr, int reason)
{
	if (hapd->driver == NULL || hapd->driver->sta_disassoc == NULL)
		return 0;
	return hapd->driver->sta_disassoc(hapd->drv_priv, hapd->own_addr, addr,
					  reason);
}


int hostapd_drv_wnm_oper(struct hostapd_data *hapd, enum wnm_oper oper,
			 const u8 *peer, u8 *buf, u16 *buf_len)
{
	if (hapd->driver == NULL || hapd->driver->wnm_oper == NULL)
		return -1;
	return hapd->driver->wnm_oper(hapd->drv_priv, oper, peer, buf,
				      buf_len);
}


int hostapd_drv_send_action(struct hostapd_data *hapd, unsigned int freq,
			    unsigned int wait, const u8 *dst, const u8 *data,
			    size_t len)
{
	if (hapd->driver == NULL || hapd->driver->send_action == NULL)
		return 0;
	return hapd->driver->send_action(hapd->drv_priv, freq, wait, dst,
					 hapd->own_addr, hapd->own_addr, data,
					 len, 0);
}


int hostapd_start_dfs_cac(struct hostapd_iface *iface,
			  enum hostapd_hw_mode mode, int freq,
			  int channel, int ht_enabled, int vht_enabled,
			  int sec_channel_offset, int vht_oper_chwidth,
			  int center_segment0, int center_segment1)
{
	struct hostapd_data *hapd = iface->bss[0];
	struct hostapd_freq_params data;
	int res;

	if (!hapd->driver || !hapd->driver->start_dfs_cac)
		return 0;

	if (!iface->conf->ieee80211h) {
		wpa_printf(MSG_ERROR, "Can't start DFS CAC, DFS functionality "
			   "is not enabled");
		return -1;
	}

	if (hostapd_set_freq_params(&data, mode, freq, channel, ht_enabled,
				    vht_enabled, sec_channel_offset,
				    vht_oper_chwidth, center_segment0,
				    center_segment1,
				    iface->current_mode->vht_capab)) {
		wpa_printf(MSG_ERROR, "Can't set freq params");
		return -1;
	}

	res = hapd->driver->start_dfs_cac(hapd->drv_priv, &data);
	if (!res) {
		iface->cac_started = 1;
		os_get_reltime(&iface->dfs_cac_start);
	}

	return res;
}


int hostapd_drv_set_qos_map(struct hostapd_data *hapd,
			    const u8 *qos_map_set, u8 qos_map_set_len)
{
	if (hapd->driver == NULL || hapd->driver->set_qos_map == NULL)
		return 0;
	return hapd->driver->set_qos_map(hapd->drv_priv, qos_map_set,
					 qos_map_set_len);
}


int hostapd_drv_do_acs(struct hostapd_data *hapd)
{
	struct drv_acs_params params;
	int ret, i, acs_ch_list_all = 0;
	u8 *channels = NULL;
	unsigned int num_channels = 0;
	struct hostapd_hw_modes *mode;

	if (hapd->driver == NULL || hapd->driver->do_acs == NULL)
		return 0;

	os_memset(&params, 0, sizeof(params));
	params.hw_mode = hapd->iface->conf->hw_mode;

	/*
	 * If no chanlist config parameter is provided, include all enabled
	 * channels of the selected hw_mode.
	 */
	if (!hapd->iface->conf->acs_ch_list.num)
		acs_ch_list_all = 1;

	mode = hapd->iface->current_mode;
	if (mode == NULL)
		return -1;
	channels = os_malloc(mode->num_channels);
	if (channels == NULL)
		return -1;

	for (i = 0; i < mode->num_channels; i++) {
		struct hostapd_channel_data *chan = &mode->channels[i];
		if (!acs_ch_list_all &&
		    !freq_range_list_includes(&hapd->iface->conf->acs_ch_list,
					      chan->chan))
			continue;
		if (!(chan->flag & HOSTAPD_CHAN_DISABLED))
			channels[num_channels++] = chan->chan;
	}

	params.ch_list = channels;
	params.ch_list_len = num_channels;

	params.ht_enabled = !!(hapd->iface->conf->ieee80211n);
<<<<<<< HEAD
	params.ht40_enabled = !!(hapd->iface->conf->ht_capab |
=======
	params.ht40_enabled = !!(hapd->iface->conf->ht_capab &
>>>>>>> c748fdcc
				 HT_CAP_INFO_SUPP_CHANNEL_WIDTH_SET);
	params.vht_enabled = !!(hapd->iface->conf->ieee80211ac);
	params.ch_width = 20;
	if (hapd->iface->conf->ieee80211n && params.ht40_enabled)
		params.ch_width = 40;

	/* Note: VHT20 is defined by combination of ht_capab & vht_oper_chwidth
	 */
	if (hapd->iface->conf->ieee80211ac && params.ht40_enabled) {
		if (hapd->iface->conf->vht_oper_chwidth == VHT_CHANWIDTH_80MHZ)
			params.ch_width = 80;
		else if (hapd->iface->conf->vht_oper_chwidth ==
			 VHT_CHANWIDTH_160MHZ ||
			 hapd->iface->conf->vht_oper_chwidth ==
			 VHT_CHANWIDTH_80P80MHZ)
			params.ch_width = 160;
	}

	ret = hapd->driver->do_acs(hapd->drv_priv, &params);
	os_free(channels);

	return ret;
}<|MERGE_RESOLUTION|>--- conflicted
+++ resolved
@@ -487,121 +487,8 @@
 }
 
 
-<<<<<<< HEAD
-int hostapd_set_freq_params(struct hostapd_freq_params *data, int mode,
-			    int freq, int channel, int ht_enabled,
-			    int vht_enabled, int sec_channel_offset,
-			    int vht_oper_chwidth, int center_segment0,
-			    int center_segment1, u32 vht_caps)
-{
-	os_memset(data, 0, sizeof(*data));
-	data->mode = mode;
-	data->freq = freq;
-	data->channel = channel;
-	data->ht_enabled = ht_enabled;
-	data->vht_enabled = vht_enabled;
-	data->sec_channel_offset = sec_channel_offset;
-	data->center_freq1 = freq + sec_channel_offset * 10;
-	data->center_freq2 = 0;
-	data->bandwidth = sec_channel_offset ? 40 : 20;
-
-	if (data->vht_enabled) switch (vht_oper_chwidth) {
-	case VHT_CHANWIDTH_USE_HT:
-		if (center_segment1)
-			return -1;
-		if (center_segment0 != 0 &&
-		    5000 + center_segment0 * 5 != data->center_freq1 &&
-		    2407 + center_segment0 * 5 != data->center_freq1)
-			return -1;
-		break;
-	case VHT_CHANWIDTH_80P80MHZ:
-		if (!(vht_caps & VHT_CAP_SUPP_CHAN_WIDTH_160_80PLUS80MHZ)) {
-			wpa_printf(MSG_ERROR,
-				   "80+80 channel width is not supported!");
-			return -1;
-		}
-		if (center_segment1 == center_segment0 + 4 ||
-		    center_segment1 == center_segment0 - 4)
-			return -1;
-		data->center_freq2 = 5000 + center_segment1 * 5;
-		/* fall through */
-	case VHT_CHANWIDTH_80MHZ:
-		data->bandwidth = 80;
-		if (vht_oper_chwidth == 1 && center_segment1)
-			return -1;
-		if (vht_oper_chwidth == 3 && !center_segment1)
-			return -1;
-		if (!sec_channel_offset)
-			return -1;
-		if (!center_segment0) {
-			if (channel <= 48)
-				center_segment0 = 42;
-			else if (channel <= 64)
-				center_segment0 = 58;
-			else if (channel <= 112)
-				center_segment0 = 106;
-			else if (channel <= 128)
-				center_segment0 = 122;
-			else if (channel <= 144)
-				center_segment0 = 138;
-			else if (channel <= 161)
-				center_segment0 = 155;
-			data->center_freq1 = 5000 + center_segment0 * 5;
-		} else {
-			/*
-			 * Note: HT/VHT config and params are coupled. Check if
-			 * HT40 channel band is in VHT80 Pri channel band
-			 * configuration.
-			 */
-			if (center_segment0 == channel + 6 ||
-			    center_segment0 == channel + 2 ||
-			    center_segment0 == channel - 2 ||
-			    center_segment0 == channel - 6)
-				data->center_freq1 = 5000 + center_segment0 * 5;
-			else
-				return -1;
-		}
-		break;
-	case VHT_CHANWIDTH_160MHZ:
-		data->bandwidth = 160;
-		if (!(vht_caps & (VHT_CAP_SUPP_CHAN_WIDTH_160MHZ |
-				  VHT_CAP_SUPP_CHAN_WIDTH_160_80PLUS80MHZ))) {
-			wpa_printf(MSG_ERROR,
-				   "160MHZ channel width is not supported!");
-			return -1;
-		}
-		if (center_segment1)
-			return -1;
-		if (!sec_channel_offset)
-			return -1;
-		/*
-		 * Note: HT/VHT config and params are coupled. Check if
-		 * HT40 channel band is in VHT160 channel band configuration.
-		 */
-		if (center_segment0 == channel + 14 ||
-		    center_segment0 == channel + 10 ||
-		    center_segment0 == channel + 6 ||
-		    center_segment0 == channel + 2 ||
-		    center_segment0 == channel - 2 ||
-		    center_segment0 == channel - 6 ||
-		    center_segment0 == channel - 10 ||
-		    center_segment0 == channel - 14)
-			data->center_freq1 = 5000 + center_segment0 * 5;
-		else
-			return -1;
-		break;
-	}
-
-	return 0;
-}
-
-
-int hostapd_set_freq(struct hostapd_data *hapd, int mode, int freq,
-		     int channel, int ht_enabled, int vht_enabled,
-=======
 int hostapd_set_freq(struct hostapd_data *hapd, enum hostapd_hw_mode mode,
 		     int freq, int channel, int ht_enabled, int vht_enabled,
->>>>>>> c748fdcc
 		     int sec_channel_offset, int vht_oper_chwidth,
 		     int center_segment0, int center_segment1)
 {
@@ -876,11 +763,7 @@
 	params.ch_list_len = num_channels;
 
 	params.ht_enabled = !!(hapd->iface->conf->ieee80211n);
-<<<<<<< HEAD
-	params.ht40_enabled = !!(hapd->iface->conf->ht_capab |
-=======
 	params.ht40_enabled = !!(hapd->iface->conf->ht_capab &
->>>>>>> c748fdcc
 				 HT_CAP_INFO_SUPP_CHANNEL_WIDTH_SET);
 	params.vht_enabled = !!(hapd->iface->conf->ieee80211ac);
 	params.ch_width = 20;
