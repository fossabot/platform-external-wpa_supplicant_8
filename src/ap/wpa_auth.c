/*
 * IEEE 802.11 RSN / WPA Authenticator
 * Copyright (c) 2004-2015, Jouni Malinen <j@w1.fi>
 *
 * This software may be distributed under the terms of the BSD license.
 * See README for more details.
 */

#include "utils/includes.h"

#include "utils/common.h"
#include "utils/eloop.h"
#include "utils/state_machine.h"
#include "utils/bitfield.h"
#include "common/ieee802_11_defs.h"
#include "crypto/aes.h"
#include "crypto/aes_wrap.h"
#include "crypto/aes_siv.h"
#include "crypto/crypto.h"
#include "crypto/sha1.h"
#include "crypto/sha256.h"
#include "crypto/random.h"
#include "eapol_auth/eapol_auth_sm.h"
#include "ap_config.h"
#include "ieee802_11.h"
#include "wpa_auth.h"
#include "pmksa_cache_auth.h"
#include "wpa_auth_i.h"
#include "wpa_auth_ie.h"

#define STATE_MACHINE_DATA struct wpa_state_machine
#define STATE_MACHINE_DEBUG_PREFIX "WPA"
#define STATE_MACHINE_ADDR sm->addr


static void wpa_send_eapol_timeout(void *eloop_ctx, void *timeout_ctx);
static int wpa_sm_step(struct wpa_state_machine *sm);
static int wpa_verify_key_mic(int akmp, size_t pmk_len, struct wpa_ptk *PTK,
			      u8 *data, size_t data_len);
#ifdef CONFIG_FILS
static int wpa_aead_decrypt(struct wpa_state_machine *sm, struct wpa_ptk *ptk,
			    u8 *buf, size_t buf_len, u16 *_key_data_len);
static struct wpabuf * fils_prepare_plainbuf(struct wpa_state_machine *sm,
					     const struct wpabuf *hlp);
#endif /* CONFIG_FILS */
static void wpa_sm_call_step(void *eloop_ctx, void *timeout_ctx);
static void wpa_group_sm_step(struct wpa_authenticator *wpa_auth,
			      struct wpa_group *group);
static void wpa_request_new_ptk(struct wpa_state_machine *sm);
static int wpa_gtk_update(struct wpa_authenticator *wpa_auth,
			  struct wpa_group *group);
static int wpa_group_config_group_keys(struct wpa_authenticator *wpa_auth,
				       struct wpa_group *group);
static int wpa_derive_ptk(struct wpa_state_machine *sm, const u8 *snonce,
			  const u8 *pmk, unsigned int pmk_len,
			  struct wpa_ptk *ptk);
static void wpa_group_free(struct wpa_authenticator *wpa_auth,
			   struct wpa_group *group);
static void wpa_group_get(struct wpa_authenticator *wpa_auth,
			  struct wpa_group *group);
static void wpa_group_put(struct wpa_authenticator *wpa_auth,
			  struct wpa_group *group);
static u8 * ieee80211w_kde_add(struct wpa_state_machine *sm, u8 *pos);

static const u32 eapol_key_timeout_first = 100; /* ms */
static const u32 eapol_key_timeout_subseq = 1000; /* ms */
static const u32 eapol_key_timeout_first_group = 500; /* ms */

/* TODO: make these configurable */
static const int dot11RSNAConfigPMKLifetime = 43200;
static const int dot11RSNAConfigPMKReauthThreshold = 70;
static const int dot11RSNAConfigSATimeout = 60;


static inline int wpa_auth_mic_failure_report(
	struct wpa_authenticator *wpa_auth, const u8 *addr)
{
	if (wpa_auth->cb->mic_failure_report)
		return wpa_auth->cb->mic_failure_report(wpa_auth->cb_ctx, addr);
	return 0;
}


static inline void wpa_auth_psk_failure_report(
	struct wpa_authenticator *wpa_auth, const u8 *addr)
{
	if (wpa_auth->cb->psk_failure_report)
		wpa_auth->cb->psk_failure_report(wpa_auth->cb_ctx, addr);
}


static inline void wpa_auth_set_eapol(struct wpa_authenticator *wpa_auth,
				      const u8 *addr, wpa_eapol_variable var,
				      int value)
{
	if (wpa_auth->cb->set_eapol)
		wpa_auth->cb->set_eapol(wpa_auth->cb_ctx, addr, var, value);
}


static inline int wpa_auth_get_eapol(struct wpa_authenticator *wpa_auth,
				     const u8 *addr, wpa_eapol_variable var)
{
	if (wpa_auth->cb->get_eapol == NULL)
		return -1;
	return wpa_auth->cb->get_eapol(wpa_auth->cb_ctx, addr, var);
}


static inline const u8 * wpa_auth_get_psk(struct wpa_authenticator *wpa_auth,
					  const u8 *addr,
					  const u8 *p2p_dev_addr,
					  const u8 *prev_psk)
{
	if (wpa_auth->cb->get_psk == NULL)
		return NULL;
	return wpa_auth->cb->get_psk(wpa_auth->cb_ctx, addr, p2p_dev_addr,
				     prev_psk);
}


static inline int wpa_auth_get_msk(struct wpa_authenticator *wpa_auth,
				   const u8 *addr, u8 *msk, size_t *len)
{
	if (wpa_auth->cb->get_msk == NULL)
		return -1;
	return wpa_auth->cb->get_msk(wpa_auth->cb_ctx, addr, msk, len);
}


static inline int wpa_auth_set_key(struct wpa_authenticator *wpa_auth,
				   int vlan_id,
				   enum wpa_alg alg, const u8 *addr, int idx,
				   u8 *key, size_t key_len)
{
	if (wpa_auth->cb->set_key == NULL)
		return -1;
	return wpa_auth->cb->set_key(wpa_auth->cb_ctx, vlan_id, alg, addr, idx,
				     key, key_len);
}


static inline int wpa_auth_get_seqnum(struct wpa_authenticator *wpa_auth,
				      const u8 *addr, int idx, u8 *seq)
{
	if (wpa_auth->cb->get_seqnum == NULL)
		return -1;
	return wpa_auth->cb->get_seqnum(wpa_auth->cb_ctx, addr, idx, seq);
}


static inline int
wpa_auth_send_eapol(struct wpa_authenticator *wpa_auth, const u8 *addr,
		    const u8 *data, size_t data_len, int encrypt)
{
	if (wpa_auth->cb->send_eapol == NULL)
		return -1;
	return wpa_auth->cb->send_eapol(wpa_auth->cb_ctx, addr, data, data_len,
					encrypt);
}


#ifdef CONFIG_MESH
static inline int wpa_auth_start_ampe(struct wpa_authenticator *wpa_auth,
				      const u8 *addr)
{
	if (wpa_auth->cb->start_ampe == NULL)
		return -1;
	return wpa_auth->cb->start_ampe(wpa_auth->cb_ctx, addr);
}
#endif /* CONFIG_MESH */


int wpa_auth_for_each_sta(struct wpa_authenticator *wpa_auth,
			  int (*cb)(struct wpa_state_machine *sm, void *ctx),
			  void *cb_ctx)
{
	if (wpa_auth->cb->for_each_sta == NULL)
		return 0;
	return wpa_auth->cb->for_each_sta(wpa_auth->cb_ctx, cb, cb_ctx);
}


int wpa_auth_for_each_auth(struct wpa_authenticator *wpa_auth,
			   int (*cb)(struct wpa_authenticator *a, void *ctx),
			   void *cb_ctx)
{
	if (wpa_auth->cb->for_each_auth == NULL)
		return 0;
	return wpa_auth->cb->for_each_auth(wpa_auth->cb_ctx, cb, cb_ctx);
}


void wpa_auth_logger(struct wpa_authenticator *wpa_auth, const u8 *addr,
		     logger_level level, const char *txt)
{
	if (wpa_auth->cb->logger == NULL)
		return;
	wpa_auth->cb->logger(wpa_auth->cb_ctx, addr, level, txt);
}


void wpa_auth_vlogger(struct wpa_authenticator *wpa_auth, const u8 *addr,
		      logger_level level, const char *fmt, ...)
{
	char *format;
	int maxlen;
	va_list ap;

	if (wpa_auth->cb->logger == NULL)
		return;

	maxlen = os_strlen(fmt) + 100;
	format = os_malloc(maxlen);
	if (!format)
		return;

	va_start(ap, fmt);
	vsnprintf(format, maxlen, fmt, ap);
	va_end(ap);

	wpa_auth_logger(wpa_auth, addr, level, format);

	os_free(format);
}


static void wpa_sta_disconnect(struct wpa_authenticator *wpa_auth,
			       const u8 *addr, u16 reason)
{
	if (wpa_auth->cb->disconnect == NULL)
		return;
	wpa_printf(MSG_DEBUG, "wpa_sta_disconnect STA " MACSTR " (reason %u)",
		   MAC2STR(addr), reason);
	wpa_auth->cb->disconnect(wpa_auth->cb_ctx, addr, reason);
}


static int wpa_use_aes_cmac(struct wpa_state_machine *sm)
{
	int ret = 0;
#ifdef CONFIG_IEEE80211R_AP
	if (wpa_key_mgmt_ft(sm->wpa_key_mgmt))
		ret = 1;
#endif /* CONFIG_IEEE80211R_AP */
#ifdef CONFIG_IEEE80211W
	if (wpa_key_mgmt_sha256(sm->wpa_key_mgmt))
		ret = 1;
#endif /* CONFIG_IEEE80211W */
	if (sm->wpa_key_mgmt == WPA_KEY_MGMT_OSEN)
		ret = 1;
	return ret;
}


static void wpa_rekey_gmk(void *eloop_ctx, void *timeout_ctx)
{
	struct wpa_authenticator *wpa_auth = eloop_ctx;

	if (random_get_bytes(wpa_auth->group->GMK, WPA_GMK_LEN)) {
		wpa_printf(MSG_ERROR, "Failed to get random data for WPA "
			   "initialization.");
	} else {
		wpa_auth_logger(wpa_auth, NULL, LOGGER_DEBUG, "GMK rekeyd");
		wpa_hexdump_key(MSG_DEBUG, "GMK",
				wpa_auth->group->GMK, WPA_GMK_LEN);
	}

	if (wpa_auth->conf.wpa_gmk_rekey) {
		eloop_register_timeout(wpa_auth->conf.wpa_gmk_rekey, 0,
				       wpa_rekey_gmk, wpa_auth, NULL);
	}
}


static void wpa_rekey_gtk(void *eloop_ctx, void *timeout_ctx)
{
	struct wpa_authenticator *wpa_auth = eloop_ctx;
	struct wpa_group *group, *next;

	wpa_auth_logger(wpa_auth, NULL, LOGGER_DEBUG, "rekeying GTK");
	group = wpa_auth->group;
	while (group) {
		wpa_group_get(wpa_auth, group);

		group->GTKReKey = TRUE;
		do {
			group->changed = FALSE;
			wpa_group_sm_step(wpa_auth, group);
		} while (group->changed);

		next = group->next;
		wpa_group_put(wpa_auth, group);
		group = next;
	}

	if (wpa_auth->conf.wpa_group_rekey) {
		eloop_register_timeout(wpa_auth->conf.wpa_group_rekey,
				       0, wpa_rekey_gtk, wpa_auth, NULL);
	}
}


static void wpa_rekey_ptk(void *eloop_ctx, void *timeout_ctx)
{
	struct wpa_authenticator *wpa_auth = eloop_ctx;
	struct wpa_state_machine *sm = timeout_ctx;

	wpa_auth_logger(wpa_auth, sm->addr, LOGGER_DEBUG, "rekeying PTK");
	wpa_request_new_ptk(sm);
	wpa_sm_step(sm);
}


static int wpa_auth_pmksa_clear_cb(struct wpa_state_machine *sm, void *ctx)
{
	if (sm->pmksa == ctx)
		sm->pmksa = NULL;
	return 0;
}


static void wpa_auth_pmksa_free_cb(struct rsn_pmksa_cache_entry *entry,
				   void *ctx)
{
	struct wpa_authenticator *wpa_auth = ctx;
	wpa_auth_for_each_sta(wpa_auth, wpa_auth_pmksa_clear_cb, entry);
}


static int wpa_group_init_gmk_and_counter(struct wpa_authenticator *wpa_auth,
					  struct wpa_group *group)
{
	u8 buf[ETH_ALEN + 8 + sizeof(unsigned long)];
	u8 rkey[32];
	unsigned long ptr;

	if (random_get_bytes(group->GMK, WPA_GMK_LEN) < 0)
		return -1;
	wpa_hexdump_key(MSG_DEBUG, "GMK", group->GMK, WPA_GMK_LEN);

	/*
	 * Counter = PRF-256(Random number, "Init Counter",
	 *                   Local MAC Address || Time)
	 */
	os_memcpy(buf, wpa_auth->addr, ETH_ALEN);
	wpa_get_ntp_timestamp(buf + ETH_ALEN);
	ptr = (unsigned long) group;
	os_memcpy(buf + ETH_ALEN + 8, &ptr, sizeof(ptr));
	if (random_get_bytes(rkey, sizeof(rkey)) < 0)
		return -1;

	if (sha1_prf(rkey, sizeof(rkey), "Init Counter", buf, sizeof(buf),
		     group->Counter, WPA_NONCE_LEN) < 0)
		return -1;
	wpa_hexdump_key(MSG_DEBUG, "Key Counter",
			group->Counter, WPA_NONCE_LEN);

	return 0;
}


static struct wpa_group * wpa_group_init(struct wpa_authenticator *wpa_auth,
					 int vlan_id, int delay_init)
{
	struct wpa_group *group;

	group = os_zalloc(sizeof(struct wpa_group));
	if (group == NULL)
		return NULL;

	group->GTKAuthenticator = TRUE;
	group->vlan_id = vlan_id;
	group->GTK_len = wpa_cipher_key_len(wpa_auth->conf.wpa_group);

	if (random_pool_ready() != 1) {
		wpa_printf(MSG_INFO, "WPA: Not enough entropy in random pool "
			   "for secure operations - update keys later when "
			   "the first station connects");
	}

	/*
	 * Set initial GMK/Counter value here. The actual values that will be
	 * used in negotiations will be set once the first station tries to
	 * connect. This allows more time for collecting additional randomness
	 * on embedded devices.
	 */
	if (wpa_group_init_gmk_and_counter(wpa_auth, group) < 0) {
		wpa_printf(MSG_ERROR, "Failed to get random data for WPA "
			   "initialization.");
		os_free(group);
		return NULL;
	}

	group->GInit = TRUE;
	if (delay_init) {
		wpa_printf(MSG_DEBUG, "WPA: Delay group state machine start "
			   "until Beacon frames have been configured");
		/* Initialization is completed in wpa_init_keys(). */
	} else {
		wpa_group_sm_step(wpa_auth, group);
		group->GInit = FALSE;
		wpa_group_sm_step(wpa_auth, group);
	}

	return group;
}


/**
 * wpa_init - Initialize WPA authenticator
 * @addr: Authenticator address
 * @conf: Configuration for WPA authenticator
 * @cb: Callback functions for WPA authenticator
 * Returns: Pointer to WPA authenticator data or %NULL on failure
 */
struct wpa_authenticator * wpa_init(const u8 *addr,
				    struct wpa_auth_config *conf,
				    const struct wpa_auth_callbacks *cb,
				    void *cb_ctx)
{
	struct wpa_authenticator *wpa_auth;

	wpa_auth = os_zalloc(sizeof(struct wpa_authenticator));
	if (wpa_auth == NULL)
		return NULL;
	os_memcpy(wpa_auth->addr, addr, ETH_ALEN);
	os_memcpy(&wpa_auth->conf, conf, sizeof(*conf));
	wpa_auth->cb = cb;
	wpa_auth->cb_ctx = cb_ctx;

	if (wpa_auth_gen_wpa_ie(wpa_auth)) {
		wpa_printf(MSG_ERROR, "Could not generate WPA IE.");
		os_free(wpa_auth);
		return NULL;
	}

	wpa_auth->group = wpa_group_init(wpa_auth, 0, 1);
	if (wpa_auth->group == NULL) {
		os_free(wpa_auth->wpa_ie);
		os_free(wpa_auth);
		return NULL;
	}

	wpa_auth->pmksa = pmksa_cache_auth_init(wpa_auth_pmksa_free_cb,
						wpa_auth);
	if (wpa_auth->pmksa == NULL) {
		wpa_printf(MSG_ERROR, "PMKSA cache initialization failed.");
		os_free(wpa_auth->group);
		os_free(wpa_auth->wpa_ie);
		os_free(wpa_auth);
		return NULL;
	}

#ifdef CONFIG_IEEE80211R_AP
	wpa_auth->ft_pmk_cache = wpa_ft_pmk_cache_init();
	if (wpa_auth->ft_pmk_cache == NULL) {
		wpa_printf(MSG_ERROR, "FT PMK cache initialization failed.");
		os_free(wpa_auth->group);
		os_free(wpa_auth->wpa_ie);
		pmksa_cache_auth_deinit(wpa_auth->pmksa);
		os_free(wpa_auth);
		return NULL;
	}
#endif /* CONFIG_IEEE80211R_AP */

	if (wpa_auth->conf.wpa_gmk_rekey) {
		eloop_register_timeout(wpa_auth->conf.wpa_gmk_rekey, 0,
				       wpa_rekey_gmk, wpa_auth, NULL);
	}

	if (wpa_auth->conf.wpa_group_rekey) {
		eloop_register_timeout(wpa_auth->conf.wpa_group_rekey, 0,
				       wpa_rekey_gtk, wpa_auth, NULL);
	}

#ifdef CONFIG_P2P
	if (WPA_GET_BE32(conf->ip_addr_start)) {
		int count = WPA_GET_BE32(conf->ip_addr_end) -
			WPA_GET_BE32(conf->ip_addr_start) + 1;
		if (count > 1000)
			count = 1000;
		if (count > 0)
			wpa_auth->ip_pool = bitfield_alloc(count);
	}
#endif /* CONFIG_P2P */

	return wpa_auth;
}


int wpa_init_keys(struct wpa_authenticator *wpa_auth)
{
	struct wpa_group *group = wpa_auth->group;

	wpa_printf(MSG_DEBUG, "WPA: Start group state machine to set initial "
		   "keys");
	wpa_group_sm_step(wpa_auth, group);
	group->GInit = FALSE;
	wpa_group_sm_step(wpa_auth, group);
	if (group->wpa_group_state == WPA_GROUP_FATAL_FAILURE)
		return -1;
	return 0;
}


/**
 * wpa_deinit - Deinitialize WPA authenticator
 * @wpa_auth: Pointer to WPA authenticator data from wpa_init()
 */
void wpa_deinit(struct wpa_authenticator *wpa_auth)
{
	struct wpa_group *group, *prev;

	eloop_cancel_timeout(wpa_rekey_gmk, wpa_auth, NULL);
	eloop_cancel_timeout(wpa_rekey_gtk, wpa_auth, NULL);

	pmksa_cache_auth_deinit(wpa_auth->pmksa);

#ifdef CONFIG_IEEE80211R_AP
	wpa_ft_pmk_cache_deinit(wpa_auth->ft_pmk_cache);
	wpa_auth->ft_pmk_cache = NULL;
	wpa_ft_deinit(wpa_auth);
#endif /* CONFIG_IEEE80211R_AP */

#ifdef CONFIG_P2P
	bitfield_free(wpa_auth->ip_pool);
#endif /* CONFIG_P2P */


	os_free(wpa_auth->wpa_ie);

	group = wpa_auth->group;
	while (group) {
		prev = group;
		group = group->next;
		os_free(prev);
	}

	os_free(wpa_auth);
}


/**
 * wpa_reconfig - Update WPA authenticator configuration
 * @wpa_auth: Pointer to WPA authenticator data from wpa_init()
 * @conf: Configuration for WPA authenticator
 */
int wpa_reconfig(struct wpa_authenticator *wpa_auth,
		 struct wpa_auth_config *conf)
{
	struct wpa_group *group;
	if (wpa_auth == NULL)
		return 0;

	os_memcpy(&wpa_auth->conf, conf, sizeof(*conf));
	if (wpa_auth_gen_wpa_ie(wpa_auth)) {
		wpa_printf(MSG_ERROR, "Could not generate WPA IE.");
		return -1;
	}

	/*
	 * Reinitialize GTK to make sure it is suitable for the new
	 * configuration.
	 */
	group = wpa_auth->group;
	group->GTK_len = wpa_cipher_key_len(wpa_auth->conf.wpa_group);
	group->GInit = TRUE;
	wpa_group_sm_step(wpa_auth, group);
	group->GInit = FALSE;
	wpa_group_sm_step(wpa_auth, group);

	return 0;
}


struct wpa_state_machine *
wpa_auth_sta_init(struct wpa_authenticator *wpa_auth, const u8 *addr,
		  const u8 *p2p_dev_addr)
{
	struct wpa_state_machine *sm;

	if (wpa_auth->group->wpa_group_state == WPA_GROUP_FATAL_FAILURE)
		return NULL;

	sm = os_zalloc(sizeof(struct wpa_state_machine));
	if (sm == NULL)
		return NULL;
	os_memcpy(sm->addr, addr, ETH_ALEN);
	if (p2p_dev_addr)
		os_memcpy(sm->p2p_dev_addr, p2p_dev_addr, ETH_ALEN);

	sm->wpa_auth = wpa_auth;
	sm->group = wpa_auth->group;
	wpa_group_get(sm->wpa_auth, sm->group);

	return sm;
}


int wpa_auth_sta_associated(struct wpa_authenticator *wpa_auth,
			    struct wpa_state_machine *sm)
{
	if (wpa_auth == NULL || !wpa_auth->conf.wpa || sm == NULL)
		return -1;

#ifdef CONFIG_IEEE80211R_AP
	if (sm->ft_completed) {
		wpa_auth_logger(wpa_auth, sm->addr, LOGGER_DEBUG,
				"FT authentication already completed - do not "
				"start 4-way handshake");
		/* Go to PTKINITDONE state to allow GTK rekeying */
		sm->wpa_ptk_state = WPA_PTK_PTKINITDONE;
		sm->Pair = TRUE;
		return 0;
	}
#endif /* CONFIG_IEEE80211R_AP */

#ifdef CONFIG_FILS
	if (sm->fils_completed) {
		wpa_auth_logger(wpa_auth, sm->addr, LOGGER_DEBUG,
				"FILS authentication already completed - do not start 4-way handshake");
		/* Go to PTKINITDONE state to allow GTK rekeying */
		sm->wpa_ptk_state = WPA_PTK_PTKINITDONE;
		sm->Pair = TRUE;
		return 0;
	}
#endif /* CONFIG_FILS */

	if (sm->started) {
		os_memset(&sm->key_replay, 0, sizeof(sm->key_replay));
		sm->ReAuthenticationRequest = TRUE;
		return wpa_sm_step(sm);
	}

	wpa_auth_logger(wpa_auth, sm->addr, LOGGER_DEBUG,
			"start authentication");
	sm->started = 1;

	sm->Init = TRUE;
	if (wpa_sm_step(sm) == 1)
		return 1; /* should not really happen */
	sm->Init = FALSE;
	sm->AuthenticationRequest = TRUE;
	return wpa_sm_step(sm);
}


void wpa_auth_sta_no_wpa(struct wpa_state_machine *sm)
{
	/* WPA/RSN was not used - clear WPA state. This is needed if the STA
	 * reassociates back to the same AP while the previous entry for the
	 * STA has not yet been removed. */
	if (sm == NULL)
		return;

	sm->wpa_key_mgmt = 0;
}


static void wpa_free_sta_sm(struct wpa_state_machine *sm)
{
#ifdef CONFIG_P2P
	if (WPA_GET_BE32(sm->ip_addr)) {
		u32 start;
		wpa_printf(MSG_DEBUG, "P2P: Free assigned IP "
			   "address %u.%u.%u.%u from " MACSTR,
			   sm->ip_addr[0], sm->ip_addr[1],
			   sm->ip_addr[2], sm->ip_addr[3],
			   MAC2STR(sm->addr));
		start = WPA_GET_BE32(sm->wpa_auth->conf.ip_addr_start);
		bitfield_clear(sm->wpa_auth->ip_pool,
			       WPA_GET_BE32(sm->ip_addr) - start);
	}
#endif /* CONFIG_P2P */
	if (sm->GUpdateStationKeys) {
		sm->group->GKeyDoneStations--;
		sm->GUpdateStationKeys = FALSE;
	}
#ifdef CONFIG_IEEE80211R_AP
	os_free(sm->assoc_resp_ftie);
	wpabuf_free(sm->ft_pending_req_ies);
#endif /* CONFIG_IEEE80211R_AP */
	os_free(sm->last_rx_eapol_key);
	os_free(sm->wpa_ie);
	wpa_group_put(sm->wpa_auth, sm->group);
	os_free(sm);
}


void wpa_auth_sta_deinit(struct wpa_state_machine *sm)
{
	if (sm == NULL)
		return;

	if (sm->wpa_auth->conf.wpa_strict_rekey && sm->has_GTK) {
		wpa_auth_logger(sm->wpa_auth, sm->addr, LOGGER_DEBUG,
				"strict rekeying - force GTK rekey since STA "
				"is leaving");
		eloop_cancel_timeout(wpa_rekey_gtk, sm->wpa_auth, NULL);
		eloop_register_timeout(0, 500000, wpa_rekey_gtk, sm->wpa_auth,
				       NULL);
	}

	eloop_cancel_timeout(wpa_send_eapol_timeout, sm->wpa_auth, sm);
	sm->pending_1_of_4_timeout = 0;
	eloop_cancel_timeout(wpa_sm_call_step, sm, NULL);
	eloop_cancel_timeout(wpa_rekey_ptk, sm->wpa_auth, sm);
#ifdef CONFIG_IEEE80211R_AP
	wpa_ft_sta_deinit(sm);
#endif /* CONFIG_IEEE80211R_AP */
	if (sm->in_step_loop) {
		/* Must not free state machine while wpa_sm_step() is running.
		 * Freeing will be completed in the end of wpa_sm_step(). */
		wpa_printf(MSG_DEBUG, "WPA: Registering pending STA state "
			   "machine deinit for " MACSTR, MAC2STR(sm->addr));
		sm->pending_deinit = 1;
	} else
		wpa_free_sta_sm(sm);
}


static void wpa_request_new_ptk(struct wpa_state_machine *sm)
{
	if (sm == NULL)
		return;

	sm->PTKRequest = TRUE;
	sm->PTK_valid = 0;
}


static int wpa_replay_counter_valid(struct wpa_key_replay_counter *ctr,
				    const u8 *replay_counter)
{
	int i;
	for (i = 0; i < RSNA_MAX_EAPOL_RETRIES; i++) {
		if (!ctr[i].valid)
			break;
		if (os_memcmp(replay_counter, ctr[i].counter,
			      WPA_REPLAY_COUNTER_LEN) == 0)
			return 1;
	}
	return 0;
}


static void wpa_replay_counter_mark_invalid(struct wpa_key_replay_counter *ctr,
					    const u8 *replay_counter)
{
	int i;
	for (i = 0; i < RSNA_MAX_EAPOL_RETRIES; i++) {
		if (ctr[i].valid &&
		    (replay_counter == NULL ||
		     os_memcmp(replay_counter, ctr[i].counter,
			       WPA_REPLAY_COUNTER_LEN) == 0))
			ctr[i].valid = FALSE;
	}
}


#ifdef CONFIG_IEEE80211R_AP
static int ft_check_msg_2_of_4(struct wpa_authenticator *wpa_auth,
			       struct wpa_state_machine *sm,
			       struct wpa_eapol_ie_parse *kde)
{
	struct wpa_ie_data ie;
	struct rsn_mdie *mdie;

	if (wpa_parse_wpa_ie_rsn(kde->rsn_ie, kde->rsn_ie_len, &ie) < 0 ||
	    ie.num_pmkid != 1 || ie.pmkid == NULL) {
		wpa_printf(MSG_DEBUG, "FT: No PMKR1Name in "
			   "FT 4-way handshake message 2/4");
		return -1;
	}

	os_memcpy(sm->sup_pmk_r1_name, ie.pmkid, PMKID_LEN);
	wpa_hexdump(MSG_DEBUG, "FT: PMKR1Name from Supplicant",
		    sm->sup_pmk_r1_name, PMKID_LEN);

	if (!kde->mdie || !kde->ftie) {
		wpa_printf(MSG_DEBUG, "FT: No %s in FT 4-way handshake "
			   "message 2/4", kde->mdie ? "FTIE" : "MDIE");
		return -1;
	}

	mdie = (struct rsn_mdie *) (kde->mdie + 2);
	if (kde->mdie[1] < sizeof(struct rsn_mdie) ||
	    os_memcmp(wpa_auth->conf.mobility_domain, mdie->mobility_domain,
		      MOBILITY_DOMAIN_ID_LEN) != 0) {
		wpa_printf(MSG_DEBUG, "FT: MDIE mismatch");
		return -1;
	}

	if (sm->assoc_resp_ftie &&
	    (kde->ftie[1] != sm->assoc_resp_ftie[1] ||
	     os_memcmp(kde->ftie, sm->assoc_resp_ftie,
		       2 + sm->assoc_resp_ftie[1]) != 0)) {
		wpa_printf(MSG_DEBUG, "FT: FTIE mismatch");
		wpa_hexdump(MSG_DEBUG, "FT: FTIE in EAPOL-Key msg 2/4",
			    kde->ftie, kde->ftie_len);
		wpa_hexdump(MSG_DEBUG, "FT: FTIE in (Re)AssocResp",
			    sm->assoc_resp_ftie, 2 + sm->assoc_resp_ftie[1]);
		return -1;
	}

	return 0;
}
#endif /* CONFIG_IEEE80211R_AP */


static int wpa_receive_error_report(struct wpa_authenticator *wpa_auth,
				    struct wpa_state_machine *sm, int group)
{
	/* Supplicant reported a Michael MIC error */
	wpa_auth_vlogger(wpa_auth, sm->addr, LOGGER_INFO,
			 "received EAPOL-Key Error Request "
			 "(STA detected Michael MIC failure (group=%d))",
			 group);

	if (group && wpa_auth->conf.wpa_group != WPA_CIPHER_TKIP) {
		wpa_auth_logger(wpa_auth, sm->addr, LOGGER_INFO,
				"ignore Michael MIC failure report since "
				"group cipher is not TKIP");
	} else if (!group && sm->pairwise != WPA_CIPHER_TKIP) {
		wpa_auth_logger(wpa_auth, sm->addr, LOGGER_INFO,
				"ignore Michael MIC failure report since "
				"pairwise cipher is not TKIP");
	} else {
		if (wpa_auth_mic_failure_report(wpa_auth, sm->addr) > 0)
			return 1; /* STA entry was removed */
		sm->dot11RSNAStatsTKIPRemoteMICFailures++;
		wpa_auth->dot11RSNAStatsTKIPRemoteMICFailures++;
	}

	/*
	 * Error report is not a request for a new key handshake, but since
	 * Authenticator may do it, let's change the keys now anyway.
	 */
	wpa_request_new_ptk(sm);
	return 0;
}


static int wpa_try_alt_snonce(struct wpa_state_machine *sm, u8 *data,
			      size_t data_len)
{
	struct wpa_ptk PTK;
	int ok = 0;
	const u8 *pmk = NULL;
	unsigned int pmk_len;

	os_memset(&PTK, 0, sizeof(PTK));
	for (;;) {
		if (wpa_key_mgmt_wpa_psk(sm->wpa_key_mgmt)) {
			pmk = wpa_auth_get_psk(sm->wpa_auth, sm->addr,
					       sm->p2p_dev_addr, pmk);
			if (pmk == NULL)
				break;
			pmk_len = PMK_LEN;
		} else {
			pmk = sm->PMK;
			pmk_len = sm->pmk_len;
		}

		if (wpa_derive_ptk(sm, sm->alt_SNonce, pmk, pmk_len, &PTK) < 0)
			break;

		if (wpa_verify_key_mic(sm->wpa_key_mgmt, pmk_len, &PTK,
				       data, data_len) == 0) {
			ok = 1;
			break;
		}

		if (!wpa_key_mgmt_wpa_psk(sm->wpa_key_mgmt))
			break;
	}

	if (!ok) {
		wpa_printf(MSG_DEBUG,
			   "WPA: Earlier SNonce did not result in matching MIC");
		return -1;
	}

	wpa_printf(MSG_DEBUG,
		   "WPA: Earlier SNonce resulted in matching MIC");
	sm->alt_snonce_valid = 0;
	os_memcpy(sm->SNonce, sm->alt_SNonce, WPA_NONCE_LEN);
	os_memcpy(&sm->PTK, &PTK, sizeof(PTK));
	sm->PTK_valid = TRUE;

	return 0;
}


void wpa_receive(struct wpa_authenticator *wpa_auth,
		 struct wpa_state_machine *sm,
		 u8 *data, size_t data_len)
{
	struct ieee802_1x_hdr *hdr;
	struct wpa_eapol_key *key;
	u16 key_info, key_data_length;
	enum { PAIRWISE_2, PAIRWISE_4, GROUP_2, REQUEST,
	       SMK_M1, SMK_M3, SMK_ERROR } msg;
	char *msgtxt;
	struct wpa_eapol_ie_parse kde;
	const u8 *key_data;
	size_t keyhdrlen, mic_len;
	u8 *mic;

	if (wpa_auth == NULL || !wpa_auth->conf.wpa || sm == NULL)
		return;
	wpa_hexdump(MSG_MSGDUMP, "WPA: RX EAPOL data", data, data_len);

	mic_len = wpa_mic_len(sm->wpa_key_mgmt, sm->pmk_len);
	keyhdrlen = sizeof(*key) + mic_len + 2;

	if (data_len < sizeof(*hdr) + keyhdrlen) {
		wpa_printf(MSG_DEBUG, "WPA: Ignore too short EAPOL-Key frame");
		return;
	}

	hdr = (struct ieee802_1x_hdr *) data;
	key = (struct wpa_eapol_key *) (hdr + 1);
	mic = (u8 *) (key + 1);
	key_info = WPA_GET_BE16(key->key_info);
	key_data = mic + mic_len + 2;
	key_data_length = WPA_GET_BE16(mic + mic_len);
	wpa_printf(MSG_DEBUG, "WPA: Received EAPOL-Key from " MACSTR
		   " key_info=0x%x type=%u mic_len=%u key_data_length=%u",
		   MAC2STR(sm->addr), key_info, key->type,
		   (unsigned int) mic_len, key_data_length);
	wpa_hexdump(MSG_MSGDUMP,
		    "WPA: EAPOL-Key header (ending before Key MIC)",
		    key, sizeof(*key));
	wpa_hexdump(MSG_MSGDUMP, "WPA: EAPOL-Key Key MIC",
		    mic, mic_len);
	if (key_data_length > data_len - sizeof(*hdr) - keyhdrlen) {
		wpa_printf(MSG_INFO, "WPA: Invalid EAPOL-Key frame - "
			   "key_data overflow (%d > %lu)",
			   key_data_length,
			   (unsigned long) (data_len - sizeof(*hdr) -
					    keyhdrlen));
		return;
	}

	if (sm->wpa == WPA_VERSION_WPA2) {
		if (key->type == EAPOL_KEY_TYPE_WPA) {
			/*
			 * Some deployed station implementations seem to send
			 * msg 4/4 with incorrect type value in WPA2 mode.
			 */
			wpa_printf(MSG_DEBUG, "Workaround: Allow EAPOL-Key "
				   "with unexpected WPA type in RSN mode");
		} else if (key->type != EAPOL_KEY_TYPE_RSN) {
			wpa_printf(MSG_DEBUG, "Ignore EAPOL-Key with "
				   "unexpected type %d in RSN mode",
				   key->type);
			return;
		}
	} else {
		if (key->type != EAPOL_KEY_TYPE_WPA) {
			wpa_printf(MSG_DEBUG, "Ignore EAPOL-Key with "
				   "unexpected type %d in WPA mode",
				   key->type);
			return;
		}
	}

	wpa_hexdump(MSG_DEBUG, "WPA: Received Key Nonce", key->key_nonce,
		    WPA_NONCE_LEN);
	wpa_hexdump(MSG_DEBUG, "WPA: Received Replay Counter",
		    key->replay_counter, WPA_REPLAY_COUNTER_LEN);

	/* FIX: verify that the EAPOL-Key frame was encrypted if pairwise keys
	 * are set */

	if ((key_info & (WPA_KEY_INFO_SMK_MESSAGE | WPA_KEY_INFO_REQUEST)) ==
	    (WPA_KEY_INFO_SMK_MESSAGE | WPA_KEY_INFO_REQUEST)) {
		if (key_info & WPA_KEY_INFO_ERROR) {
			msg = SMK_ERROR;
			msgtxt = "SMK Error";
		} else {
			msg = SMK_M1;
			msgtxt = "SMK M1";
		}
	} else if (key_info & WPA_KEY_INFO_SMK_MESSAGE) {
		msg = SMK_M3;
		msgtxt = "SMK M3";
	} else if (key_info & WPA_KEY_INFO_REQUEST) {
		msg = REQUEST;
		msgtxt = "Request";
	} else if (!(key_info & WPA_KEY_INFO_KEY_TYPE)) {
		msg = GROUP_2;
		msgtxt = "2/2 Group";
	} else if (key_data_length == 0 ||
		   (mic_len == 0 && (key_info & WPA_KEY_INFO_ENCR_KEY_DATA) &&
		    key_data_length == AES_BLOCK_SIZE)) {
		msg = PAIRWISE_4;
		msgtxt = "4/4 Pairwise";
	} else {
		msg = PAIRWISE_2;
		msgtxt = "2/4 Pairwise";
	}

	/* TODO: key_info type validation for PeerKey */
	if (msg == REQUEST || msg == PAIRWISE_2 || msg == PAIRWISE_4 ||
	    msg == GROUP_2) {
		u16 ver = key_info & WPA_KEY_INFO_TYPE_MASK;
		if (sm->pairwise == WPA_CIPHER_CCMP ||
		    sm->pairwise == WPA_CIPHER_GCMP) {
			if (wpa_use_aes_cmac(sm) &&
			    sm->wpa_key_mgmt != WPA_KEY_MGMT_OSEN &&
			    !wpa_key_mgmt_suite_b(sm->wpa_key_mgmt) &&
			    !wpa_key_mgmt_fils(sm->wpa_key_mgmt) &&
			    ver != WPA_KEY_INFO_TYPE_AES_128_CMAC) {
				wpa_auth_logger(wpa_auth, sm->addr,
						LOGGER_WARNING,
						"advertised support for "
						"AES-128-CMAC, but did not "
						"use it");
				return;
			}

			if (!wpa_use_aes_cmac(sm) &&
			    !wpa_key_mgmt_fils(sm->wpa_key_mgmt) &&
			    sm->wpa_key_mgmt != WPA_KEY_MGMT_OWE &&
			    sm->wpa_key_mgmt != WPA_KEY_MGMT_DPP &&
			    ver != WPA_KEY_INFO_TYPE_HMAC_SHA1_AES) {
				wpa_auth_logger(wpa_auth, sm->addr,
						LOGGER_WARNING,
						"did not use HMAC-SHA1-AES "
						"with CCMP/GCMP");
				return;
			}
		}

		if ((wpa_key_mgmt_suite_b(sm->wpa_key_mgmt) ||
		     wpa_key_mgmt_fils(sm->wpa_key_mgmt) ||
		     sm->wpa_key_mgmt == WPA_KEY_MGMT_DPP ||
		     sm->wpa_key_mgmt == WPA_KEY_MGMT_OWE) &&
		    ver != WPA_KEY_INFO_TYPE_AKM_DEFINED) {
			wpa_auth_logger(wpa_auth, sm->addr, LOGGER_WARNING,
					"did not use EAPOL-Key descriptor version 0 as required for AKM-defined cases");
			return;
		}
	}

	if (key_info & WPA_KEY_INFO_REQUEST) {
		if (sm->req_replay_counter_used &&
		    os_memcmp(key->replay_counter, sm->req_replay_counter,
			      WPA_REPLAY_COUNTER_LEN) <= 0) {
			wpa_auth_logger(wpa_auth, sm->addr, LOGGER_WARNING,
					"received EAPOL-Key request with "
					"replayed counter");
			return;
		}
	}

	if (!(key_info & WPA_KEY_INFO_REQUEST) &&
	    !wpa_replay_counter_valid(sm->key_replay, key->replay_counter)) {
		int i;

		if (msg == PAIRWISE_2 &&
		    wpa_replay_counter_valid(sm->prev_key_replay,
					     key->replay_counter) &&
		    sm->wpa_ptk_state == WPA_PTK_PTKINITNEGOTIATING &&
		    os_memcmp(sm->SNonce, key->key_nonce, WPA_NONCE_LEN) != 0)
		{
			/*
			 * Some supplicant implementations (e.g., Windows XP
			 * WZC) update SNonce for each EAPOL-Key 2/4. This
			 * breaks the workaround on accepting any of the
			 * pending requests, so allow the SNonce to be updated
			 * even if we have already sent out EAPOL-Key 3/4.
			 */
			wpa_auth_vlogger(wpa_auth, sm->addr, LOGGER_DEBUG,
					 "Process SNonce update from STA "
					 "based on retransmitted EAPOL-Key "
					 "1/4");
			sm->update_snonce = 1;
			os_memcpy(sm->alt_SNonce, sm->SNonce, WPA_NONCE_LEN);
			sm->alt_snonce_valid = TRUE;
			os_memcpy(sm->alt_replay_counter,
				  sm->key_replay[0].counter,
				  WPA_REPLAY_COUNTER_LEN);
			goto continue_processing;
		}

		if (msg == PAIRWISE_4 && sm->alt_snonce_valid &&
		    sm->wpa_ptk_state == WPA_PTK_PTKINITNEGOTIATING &&
		    os_memcmp(key->replay_counter, sm->alt_replay_counter,
			      WPA_REPLAY_COUNTER_LEN) == 0) {
			/*
			 * Supplicant may still be using the old SNonce since
			 * there was two EAPOL-Key 2/4 messages and they had
			 * different SNonce values.
			 */
			wpa_auth_vlogger(wpa_auth, sm->addr, LOGGER_DEBUG,
					 "Try to process received EAPOL-Key 4/4 based on old Replay Counter and SNonce from an earlier EAPOL-Key 1/4");
			goto continue_processing;
		}

		if (msg == PAIRWISE_2 &&
		    wpa_replay_counter_valid(sm->prev_key_replay,
					     key->replay_counter) &&
		    sm->wpa_ptk_state == WPA_PTK_PTKINITNEGOTIATING) {
			wpa_auth_vlogger(wpa_auth, sm->addr, LOGGER_DEBUG,
					 "ignore retransmitted EAPOL-Key %s - "
					 "SNonce did not change", msgtxt);
		} else {
			wpa_auth_vlogger(wpa_auth, sm->addr, LOGGER_DEBUG,
					 "received EAPOL-Key %s with "
					 "unexpected replay counter", msgtxt);
		}
		for (i = 0; i < RSNA_MAX_EAPOL_RETRIES; i++) {
			if (!sm->key_replay[i].valid)
				break;
			wpa_hexdump(MSG_DEBUG, "pending replay counter",
				    sm->key_replay[i].counter,
				    WPA_REPLAY_COUNTER_LEN);
		}
		wpa_hexdump(MSG_DEBUG, "received replay counter",
			    key->replay_counter, WPA_REPLAY_COUNTER_LEN);
		return;
	}

continue_processing:
#ifdef CONFIG_FILS
	if (sm->wpa == WPA_VERSION_WPA2 && mic_len == 0 &&
	    !(key_info & WPA_KEY_INFO_ENCR_KEY_DATA)) {
		wpa_auth_vlogger(wpa_auth, sm->addr, LOGGER_DEBUG,
				 "WPA: Encr Key Data bit not set even though AEAD cipher is supposed to be used - drop frame");
		return;
	}
#endif /* CONFIG_FILS */

	switch (msg) {
	case PAIRWISE_2:
		if (sm->wpa_ptk_state != WPA_PTK_PTKSTART &&
		    sm->wpa_ptk_state != WPA_PTK_PTKCALCNEGOTIATING &&
		    (!sm->update_snonce ||
		     sm->wpa_ptk_state != WPA_PTK_PTKINITNEGOTIATING)) {
			wpa_auth_vlogger(wpa_auth, sm->addr, LOGGER_INFO,
					 "received EAPOL-Key msg 2/4 in "
					 "invalid state (%d) - dropped",
					 sm->wpa_ptk_state);
			return;
		}
		random_add_randomness(key->key_nonce, WPA_NONCE_LEN);
		if (sm->group->reject_4way_hs_for_entropy) {
			/*
			 * The system did not have enough entropy to generate
			 * strong random numbers. Reject the first 4-way
			 * handshake(s) and collect some entropy based on the
			 * information from it. Once enough entropy is
			 * available, the next atempt will trigger GMK/Key
			 * Counter update and the station will be allowed to
			 * continue.
			 */
			wpa_printf(MSG_DEBUG, "WPA: Reject 4-way handshake to "
				   "collect more entropy for random number "
				   "generation");
			random_mark_pool_ready();
			wpa_sta_disconnect(wpa_auth, sm->addr,
					   WLAN_REASON_PREV_AUTH_NOT_VALID);
			return;
		}
		break;
	case PAIRWISE_4:
		if (sm->wpa_ptk_state != WPA_PTK_PTKINITNEGOTIATING ||
		    !sm->PTK_valid) {
			wpa_auth_vlogger(wpa_auth, sm->addr, LOGGER_INFO,
					 "received EAPOL-Key msg 4/4 in "
					 "invalid state (%d) - dropped",
					 sm->wpa_ptk_state);
			return;
		}
		break;
	case GROUP_2:
		if (sm->wpa_ptk_group_state != WPA_PTK_GROUP_REKEYNEGOTIATING
		    || !sm->PTK_valid) {
			wpa_auth_vlogger(wpa_auth, sm->addr, LOGGER_INFO,
					 "received EAPOL-Key msg 2/2 in "
					 "invalid state (%d) - dropped",
					 sm->wpa_ptk_group_state);
			return;
		}
		break;
#ifdef CONFIG_PEERKEY
	case SMK_M1:
	case SMK_M3:
	case SMK_ERROR:
		if (!wpa_auth->conf.peerkey) {
			wpa_printf(MSG_DEBUG, "RSN: SMK M1/M3/Error, but "
				   "PeerKey use disabled - ignoring message");
			return;
		}
		if (!sm->PTK_valid) {
			wpa_auth_logger(wpa_auth, sm->addr, LOGGER_INFO,
					"received EAPOL-Key msg SMK in "
					"invalid state - dropped");
			return;
		}
		break;
#else /* CONFIG_PEERKEY */
	case SMK_M1:
	case SMK_M3:
	case SMK_ERROR:
		return; /* STSL disabled - ignore SMK messages */
#endif /* CONFIG_PEERKEY */
	case REQUEST:
		break;
	}

	wpa_auth_vlogger(wpa_auth, sm->addr, LOGGER_DEBUG,
			 "received EAPOL-Key frame (%s)", msgtxt);

	if (key_info & WPA_KEY_INFO_ACK) {
		wpa_auth_logger(wpa_auth, sm->addr, LOGGER_INFO,
				"received invalid EAPOL-Key: Key Ack set");
		return;
	}

	if (!wpa_key_mgmt_fils(sm->wpa_key_mgmt) &&
	    !(key_info & WPA_KEY_INFO_MIC)) {
		wpa_auth_logger(wpa_auth, sm->addr, LOGGER_INFO,
				"received invalid EAPOL-Key: Key MIC not set");
		return;
	}

#ifdef CONFIG_FILS
	if (wpa_key_mgmt_fils(sm->wpa_key_mgmt) &&
	    (key_info & WPA_KEY_INFO_MIC)) {
		wpa_auth_logger(wpa_auth, sm->addr, LOGGER_INFO,
				"received invalid EAPOL-Key: Key MIC set");
		return;
	}
#endif /* CONFIG_FILS */

	sm->MICVerified = FALSE;
	if (sm->PTK_valid && !sm->update_snonce) {
		if (mic_len &&
		    wpa_verify_key_mic(sm->wpa_key_mgmt, sm->pmk_len, &sm->PTK,
				       data, data_len) &&
		    (msg != PAIRWISE_4 || !sm->alt_snonce_valid ||
		     wpa_try_alt_snonce(sm, data, data_len))) {
			wpa_auth_logger(wpa_auth, sm->addr, LOGGER_INFO,
					"received EAPOL-Key with invalid MIC");
			return;
		}
#ifdef CONFIG_FILS
		if (!mic_len &&
		    wpa_aead_decrypt(sm, &sm->PTK, data, data_len,
				     &key_data_length) < 0) {
			wpa_auth_logger(wpa_auth, sm->addr, LOGGER_INFO,
					"received EAPOL-Key with invalid MIC");
			return;
		}
#endif /* CONFIG_FILS */
		sm->MICVerified = TRUE;
		eloop_cancel_timeout(wpa_send_eapol_timeout, wpa_auth, sm);
		sm->pending_1_of_4_timeout = 0;
	}

	if (key_info & WPA_KEY_INFO_REQUEST) {
		if (sm->MICVerified) {
			sm->req_replay_counter_used = 1;
			os_memcpy(sm->req_replay_counter, key->replay_counter,
				  WPA_REPLAY_COUNTER_LEN);
		} else {
			wpa_auth_logger(wpa_auth, sm->addr, LOGGER_INFO,
					"received EAPOL-Key request with "
					"invalid MIC");
			return;
		}

		/*
		 * TODO: should decrypt key data field if encryption was used;
		 * even though MAC address KDE is not normally encrypted,
		 * supplicant is allowed to encrypt it.
		 */
		if (msg == SMK_ERROR) {
#ifdef CONFIG_PEERKEY
			wpa_smk_error(wpa_auth, sm, key_data, key_data_length);
#endif /* CONFIG_PEERKEY */
			return;
		} else if (key_info & WPA_KEY_INFO_ERROR) {
			if (wpa_receive_error_report(
				    wpa_auth, sm,
				    !(key_info & WPA_KEY_INFO_KEY_TYPE)) > 0)
				return; /* STA entry was removed */
		} else if (key_info & WPA_KEY_INFO_KEY_TYPE) {
			wpa_auth_logger(wpa_auth, sm->addr, LOGGER_INFO,
					"received EAPOL-Key Request for new "
					"4-Way Handshake");
			wpa_request_new_ptk(sm);
#ifdef CONFIG_PEERKEY
		} else if (msg == SMK_M1) {
			wpa_smk_m1(wpa_auth, sm, key, key_data,
				   key_data_length);
#endif /* CONFIG_PEERKEY */
		} else if (key_data_length > 0 &&
			   wpa_parse_kde_ies(key_data, key_data_length,
					     &kde) == 0 &&
			   kde.mac_addr) {
		} else {
			wpa_auth_logger(wpa_auth, sm->addr, LOGGER_INFO,
					"received EAPOL-Key Request for GTK "
					"rekeying");
			eloop_cancel_timeout(wpa_rekey_gtk, wpa_auth, NULL);
			wpa_rekey_gtk(wpa_auth, NULL);
		}
	} else {
		/* Do not allow the same key replay counter to be reused. */
		wpa_replay_counter_mark_invalid(sm->key_replay,
						key->replay_counter);

		if (msg == PAIRWISE_2) {
			/*
			 * Maintain a copy of the pending EAPOL-Key frames in
			 * case the EAPOL-Key frame was retransmitted. This is
			 * needed to allow EAPOL-Key msg 2/4 reply to another
			 * pending msg 1/4 to update the SNonce to work around
			 * unexpected supplicant behavior.
			 */
			os_memcpy(sm->prev_key_replay, sm->key_replay,
				  sizeof(sm->key_replay));
		} else {
			os_memset(sm->prev_key_replay, 0,
				  sizeof(sm->prev_key_replay));
		}

		/*
		 * Make sure old valid counters are not accepted anymore and
		 * do not get copied again.
		 */
		wpa_replay_counter_mark_invalid(sm->key_replay, NULL);
	}

#ifdef CONFIG_PEERKEY
	if (msg == SMK_M3) {
		wpa_smk_m3(wpa_auth, sm, key, key_data, key_data_length);
		return;
	}
#endif /* CONFIG_PEERKEY */

	os_free(sm->last_rx_eapol_key);
	sm->last_rx_eapol_key = os_memdup(data, data_len);
	if (sm->last_rx_eapol_key == NULL)
		return;
	sm->last_rx_eapol_key_len = data_len;

	sm->rx_eapol_key_secure = !!(key_info & WPA_KEY_INFO_SECURE);
	sm->EAPOLKeyReceived = TRUE;
	sm->EAPOLKeyPairwise = !!(key_info & WPA_KEY_INFO_KEY_TYPE);
	sm->EAPOLKeyRequest = !!(key_info & WPA_KEY_INFO_REQUEST);
	os_memcpy(sm->SNonce, key->key_nonce, WPA_NONCE_LEN);
	wpa_sm_step(sm);
}


static int wpa_gmk_to_gtk(const u8 *gmk, const char *label, const u8 *addr,
			  const u8 *gnonce, u8 *gtk, size_t gtk_len)
{
	u8 data[ETH_ALEN + WPA_NONCE_LEN + 8 + 16];
	u8 *pos;
	int ret = 0;

	/* GTK = PRF-X(GMK, "Group key expansion",
	 *	AA || GNonce || Time || random data)
	 * The example described in the IEEE 802.11 standard uses only AA and
	 * GNonce as inputs here. Add some more entropy since this derivation
	 * is done only at the Authenticator and as such, does not need to be
	 * exactly same.
	 */
	os_memcpy(data, addr, ETH_ALEN);
	os_memcpy(data + ETH_ALEN, gnonce, WPA_NONCE_LEN);
	pos = data + ETH_ALEN + WPA_NONCE_LEN;
	wpa_get_ntp_timestamp(pos);
	pos += 8;
	if (random_get_bytes(pos, 16) < 0)
		ret = -1;

#ifdef CONFIG_IEEE80211W
	sha256_prf(gmk, WPA_GMK_LEN, label, data, sizeof(data), gtk, gtk_len);
#else /* CONFIG_IEEE80211W */
	if (sha1_prf(gmk, WPA_GMK_LEN, label, data, sizeof(data), gtk, gtk_len)
	    < 0)
		ret = -1;
#endif /* CONFIG_IEEE80211W */

	return ret;
}


static void wpa_send_eapol_timeout(void *eloop_ctx, void *timeout_ctx)
{
	struct wpa_authenticator *wpa_auth = eloop_ctx;
	struct wpa_state_machine *sm = timeout_ctx;

	sm->pending_1_of_4_timeout = 0;
	wpa_auth_logger(wpa_auth, sm->addr, LOGGER_DEBUG, "EAPOL-Key timeout");
	sm->TimeoutEvt = TRUE;
	wpa_sm_step(sm);
}


void __wpa_send_eapol(struct wpa_authenticator *wpa_auth,
		      struct wpa_state_machine *sm, int key_info,
		      const u8 *key_rsc, const u8 *nonce,
		      const u8 *kde, size_t kde_len,
		      int keyidx, int encr, int force_version)
{
	struct ieee802_1x_hdr *hdr;
	struct wpa_eapol_key *key;
	size_t len, mic_len, keyhdrlen;
	int alg;
	int key_data_len, pad_len = 0;
	u8 *buf, *pos;
	int version, pairwise;
	int i;
	u8 *key_mic, *key_data;

	mic_len = wpa_mic_len(sm->wpa_key_mgmt, sm->pmk_len);
	keyhdrlen = sizeof(*key) + mic_len + 2;

	len = sizeof(struct ieee802_1x_hdr) + keyhdrlen;

	if (force_version)
		version = force_version;
	else if (sm->wpa_key_mgmt == WPA_KEY_MGMT_OSEN ||
		 sm->wpa_key_mgmt == WPA_KEY_MGMT_OWE ||
		 sm->wpa_key_mgmt == WPA_KEY_MGMT_DPP ||
		 wpa_key_mgmt_suite_b(sm->wpa_key_mgmt) ||
		 wpa_key_mgmt_fils(sm->wpa_key_mgmt))
		version = WPA_KEY_INFO_TYPE_AKM_DEFINED;
	else if (wpa_use_aes_cmac(sm))
		version = WPA_KEY_INFO_TYPE_AES_128_CMAC;
	else if (sm->pairwise != WPA_CIPHER_TKIP)
		version = WPA_KEY_INFO_TYPE_HMAC_SHA1_AES;
	else
		version = WPA_KEY_INFO_TYPE_HMAC_MD5_RC4;

	pairwise = !!(key_info & WPA_KEY_INFO_KEY_TYPE);

	wpa_printf(MSG_DEBUG, "WPA: Send EAPOL(version=%d secure=%d mic=%d "
		   "ack=%d install=%d pairwise=%d kde_len=%lu keyidx=%d "
		   "encr=%d)",
		   version,
		   (key_info & WPA_KEY_INFO_SECURE) ? 1 : 0,
		   (key_info & WPA_KEY_INFO_MIC) ? 1 : 0,
		   (key_info & WPA_KEY_INFO_ACK) ? 1 : 0,
		   (key_info & WPA_KEY_INFO_INSTALL) ? 1 : 0,
		   pairwise, (unsigned long) kde_len, keyidx, encr);

	key_data_len = kde_len;

	if ((version == WPA_KEY_INFO_TYPE_HMAC_SHA1_AES ||
	     sm->wpa_key_mgmt == WPA_KEY_MGMT_OWE ||
	     sm->wpa_key_mgmt == WPA_KEY_MGMT_DPP ||
	     sm->wpa_key_mgmt == WPA_KEY_MGMT_OSEN ||
	     wpa_key_mgmt_suite_b(sm->wpa_key_mgmt) ||
	     version == WPA_KEY_INFO_TYPE_AES_128_CMAC) && encr) {
		pad_len = key_data_len % 8;
		if (pad_len)
			pad_len = 8 - pad_len;
		key_data_len += pad_len + 8;
	}

	len += key_data_len;
	if (!mic_len && encr)
		len += AES_BLOCK_SIZE;

	hdr = os_zalloc(len);
	if (hdr == NULL)
		return;
	hdr->version = wpa_auth->conf.eapol_version;
	hdr->type = IEEE802_1X_TYPE_EAPOL_KEY;
	hdr->length = host_to_be16(len  - sizeof(*hdr));
	key = (struct wpa_eapol_key *) (hdr + 1);
	key_mic = (u8 *) (key + 1);
	key_data = ((u8 *) (hdr + 1)) + keyhdrlen;

	key->type = sm->wpa == WPA_VERSION_WPA2 ?
		EAPOL_KEY_TYPE_RSN : EAPOL_KEY_TYPE_WPA;
	key_info |= version;
	if (encr && sm->wpa == WPA_VERSION_WPA2)
		key_info |= WPA_KEY_INFO_ENCR_KEY_DATA;
	if (sm->wpa != WPA_VERSION_WPA2)
		key_info |= keyidx << WPA_KEY_INFO_KEY_INDEX_SHIFT;
	WPA_PUT_BE16(key->key_info, key_info);

	alg = pairwise ? sm->pairwise : wpa_auth->conf.wpa_group;
	if ((key_info & WPA_KEY_INFO_SMK_MESSAGE) ||
	    (sm->wpa == WPA_VERSION_WPA2 && !pairwise))
		WPA_PUT_BE16(key->key_length, 0);
	else
		WPA_PUT_BE16(key->key_length, wpa_cipher_key_len(alg));

	/* FIX: STSL: what to use as key_replay_counter? */
	for (i = RSNA_MAX_EAPOL_RETRIES - 1; i > 0; i--) {
		sm->key_replay[i].valid = sm->key_replay[i - 1].valid;
		os_memcpy(sm->key_replay[i].counter,
			  sm->key_replay[i - 1].counter,
			  WPA_REPLAY_COUNTER_LEN);
	}
	inc_byte_array(sm->key_replay[0].counter, WPA_REPLAY_COUNTER_LEN);
	os_memcpy(key->replay_counter, sm->key_replay[0].counter,
		  WPA_REPLAY_COUNTER_LEN);
	wpa_hexdump(MSG_DEBUG, "WPA: Replay Counter",
		    key->replay_counter, WPA_REPLAY_COUNTER_LEN);
	sm->key_replay[0].valid = TRUE;

	if (nonce)
		os_memcpy(key->key_nonce, nonce, WPA_NONCE_LEN);

	if (key_rsc)
		os_memcpy(key->key_rsc, key_rsc, WPA_KEY_RSC_LEN);

	if (kde && !encr) {
		os_memcpy(key_data, kde, kde_len);
		WPA_PUT_BE16(key_mic + mic_len, kde_len);
#ifdef CONFIG_FILS
	} else if (!mic_len) {
		const u8 *aad[1];
		size_t aad_len[1];

		WPA_PUT_BE16(key_mic, AES_BLOCK_SIZE + kde_len);
		wpa_hexdump_key(MSG_DEBUG, "Plaintext EAPOL-Key Key Data",
				kde, kde_len);

		wpa_hexdump_key(MSG_DEBUG, "WPA: KEK",
				sm->PTK.kek, sm->PTK.kek_len);
		/* AES-SIV AAD from EAPOL protocol version field (inclusive) to
		 * to Key Data (exclusive). */
		aad[0] = (u8 *) hdr;
		aad_len[0] = key_mic + 2 - (u8 *) hdr;
		if (aes_siv_encrypt(sm->PTK.kek, sm->PTK.kek_len, kde, kde_len,
				    1, aad, aad_len, key_mic + 2) < 0) {
			wpa_printf(MSG_DEBUG, "WPA: AES-SIV encryption failed");
			return;
		}

		wpa_hexdump(MSG_DEBUG, "WPA: Encrypted Key Data from SIV",
			    key_mic + 2, AES_BLOCK_SIZE + kde_len);
#endif /* CONFIG_FILS */
	} else if (encr && kde) {
		buf = os_zalloc(key_data_len);
		if (buf == NULL) {
			os_free(hdr);
			return;
		}
		pos = buf;
		os_memcpy(pos, kde, kde_len);
		pos += kde_len;

		if (pad_len)
			*pos++ = 0xdd;

		wpa_hexdump_key(MSG_DEBUG, "Plaintext EAPOL-Key Key Data",
				buf, key_data_len);
		if (version == WPA_KEY_INFO_TYPE_HMAC_SHA1_AES ||
		    sm->wpa_key_mgmt == WPA_KEY_MGMT_OWE ||
		    sm->wpa_key_mgmt == WPA_KEY_MGMT_DPP ||
		    sm->wpa_key_mgmt == WPA_KEY_MGMT_OSEN ||
		    wpa_key_mgmt_suite_b(sm->wpa_key_mgmt) ||
		    version == WPA_KEY_INFO_TYPE_AES_128_CMAC) {
			wpa_printf(MSG_DEBUG,
				   "WPA: Encrypt Key Data using AES-WRAP (KEK length %u)",
				   (unsigned int) sm->PTK.kek_len);
			if (aes_wrap(sm->PTK.kek, sm->PTK.kek_len,
				     (key_data_len - 8) / 8, buf, key_data)) {
				os_free(hdr);
				os_free(buf);
				return;
			}
			WPA_PUT_BE16(key_mic + mic_len, key_data_len);
#ifndef CONFIG_NO_RC4
		} else if (sm->PTK.kek_len == 16) {
			u8 ek[32];

			wpa_printf(MSG_DEBUG,
				   "WPA: Encrypt Key Data using RC4");
			os_memcpy(key->key_iv,
				  sm->group->Counter + WPA_NONCE_LEN - 16, 16);
			inc_byte_array(sm->group->Counter, WPA_NONCE_LEN);
			os_memcpy(ek, key->key_iv, 16);
			os_memcpy(ek + 16, sm->PTK.kek, sm->PTK.kek_len);
			os_memcpy(key_data, buf, key_data_len);
			rc4_skip(ek, 32, 256, key_data, key_data_len);
			WPA_PUT_BE16(key_mic + mic_len, key_data_len);
#endif /* CONFIG_NO_RC4 */
		} else {
			os_free(hdr);
			os_free(buf);
			return;
		}
		os_free(buf);
	}

	if (key_info & WPA_KEY_INFO_MIC) {
		if (!sm->PTK_valid || !mic_len) {
			wpa_auth_logger(wpa_auth, sm->addr, LOGGER_DEBUG,
					"PTK not valid when sending EAPOL-Key "
					"frame");
			os_free(hdr);
			return;
		}

		wpa_eapol_key_mic(sm->PTK.kck, sm->PTK.kck_len,
				  sm->wpa_key_mgmt, version,
				  (u8 *) hdr, len, key_mic);
#ifdef CONFIG_TESTING_OPTIONS
		if (!pairwise &&
		    wpa_auth->conf.corrupt_gtk_rekey_mic_probability > 0.0 &&
		    drand48() <
		    wpa_auth->conf.corrupt_gtk_rekey_mic_probability) {
			wpa_auth_logger(wpa_auth, sm->addr, LOGGER_INFO,
					"Corrupting group EAPOL-Key Key MIC");
			key_mic[0]++;
		}
#endif /* CONFIG_TESTING_OPTIONS */
	}

	wpa_auth_set_eapol(sm->wpa_auth, sm->addr, WPA_EAPOL_inc_EapolFramesTx,
			   1);
	wpa_auth_send_eapol(wpa_auth, sm->addr, (u8 *) hdr, len,
			    sm->pairwise_set);
	os_free(hdr);
}


static void wpa_send_eapol(struct wpa_authenticator *wpa_auth,
			   struct wpa_state_machine *sm, int key_info,
			   const u8 *key_rsc, const u8 *nonce,
			   const u8 *kde, size_t kde_len,
			   int keyidx, int encr)
{
	int timeout_ms;
	int pairwise = key_info & WPA_KEY_INFO_KEY_TYPE;
	u32 ctr;

	if (sm == NULL)
		return;

	__wpa_send_eapol(wpa_auth, sm, key_info, key_rsc, nonce, kde, kde_len,
			 keyidx, encr, 0);

	ctr = pairwise ? sm->TimeoutCtr : sm->GTimeoutCtr;
	if (ctr == 1 && wpa_auth->conf.tx_status)
		timeout_ms = pairwise ? eapol_key_timeout_first :
			eapol_key_timeout_first_group;
	else
		timeout_ms = eapol_key_timeout_subseq;
	if (pairwise && ctr == 1 && !(key_info & WPA_KEY_INFO_MIC))
		sm->pending_1_of_4_timeout = 1;
	wpa_printf(MSG_DEBUG, "WPA: Use EAPOL-Key timeout of %u ms (retry "
		   "counter %u)", timeout_ms, ctr);
	eloop_register_timeout(timeout_ms / 1000, (timeout_ms % 1000) * 1000,
			       wpa_send_eapol_timeout, wpa_auth, sm);
}


static int wpa_verify_key_mic(int akmp, size_t pmk_len, struct wpa_ptk *PTK,
			      u8 *data, size_t data_len)
{
	struct ieee802_1x_hdr *hdr;
	struct wpa_eapol_key *key;
	u16 key_info;
	int ret = 0;
	u8 mic[WPA_EAPOL_KEY_MIC_MAX_LEN], *mic_pos;
	size_t mic_len = wpa_mic_len(akmp, pmk_len);

	if (data_len < sizeof(*hdr) + sizeof(*key))
		return -1;

	hdr = (struct ieee802_1x_hdr *) data;
	key = (struct wpa_eapol_key *) (hdr + 1);
	mic_pos = (u8 *) (key + 1);
	key_info = WPA_GET_BE16(key->key_info);
	os_memcpy(mic, mic_pos, mic_len);
	os_memset(mic_pos, 0, mic_len);
	if (wpa_eapol_key_mic(PTK->kck, PTK->kck_len, akmp,
			      key_info & WPA_KEY_INFO_TYPE_MASK,
			      data, data_len, mic_pos) ||
	    os_memcmp_const(mic, mic_pos, mic_len) != 0)
		ret = -1;
	os_memcpy(mic_pos, mic, mic_len);
	return ret;
}


void wpa_remove_ptk(struct wpa_state_machine *sm)
{
	sm->PTK_valid = FALSE;
	os_memset(&sm->PTK, 0, sizeof(sm->PTK));
	if (wpa_auth_set_key(sm->wpa_auth, 0, WPA_ALG_NONE, sm->addr, 0, NULL,
			     0))
		wpa_printf(MSG_DEBUG,
			   "RSN: PTK removal from the driver failed");
	sm->pairwise_set = FALSE;
	eloop_cancel_timeout(wpa_rekey_ptk, sm->wpa_auth, sm);
}


int wpa_auth_sm_event(struct wpa_state_machine *sm, enum wpa_event event)
{
	int remove_ptk = 1;

	if (sm == NULL)
		return -1;

	wpa_auth_vlogger(sm->wpa_auth, sm->addr, LOGGER_DEBUG,
			 "event %d notification", event);

	switch (event) {
	case WPA_AUTH:
#ifdef CONFIG_MESH
		/* PTKs are derived through AMPE */
		if (wpa_auth_start_ampe(sm->wpa_auth, sm->addr)) {
			/* not mesh */
			break;
		}
		return 0;
#endif /* CONFIG_MESH */
	case WPA_ASSOC:
		break;
	case WPA_DEAUTH:
	case WPA_DISASSOC:
		sm->DeauthenticationRequest = TRUE;
		break;
	case WPA_REAUTH:
	case WPA_REAUTH_EAPOL:
		if (!sm->started) {
			/*
			 * When using WPS, we may end up here if the STA
			 * manages to re-associate without the previous STA
			 * entry getting removed. Consequently, we need to make
			 * sure that the WPA state machines gets initialized
			 * properly at this point.
			 */
			wpa_printf(MSG_DEBUG, "WPA state machine had not been "
				   "started - initialize now");
			sm->started = 1;
			sm->Init = TRUE;
			if (wpa_sm_step(sm) == 1)
				return 1; /* should not really happen */
			sm->Init = FALSE;
			sm->AuthenticationRequest = TRUE;
			break;
		}
		if (sm->GUpdateStationKeys) {
			/*
			 * Reauthentication cancels the pending group key
			 * update for this STA.
			 */
			sm->group->GKeyDoneStations--;
			sm->GUpdateStationKeys = FALSE;
			sm->PtkGroupInit = TRUE;
		}
		sm->ReAuthenticationRequest = TRUE;
		break;
	case WPA_ASSOC_FT:
#ifdef CONFIG_IEEE80211R_AP
		wpa_printf(MSG_DEBUG, "FT: Retry PTK configuration "
			   "after association");
		wpa_ft_install_ptk(sm);

		/* Using FT protocol, not WPA auth state machine */
		sm->ft_completed = 1;
		return 0;
#else /* CONFIG_IEEE80211R_AP */
		break;
#endif /* CONFIG_IEEE80211R_AP */
<<<<<<< HEAD
=======
	case WPA_ASSOC_FILS:
#ifdef CONFIG_FILS
		wpa_printf(MSG_DEBUG,
			   "FILS: TK configuration after association");
		fils_set_tk(sm);
		sm->fils_completed = 1;
		return 0;
#else /* CONFIG_FILS */
		break;
#endif /* CONFIG_FILS */
>>>>>>> 01cee8bc
	case WPA_DRV_STA_REMOVED:
		sm->tk_already_set = FALSE;
		return 0;
	}

#ifdef CONFIG_IEEE80211R_AP
	sm->ft_completed = 0;
#endif /* CONFIG_IEEE80211R_AP */

#ifdef CONFIG_IEEE80211W
	if (sm->mgmt_frame_prot && event == WPA_AUTH)
		remove_ptk = 0;
#endif /* CONFIG_IEEE80211W */
#ifdef CONFIG_FILS
	if (wpa_key_mgmt_fils(sm->wpa_key_mgmt) &&
	    (event == WPA_AUTH || event == WPA_ASSOC))
		remove_ptk = 0;
#endif /* CONFIG_FILS */

	if (remove_ptk) {
		sm->PTK_valid = FALSE;
		os_memset(&sm->PTK, 0, sizeof(sm->PTK));

		if (event != WPA_REAUTH_EAPOL)
			wpa_remove_ptk(sm);
	}

	if (sm->in_step_loop) {
		/*
		 * wpa_sm_step() is already running - avoid recursive call to
		 * it by making the existing loop process the new update.
		 */
		sm->changed = TRUE;
		return 0;
	}
	return wpa_sm_step(sm);
}


SM_STATE(WPA_PTK, INITIALIZE)
{
	SM_ENTRY_MA(WPA_PTK, INITIALIZE, wpa_ptk);
	if (sm->Init) {
		/* Init flag is not cleared here, so avoid busy
		 * loop by claiming nothing changed. */
		sm->changed = FALSE;
	}

	sm->keycount = 0;
	if (sm->GUpdateStationKeys)
		sm->group->GKeyDoneStations--;
	sm->GUpdateStationKeys = FALSE;
	if (sm->wpa == WPA_VERSION_WPA)
		sm->PInitAKeys = FALSE;
	if (1 /* Unicast cipher supported AND (ESS OR ((IBSS or WDS) and
	       * Local AA > Remote AA)) */) {
		sm->Pair = TRUE;
	}
	wpa_auth_set_eapol(sm->wpa_auth, sm->addr, WPA_EAPOL_portEnabled, 0);
	wpa_remove_ptk(sm);
	wpa_auth_set_eapol(sm->wpa_auth, sm->addr, WPA_EAPOL_portValid, 0);
	sm->TimeoutCtr = 0;
	if (wpa_key_mgmt_wpa_psk(sm->wpa_key_mgmt) ||
	    sm->wpa_key_mgmt == WPA_KEY_MGMT_DPP ||
	    sm->wpa_key_mgmt == WPA_KEY_MGMT_OWE) {
		wpa_auth_set_eapol(sm->wpa_auth, sm->addr,
				   WPA_EAPOL_authorized, 0);
	}
}


SM_STATE(WPA_PTK, DISCONNECT)
{
	u16 reason = sm->disconnect_reason;

	SM_ENTRY_MA(WPA_PTK, DISCONNECT, wpa_ptk);
	sm->Disconnect = FALSE;
	sm->disconnect_reason = 0;
	if (!reason)
		reason = WLAN_REASON_PREV_AUTH_NOT_VALID;
	wpa_sta_disconnect(sm->wpa_auth, sm->addr, reason);
}


SM_STATE(WPA_PTK, DISCONNECTED)
{
	SM_ENTRY_MA(WPA_PTK, DISCONNECTED, wpa_ptk);
	sm->DeauthenticationRequest = FALSE;
}


SM_STATE(WPA_PTK, AUTHENTICATION)
{
	SM_ENTRY_MA(WPA_PTK, AUTHENTICATION, wpa_ptk);
	os_memset(&sm->PTK, 0, sizeof(sm->PTK));
	sm->PTK_valid = FALSE;
	wpa_auth_set_eapol(sm->wpa_auth, sm->addr, WPA_EAPOL_portControl_Auto,
			   1);
	wpa_auth_set_eapol(sm->wpa_auth, sm->addr, WPA_EAPOL_portEnabled, 1);
	sm->AuthenticationRequest = FALSE;
}


static void wpa_group_ensure_init(struct wpa_authenticator *wpa_auth,
				  struct wpa_group *group)
{
	if (group->first_sta_seen)
		return;
	/*
	 * System has run bit further than at the time hostapd was started
	 * potentially very early during boot up. This provides better chances
	 * of collecting more randomness on embedded systems. Re-initialize the
	 * GMK and Counter here to improve their strength if there was not
	 * enough entropy available immediately after system startup.
	 */
	wpa_printf(MSG_DEBUG, "WPA: Re-initialize GMK/Counter on first "
		   "station");
	if (random_pool_ready() != 1) {
		wpa_printf(MSG_INFO, "WPA: Not enough entropy in random pool "
			   "to proceed - reject first 4-way handshake");
		group->reject_4way_hs_for_entropy = TRUE;
	} else {
		group->first_sta_seen = TRUE;
		group->reject_4way_hs_for_entropy = FALSE;
	}

	if (wpa_group_init_gmk_and_counter(wpa_auth, group) < 0 ||
	    wpa_gtk_update(wpa_auth, group) < 0 ||
	    wpa_group_config_group_keys(wpa_auth, group) < 0) {
		wpa_printf(MSG_INFO, "WPA: GMK/GTK setup failed");
		group->first_sta_seen = FALSE;
		group->reject_4way_hs_for_entropy = TRUE;
	}
}


SM_STATE(WPA_PTK, AUTHENTICATION2)
{
	SM_ENTRY_MA(WPA_PTK, AUTHENTICATION2, wpa_ptk);

	wpa_group_ensure_init(sm->wpa_auth, sm->group);
	sm->ReAuthenticationRequest = FALSE;

	/*
	 * Definition of ANonce selection in IEEE Std 802.11i-2004 is somewhat
	 * ambiguous. The Authenticator state machine uses a counter that is
	 * incremented by one for each 4-way handshake. However, the security
	 * analysis of 4-way handshake points out that unpredictable nonces
	 * help in preventing precomputation attacks. Instead of the state
	 * machine definition, use an unpredictable nonce value here to provide
	 * stronger protection against potential precomputation attacks.
	 */
	if (random_get_bytes(sm->ANonce, WPA_NONCE_LEN)) {
		wpa_printf(MSG_ERROR, "WPA: Failed to get random data for "
			   "ANonce.");
		sm->Disconnect = TRUE;
		return;
	}
	wpa_hexdump(MSG_DEBUG, "WPA: Assign ANonce", sm->ANonce,
		    WPA_NONCE_LEN);
	/* IEEE 802.11i does not clear TimeoutCtr here, but this is more
	 * logical place than INITIALIZE since AUTHENTICATION2 can be
	 * re-entered on ReAuthenticationRequest without going through
	 * INITIALIZE. */
	sm->TimeoutCtr = 0;
}


static int wpa_auth_sm_ptk_update(struct wpa_state_machine *sm)
{
	if (random_get_bytes(sm->ANonce, WPA_NONCE_LEN)) {
		wpa_printf(MSG_ERROR,
			   "WPA: Failed to get random data for ANonce");
		sm->Disconnect = TRUE;
		return -1;
	}
	wpa_hexdump(MSG_DEBUG, "WPA: Assign new ANonce", sm->ANonce,
		    WPA_NONCE_LEN);
	sm->TimeoutCtr = 0;
	return 0;
}


SM_STATE(WPA_PTK, INITPMK)
{
	u8 msk[2 * PMK_LEN];
	size_t len = 2 * PMK_LEN;

	SM_ENTRY_MA(WPA_PTK, INITPMK, wpa_ptk);
#ifdef CONFIG_IEEE80211R_AP
	sm->xxkey_len = 0;
#endif /* CONFIG_IEEE80211R_AP */
	if (sm->pmksa) {
		wpa_printf(MSG_DEBUG, "WPA: PMK from PMKSA cache");
		os_memcpy(sm->PMK, sm->pmksa->pmk, sm->pmksa->pmk_len);
		sm->pmk_len = sm->pmksa->pmk_len;
#ifdef CONFIG_DPP
	} else if (sm->wpa_key_mgmt == WPA_KEY_MGMT_DPP) {
		wpa_printf(MSG_DEBUG,
			   "DPP: No PMKSA cache entry for STA - reject connection");
		sm->Disconnect = TRUE;
		sm->disconnect_reason = WLAN_REASON_INVALID_PMKID;
		return;
#endif /* CONFIG_DPP */
	} else if (wpa_auth_get_msk(sm->wpa_auth, sm->addr, msk, &len) == 0) {
		unsigned int pmk_len;

		if (wpa_key_mgmt_sha384(sm->wpa_key_mgmt))
			pmk_len = PMK_LEN_SUITE_B_192;
		else
			pmk_len = PMK_LEN;
		wpa_printf(MSG_DEBUG, "WPA: PMK from EAPOL state machine "
			   "(MSK len=%lu PMK len=%u)", (unsigned long) len,
			   pmk_len);
		if (len < pmk_len) {
			wpa_printf(MSG_DEBUG,
				   "WPA: MSK not long enough (%u) to create PMK (%u)",
				   (unsigned int) len, (unsigned int) pmk_len);
			sm->Disconnect = TRUE;
			return;
		}
		os_memcpy(sm->PMK, msk, pmk_len);
		sm->pmk_len = pmk_len;
#ifdef CONFIG_IEEE80211R_AP
		if (len >= 2 * PMK_LEN) {
			os_memcpy(sm->xxkey, msk + PMK_LEN, PMK_LEN);
			sm->xxkey_len = PMK_LEN;
		}
#endif /* CONFIG_IEEE80211R_AP */
	} else {
		wpa_printf(MSG_DEBUG, "WPA: Could not get PMK, get_msk: %p",
			   sm->wpa_auth->cb->get_msk);
		sm->Disconnect = TRUE;
		return;
	}
	os_memset(msk, 0, sizeof(msk));

	sm->req_replay_counter_used = 0;
	/* IEEE 802.11i does not set keyRun to FALSE, but not doing this
	 * will break reauthentication since EAPOL state machines may not be
	 * get into AUTHENTICATING state that clears keyRun before WPA state
	 * machine enters AUTHENTICATION2 state and goes immediately to INITPMK
	 * state and takes PMK from the previously used AAA Key. This will
	 * eventually fail in 4-Way Handshake because Supplicant uses PMK
	 * derived from the new AAA Key. Setting keyRun = FALSE here seems to
	 * be good workaround for this issue. */
	wpa_auth_set_eapol(sm->wpa_auth, sm->addr, WPA_EAPOL_keyRun, 0);
}


SM_STATE(WPA_PTK, INITPSK)
{
	const u8 *psk;
	SM_ENTRY_MA(WPA_PTK, INITPSK, wpa_ptk);
	psk = wpa_auth_get_psk(sm->wpa_auth, sm->addr, sm->p2p_dev_addr, NULL);
	if (psk) {
		os_memcpy(sm->PMK, psk, PMK_LEN);
		sm->pmk_len = PMK_LEN;
#ifdef CONFIG_IEEE80211R_AP
		os_memcpy(sm->xxkey, psk, PMK_LEN);
		sm->xxkey_len = PMK_LEN;
#endif /* CONFIG_IEEE80211R_AP */
	}
	sm->req_replay_counter_used = 0;
}


SM_STATE(WPA_PTK, PTKSTART)
{
	u8 buf[2 + RSN_SELECTOR_LEN + PMKID_LEN], *pmkid = NULL;
	size_t pmkid_len = 0;

	SM_ENTRY_MA(WPA_PTK, PTKSTART, wpa_ptk);
	sm->PTKRequest = FALSE;
	sm->TimeoutEvt = FALSE;
	sm->alt_snonce_valid = FALSE;

	sm->TimeoutCtr++;
	if (sm->TimeoutCtr > sm->wpa_auth->conf.wpa_pairwise_update_count) {
		/* No point in sending the EAPOL-Key - we will disconnect
		 * immediately following this. */
		return;
	}

	wpa_auth_logger(sm->wpa_auth, sm->addr, LOGGER_DEBUG,
			"sending 1/4 msg of 4-Way Handshake");
	/*
	 * TODO: Could add PMKID even with WPA2-PSK, but only if there is only
	 * one possible PSK for this STA.
	 */
	if (sm->wpa == WPA_VERSION_WPA2 &&
	    wpa_key_mgmt_wpa_ieee8021x(sm->wpa_key_mgmt) &&
	    sm->wpa_key_mgmt != WPA_KEY_MGMT_OSEN) {
		pmkid = buf;
		pmkid_len = 2 + RSN_SELECTOR_LEN + PMKID_LEN;
		pmkid[0] = WLAN_EID_VENDOR_SPECIFIC;
		pmkid[1] = RSN_SELECTOR_LEN + PMKID_LEN;
		RSN_SELECTOR_PUT(&pmkid[2], RSN_KEY_DATA_PMKID);
		if (sm->pmksa) {
			os_memcpy(&pmkid[2 + RSN_SELECTOR_LEN],
				  sm->pmksa->pmkid, PMKID_LEN);
		} else if (wpa_key_mgmt_suite_b(sm->wpa_key_mgmt)) {
			/* No KCK available to derive PMKID */
			pmkid = NULL;
		} else {
			/*
			 * Calculate PMKID since no PMKSA cache entry was
			 * available with pre-calculated PMKID.
			 */
			rsn_pmkid(sm->PMK, sm->pmk_len, sm->wpa_auth->addr,
				  sm->addr, &pmkid[2 + RSN_SELECTOR_LEN],
				  sm->wpa_key_mgmt);
		}
	}
	wpa_send_eapol(sm->wpa_auth, sm,
		       WPA_KEY_INFO_ACK | WPA_KEY_INFO_KEY_TYPE, NULL,
		       sm->ANonce, pmkid, pmkid_len, 0, 0);
}


static int wpa_derive_ptk(struct wpa_state_machine *sm, const u8 *snonce,
			  const u8 *pmk, unsigned int pmk_len,
			  struct wpa_ptk *ptk)
{
#ifdef CONFIG_IEEE80211R_AP
	if (wpa_key_mgmt_ft(sm->wpa_key_mgmt))
		return wpa_auth_derive_ptk_ft(sm, pmk, ptk);
#endif /* CONFIG_IEEE80211R_AP */

	return wpa_pmk_to_ptk(pmk, pmk_len, "Pairwise key expansion",
			      sm->wpa_auth->addr, sm->addr, sm->ANonce, snonce,
			      ptk, sm->wpa_key_mgmt, sm->pairwise);
}


#ifdef CONFIG_FILS

int fils_auth_pmk_to_ptk(struct wpa_state_machine *sm, const u8 *pmk,
			 size_t pmk_len, const u8 *snonce, const u8 *anonce,
			 struct wpabuf *g_sta, struct wpabuf *g_ap)
{
	u8 ick[FILS_ICK_MAX_LEN];
	size_t ick_len;
	int res;
	u8 fils_ft[FILS_FT_MAX_LEN];
	size_t fils_ft_len = 0;

	res = fils_pmk_to_ptk(pmk, pmk_len, sm->addr, sm->wpa_auth->addr,
			      snonce, anonce, &sm->PTK, ick, &ick_len,
			      sm->wpa_key_mgmt, sm->pairwise,
			      fils_ft, &fils_ft_len);
	if (res < 0)
		return res;
	sm->PTK_valid = TRUE;

#ifdef CONFIG_IEEE80211R_AP
	if (fils_ft_len) {
		struct wpa_authenticator *wpa_auth = sm->wpa_auth;
		struct wpa_auth_config *conf = &wpa_auth->conf;
		u8 pmk_r0[PMK_LEN], pmk_r0_name[WPA_PMK_NAME_LEN];

		if (wpa_derive_pmk_r0(fils_ft, fils_ft_len,
				      conf->ssid, conf->ssid_len,
				      conf->mobility_domain,
				      conf->r0_key_holder,
				      conf->r0_key_holder_len,
				      sm->addr, pmk_r0, pmk_r0_name) < 0)
			return -1;

		wpa_hexdump_key(MSG_DEBUG, "FILS+FT: PMK-R0", pmk_r0, PMK_LEN);
		wpa_hexdump(MSG_DEBUG, "FILS+FT: PMKR0Name",
			    pmk_r0_name, WPA_PMK_NAME_LEN);
		wpa_ft_store_pmk_r0(wpa_auth, sm->addr, pmk_r0, pmk_r0_name,
				    sm->pairwise);
		os_memset(fils_ft, 0, sizeof(fils_ft));
	}
#endif /* CONFIG_IEEE80211R_AP */

	res = fils_key_auth_sk(ick, ick_len, snonce, anonce,
			       sm->addr, sm->wpa_auth->addr,
			       g_sta ? wpabuf_head(g_sta) : NULL,
			       g_sta ? wpabuf_len(g_sta) : 0,
			       g_ap ? wpabuf_head(g_ap) : NULL,
			       g_ap ? wpabuf_len(g_ap) : 0,
			       sm->wpa_key_mgmt, sm->fils_key_auth_sta,
			       sm->fils_key_auth_ap,
			       &sm->fils_key_auth_len);
	os_memset(ick, 0, sizeof(ick));

	/* Store nonces for (Re)Association Request/Response frame processing */
	os_memcpy(sm->SNonce, snonce, FILS_NONCE_LEN);
	os_memcpy(sm->ANonce, anonce, FILS_NONCE_LEN);

	return res;
}


static int wpa_aead_decrypt(struct wpa_state_machine *sm, struct wpa_ptk *ptk,
			    u8 *buf, size_t buf_len, u16 *_key_data_len)
{
	struct ieee802_1x_hdr *hdr;
	struct wpa_eapol_key *key;
	u8 *pos;
	u16 key_data_len;
	u8 *tmp;
	const u8 *aad[1];
	size_t aad_len[1];

	hdr = (struct ieee802_1x_hdr *) buf;
	key = (struct wpa_eapol_key *) (hdr + 1);
	pos = (u8 *) (key + 1);
	key_data_len = WPA_GET_BE16(pos);
	if (key_data_len < AES_BLOCK_SIZE ||
	    key_data_len > buf_len - sizeof(*hdr) - sizeof(*key) - 2) {
		wpa_auth_logger(sm->wpa_auth, sm->addr, LOGGER_INFO,
				"No room for AES-SIV data in the frame");
		return -1;
	}
	pos += 2; /* Pointing at the Encrypted Key Data field */

	tmp = os_malloc(key_data_len);
	if (!tmp)
		return -1;

	/* AES-SIV AAD from EAPOL protocol version field (inclusive) to
	 * to Key Data (exclusive). */
	aad[0] = buf;
	aad_len[0] = pos - buf;
	if (aes_siv_decrypt(ptk->kek, ptk->kek_len, pos, key_data_len,
			    1, aad, aad_len, tmp) < 0) {
		wpa_auth_logger(sm->wpa_auth, sm->addr, LOGGER_INFO,
				"Invalid AES-SIV data in the frame");
		bin_clear_free(tmp, key_data_len);
		return -1;
	}

	/* AEAD decryption and validation completed successfully */
	key_data_len -= AES_BLOCK_SIZE;
	wpa_hexdump_key(MSG_DEBUG, "WPA: Decrypted Key Data",
			tmp, key_data_len);

	/* Replace Key Data field with the decrypted version */
	os_memcpy(pos, tmp, key_data_len);
	pos -= 2; /* Key Data Length field */
	WPA_PUT_BE16(pos, key_data_len);
	bin_clear_free(tmp, key_data_len);
	if (_key_data_len)
		*_key_data_len = key_data_len;
	return 0;
}


const u8 * wpa_fils_validate_fils_session(struct wpa_state_machine *sm,
					  const u8 *ies, size_t ies_len,
					  const u8 *fils_session)
{
	const u8 *ie, *end;
	const u8 *session = NULL;

	if (!wpa_key_mgmt_fils(sm->wpa_key_mgmt)) {
		wpa_printf(MSG_DEBUG,
			   "FILS: Not a FILS AKM - reject association");
		return NULL;
	}

	/* Verify Session element */
	ie = ies;
	end = ((const u8 *) ie) + ies_len;
	while (ie + 1 < end) {
		if (ie + 2 + ie[1] > end)
			break;
		if (ie[0] == WLAN_EID_EXTENSION &&
		    ie[1] >= 1 + FILS_SESSION_LEN &&
		    ie[2] == WLAN_EID_EXT_FILS_SESSION) {
			session = ie;
			break;
		}
		ie += 2 + ie[1];
	}

	if (!session) {
		wpa_printf(MSG_DEBUG,
			   "FILS: %s: Could not find FILS Session element in Assoc Req - reject",
			   __func__);
		return NULL;
	}

	if (!fils_session) {
		wpa_printf(MSG_DEBUG,
			   "FILS: %s: Could not find FILS Session element in STA entry - reject",
			   __func__);
		return NULL;
	}

	if (os_memcmp(fils_session, session + 3, FILS_SESSION_LEN) != 0) {
		wpa_printf(MSG_DEBUG, "FILS: Session mismatch");
		wpa_hexdump(MSG_DEBUG, "FILS: Expected FILS Session",
			    fils_session, FILS_SESSION_LEN);
		wpa_hexdump(MSG_DEBUG, "FILS: Received FILS Session",
			    session + 3, FILS_SESSION_LEN);
		return NULL;
	}
	return session;
}


int wpa_fils_validate_key_confirm(struct wpa_state_machine *sm, const u8 *ies,
				  size_t ies_len)
{
	struct ieee802_11_elems elems;

	if (ieee802_11_parse_elems(ies, ies_len, &elems, 1) == ParseFailed) {
		wpa_printf(MSG_DEBUG,
			   "FILS: Failed to parse decrypted elements");
		return -1;
	}

	if (!elems.fils_session) {
		wpa_printf(MSG_DEBUG, "FILS: No FILS Session element");
		return -1;
	}

	if (!elems.fils_key_confirm) {
		wpa_printf(MSG_DEBUG, "FILS: No FILS Key Confirm element");
		return -1;
	}

	if (elems.fils_key_confirm_len != sm->fils_key_auth_len) {
		wpa_printf(MSG_DEBUG,
			   "FILS: Unexpected Key-Auth length %d (expected %d)",
			   elems.fils_key_confirm_len,
			   (int) sm->fils_key_auth_len);
		return -1;
	}

	if (os_memcmp(elems.fils_key_confirm, sm->fils_key_auth_sta,
		      sm->fils_key_auth_len) != 0) {
		wpa_printf(MSG_DEBUG, "FILS: Key-Auth mismatch");
		wpa_hexdump(MSG_DEBUG, "FILS: Received Key-Auth",
			    elems.fils_key_confirm, elems.fils_key_confirm_len);
		wpa_hexdump(MSG_DEBUG, "FILS: Expected Key-Auth",
			    sm->fils_key_auth_sta, sm->fils_key_auth_len);
		return -1;
	}

	return 0;
}


int fils_decrypt_assoc(struct wpa_state_machine *sm, const u8 *fils_session,
		       const struct ieee80211_mgmt *mgmt, size_t frame_len,
		       u8 *pos, size_t left)
{
	u16 fc, stype;
	const u8 *end, *ie_start, *ie, *session, *crypt;
	const u8 *aad[5];
	size_t aad_len[5];

	if (!sm || !sm->PTK_valid) {
		wpa_printf(MSG_DEBUG,
			   "FILS: No KEK to decrypt Assocication Request frame");
		return -1;
	}

	if (!wpa_key_mgmt_fils(sm->wpa_key_mgmt)) {
		wpa_printf(MSG_DEBUG,
			   "FILS: Not a FILS AKM - reject association");
		return -1;
	}

	end = ((const u8 *) mgmt) + frame_len;
	fc = le_to_host16(mgmt->frame_control);
	stype = WLAN_FC_GET_STYPE(fc);
	if (stype == WLAN_FC_STYPE_REASSOC_REQ)
		ie_start = mgmt->u.reassoc_req.variable;
	else
		ie_start = mgmt->u.assoc_req.variable;
	ie = ie_start;

	/*
	 * Find FILS Session element which is the last unencrypted element in
	 * the frame.
	 */
	session = wpa_fils_validate_fils_session(sm, ie, end - ie,
						 fils_session);
	if (!session) {
		wpa_printf(MSG_DEBUG, "FILS: Session validation failed");
		return -1;
	}

	crypt = session + 2 + session[1];

	if (end - crypt < AES_BLOCK_SIZE) {
		wpa_printf(MSG_DEBUG,
			   "FILS: Too short frame to include AES-SIV data");
		return -1;
	}

	/* AES-SIV AAD vectors */

	/* The STA's MAC address */
	aad[0] = mgmt->sa;
	aad_len[0] = ETH_ALEN;
	/* The AP's BSSID */
	aad[1] = mgmt->da;
	aad_len[1] = ETH_ALEN;
	/* The STA's nonce */
	aad[2] = sm->SNonce;
	aad_len[2] = FILS_NONCE_LEN;
	/* The AP's nonce */
	aad[3] = sm->ANonce;
	aad_len[3] = FILS_NONCE_LEN;
	/*
	 * The (Re)Association Request frame from the Capability Information
	 * field to the FILS Session element (both inclusive).
	 */
	aad[4] = (const u8 *) &mgmt->u.assoc_req.capab_info;
	aad_len[4] = crypt - aad[4];

	if (aes_siv_decrypt(sm->PTK.kek, sm->PTK.kek_len, crypt, end - crypt,
			    5, aad, aad_len, pos + (crypt - ie_start)) < 0) {
		wpa_printf(MSG_DEBUG,
			   "FILS: Invalid AES-SIV data in the frame");
		return -1;
	}
	wpa_hexdump(MSG_DEBUG, "FILS: Decrypted Association Request elements",
		    pos, left - AES_BLOCK_SIZE);

	if (wpa_fils_validate_key_confirm(sm, pos, left - AES_BLOCK_SIZE) < 0) {
		wpa_printf(MSG_DEBUG, "FILS: Key Confirm validation failed");
		return -1;
	}

	return left - AES_BLOCK_SIZE;
}


int fils_encrypt_assoc(struct wpa_state_machine *sm, u8 *buf,
		       size_t current_len, size_t max_len,
		       const struct wpabuf *hlp)
{
	u8 *end = buf + max_len;
	u8 *pos = buf + current_len;
	struct ieee80211_mgmt *mgmt;
	struct wpabuf *plain;
	const u8 *aad[5];
	size_t aad_len[5];

	if (!sm || !sm->PTK_valid)
		return -1;

	wpa_hexdump(MSG_DEBUG,
		    "FILS: Association Response frame before FILS processing",
		    buf, current_len);

	mgmt = (struct ieee80211_mgmt *) buf;

	/* AES-SIV AAD vectors */

	/* The AP's BSSID */
	aad[0] = mgmt->sa;
	aad_len[0] = ETH_ALEN;
	/* The STA's MAC address */
	aad[1] = mgmt->da;
	aad_len[1] = ETH_ALEN;
	/* The AP's nonce */
	aad[2] = sm->ANonce;
	aad_len[2] = FILS_NONCE_LEN;
	/* The STA's nonce */
	aad[3] = sm->SNonce;
	aad_len[3] = FILS_NONCE_LEN;
	/*
	 * The (Re)Association Response frame from the Capability Information
	 * field (the same offset in both Association and Reassociation
	 * Response frames) to the FILS Session element (both inclusive).
	 */
	aad[4] = (const u8 *) &mgmt->u.assoc_resp.capab_info;
	aad_len[4] = pos - aad[4];

	/* The following elements will be encrypted with AES-SIV */
	plain = fils_prepare_plainbuf(sm, hlp);
	if (!plain) {
		wpa_printf(MSG_DEBUG, "FILS: Plain buffer prep failed");
		return -1;
	}

	if (pos + wpabuf_len(plain) + AES_BLOCK_SIZE > end) {
		wpa_printf(MSG_DEBUG,
			   "FILS: Not enough room for FILS elements");
		wpabuf_free(plain);
		return -1;
	}

	wpa_hexdump_buf_key(MSG_DEBUG, "FILS: Association Response plaintext",
			    plain);

	if (aes_siv_encrypt(sm->PTK.kek, sm->PTK.kek_len,
			    wpabuf_head(plain), wpabuf_len(plain),
			    5, aad, aad_len, pos) < 0) {
		wpabuf_free(plain);
		return -1;
	}

	wpa_hexdump(MSG_DEBUG,
		    "FILS: Encrypted Association Response elements",
		    pos, AES_BLOCK_SIZE + wpabuf_len(plain));
	current_len += wpabuf_len(plain) + AES_BLOCK_SIZE;
	wpabuf_free(plain);

	sm->fils_completed = 1;

	return current_len;
}


static struct wpabuf * fils_prepare_plainbuf(struct wpa_state_machine *sm,
					     const struct wpabuf *hlp)
{
	struct wpabuf *plain;
	u8 *len, *tmp, *tmp2;
	u8 hdr[2];
	u8 *gtk, dummy_gtk[32];
	size_t gtk_len;
	struct wpa_group *gsm;

	plain = wpabuf_alloc(1000);
	if (!plain)
		return NULL;

	/* TODO: FILS Public Key */

	/* FILS Key Confirmation */
	wpabuf_put_u8(plain, WLAN_EID_EXTENSION); /* Element ID */
	wpabuf_put_u8(plain, 1 + sm->fils_key_auth_len); /* Length */
	/* Element ID Extension */
	wpabuf_put_u8(plain, WLAN_EID_EXT_FILS_KEY_CONFIRM);
	wpabuf_put_data(plain, sm->fils_key_auth_ap, sm->fils_key_auth_len);

	/* FILS HLP Container */
	if (hlp)
		wpabuf_put_buf(plain, hlp);

	/* TODO: FILS IP Address Assignment */

	/* Key Delivery */
	gsm = sm->group;
	wpabuf_put_u8(plain, WLAN_EID_EXTENSION); /* Element ID */
	len = wpabuf_put(plain, 1);
	wpabuf_put_u8(plain, WLAN_EID_EXT_KEY_DELIVERY);
	wpa_auth_get_seqnum(sm->wpa_auth, NULL, gsm->GN,
			    wpabuf_put(plain, WPA_KEY_RSC_LEN));
	/* GTK KDE */
	gtk = gsm->GTK[gsm->GN - 1];
	gtk_len = gsm->GTK_len;
	if (sm->wpa_auth->conf.disable_gtk) {
		/*
		 * Provide unique random GTK to each STA to prevent use
		 * of GTK in the BSS.
		 */
		if (random_get_bytes(dummy_gtk, gtk_len) < 0) {
			wpabuf_free(plain);
			return NULL;
		}
		gtk = dummy_gtk;
	}
	hdr[0] = gsm->GN & 0x03;
	hdr[1] = 0;
	tmp = wpabuf_put(plain, 0);
	tmp2 = wpa_add_kde(tmp, RSN_KEY_DATA_GROUPKEY, hdr, 2,
			   gtk, gtk_len);
	wpabuf_put(plain, tmp2 - tmp);

	/* IGTK KDE */
	tmp = wpabuf_put(plain, 0);
	tmp2 = ieee80211w_kde_add(sm, tmp);
	wpabuf_put(plain, tmp2 - tmp);

	*len = (u8 *) wpabuf_put(plain, 0) - len - 1;
	return plain;
}


int fils_set_tk(struct wpa_state_machine *sm)
{
	enum wpa_alg alg;
	int klen;

	if (!sm || !sm->PTK_valid)
		return -1;

	alg = wpa_cipher_to_alg(sm->pairwise);
	klen = wpa_cipher_key_len(sm->pairwise);

	wpa_printf(MSG_DEBUG, "FILS: Configure TK to the driver");
	if (wpa_auth_set_key(sm->wpa_auth, 0, alg, sm->addr, 0,
			     sm->PTK.tk, klen)) {
		wpa_printf(MSG_DEBUG, "FILS: Failed to set TK to the driver");
		return -1;
	}

	return 0;
}


u8 * hostapd_eid_assoc_fils_session(struct wpa_state_machine *sm, u8 *buf,
				    const u8 *fils_session, struct wpabuf *hlp)
{
	struct wpabuf *plain;
	u8 *pos = buf;

	/* FILS Session */
	*pos++ = WLAN_EID_EXTENSION; /* Element ID */
	*pos++ = 1 + FILS_SESSION_LEN; /* Length */
	*pos++ = WLAN_EID_EXT_FILS_SESSION; /* Element ID Extension */
	os_memcpy(pos, fils_session, FILS_SESSION_LEN);
	pos += FILS_SESSION_LEN;

	plain = fils_prepare_plainbuf(sm, hlp);
	if (!plain) {
		wpa_printf(MSG_DEBUG, "FILS: Plain buffer prep failed");
		return NULL;
	}

	os_memcpy(pos, wpabuf_head(plain), wpabuf_len(plain));
	pos += wpabuf_len(plain);

	wpa_printf(MSG_DEBUG, "%s: plain buf_len: %u", __func__,
		   (unsigned int) wpabuf_len(plain));
	wpabuf_free(plain);
	sm->fils_completed = 1;
	return pos;
}

#endif /* CONFIG_FILS */


SM_STATE(WPA_PTK, PTKCALCNEGOTIATING)
{
	struct wpa_authenticator *wpa_auth = sm->wpa_auth;
	struct wpa_ptk PTK;
	int ok = 0, psk_found = 0;
	const u8 *pmk = NULL;
	unsigned int pmk_len;
	int ft;
	const u8 *eapol_key_ie, *key_data, *mic;
	u16 key_data_length;
	size_t mic_len, eapol_key_ie_len;
	struct ieee802_1x_hdr *hdr;
	struct wpa_eapol_key *key;
	struct wpa_eapol_ie_parse kde;

	SM_ENTRY_MA(WPA_PTK, PTKCALCNEGOTIATING, wpa_ptk);
	sm->EAPOLKeyReceived = FALSE;
	sm->update_snonce = FALSE;
	os_memset(&PTK, 0, sizeof(PTK));

	mic_len = wpa_mic_len(sm->wpa_key_mgmt, sm->pmk_len);

	/* WPA with IEEE 802.1X: use the derived PMK from EAP
	 * WPA-PSK: iterate through possible PSKs and select the one matching
	 * the packet */
	for (;;) {
		if (wpa_key_mgmt_wpa_psk(sm->wpa_key_mgmt)) {
			pmk = wpa_auth_get_psk(sm->wpa_auth, sm->addr,
					       sm->p2p_dev_addr, pmk);
			if (pmk == NULL)
				break;
			psk_found = 1;
			pmk_len = PMK_LEN;
		} else {
			pmk = sm->PMK;
			pmk_len = sm->pmk_len;
		}

		if (wpa_derive_ptk(sm, sm->SNonce, pmk, pmk_len, &PTK) < 0)
			break;

		if (mic_len &&
		    wpa_verify_key_mic(sm->wpa_key_mgmt, pmk_len, &PTK,
				       sm->last_rx_eapol_key,
				       sm->last_rx_eapol_key_len) == 0) {
			ok = 1;
			break;
		}

#ifdef CONFIG_FILS
		if (!mic_len &&
		    wpa_aead_decrypt(sm, &PTK, sm->last_rx_eapol_key,
				     sm->last_rx_eapol_key_len, NULL) == 0) {
			ok = 1;
			break;
		}
#endif /* CONFIG_FILS */

		if (!wpa_key_mgmt_wpa_psk(sm->wpa_key_mgmt))
			break;
	}

	if (!ok) {
		wpa_auth_logger(sm->wpa_auth, sm->addr, LOGGER_DEBUG,
				"invalid MIC in msg 2/4 of 4-Way Handshake");
		if (psk_found)
			wpa_auth_psk_failure_report(sm->wpa_auth, sm->addr);
		return;
	}

	/*
	 * Note: last_rx_eapol_key length fields have already been validated in
	 * wpa_receive().
	 */
	hdr = (struct ieee802_1x_hdr *) sm->last_rx_eapol_key;
	key = (struct wpa_eapol_key *) (hdr + 1);
	mic = (u8 *) (key + 1);
	key_data = mic + mic_len + 2;
	key_data_length = WPA_GET_BE16(mic + mic_len);
	if (key_data_length > sm->last_rx_eapol_key_len - sizeof(*hdr) -
	    sizeof(*key) - mic_len - 2)
		return;

	if (wpa_parse_kde_ies(key_data, key_data_length, &kde) < 0) {
		wpa_auth_vlogger(wpa_auth, sm->addr, LOGGER_INFO,
				 "received EAPOL-Key msg 2/4 with invalid Key Data contents");
		return;
	}
	if (kde.rsn_ie) {
		eapol_key_ie = kde.rsn_ie;
		eapol_key_ie_len = kde.rsn_ie_len;
	} else if (kde.osen) {
		eapol_key_ie = kde.osen;
		eapol_key_ie_len = kde.osen_len;
	} else {
		eapol_key_ie = kde.wpa_ie;
		eapol_key_ie_len = kde.wpa_ie_len;
	}
	ft = sm->wpa == WPA_VERSION_WPA2 && wpa_key_mgmt_ft(sm->wpa_key_mgmt);
	if (sm->wpa_ie == NULL ||
	    wpa_compare_rsn_ie(ft, sm->wpa_ie, sm->wpa_ie_len,
			       eapol_key_ie, eapol_key_ie_len)) {
		wpa_auth_logger(wpa_auth, sm->addr, LOGGER_INFO,
				"WPA IE from (Re)AssocReq did not match with msg 2/4");
		if (sm->wpa_ie) {
			wpa_hexdump(MSG_DEBUG, "WPA IE in AssocReq",
				    sm->wpa_ie, sm->wpa_ie_len);
		}
		wpa_hexdump(MSG_DEBUG, "WPA IE in msg 2/4",
			    eapol_key_ie, eapol_key_ie_len);
		/* MLME-DEAUTHENTICATE.request */
		wpa_sta_disconnect(wpa_auth, sm->addr,
				   WLAN_REASON_PREV_AUTH_NOT_VALID);
		return;
	}
#ifdef CONFIG_IEEE80211R_AP
	if (ft && ft_check_msg_2_of_4(wpa_auth, sm, &kde) < 0) {
		wpa_sta_disconnect(wpa_auth, sm->addr,
				   WLAN_REASON_PREV_AUTH_NOT_VALID);
		return;
	}
#endif /* CONFIG_IEEE80211R_AP */
#ifdef CONFIG_P2P
	if (kde.ip_addr_req && kde.ip_addr_req[0] &&
	    wpa_auth->ip_pool && WPA_GET_BE32(sm->ip_addr) == 0) {
		int idx;
		wpa_printf(MSG_DEBUG,
			   "P2P: IP address requested in EAPOL-Key exchange");
		idx = bitfield_get_first_zero(wpa_auth->ip_pool);
		if (idx >= 0) {
			u32 start = WPA_GET_BE32(wpa_auth->conf.ip_addr_start);
			bitfield_set(wpa_auth->ip_pool, idx);
			WPA_PUT_BE32(sm->ip_addr, start + idx);
			wpa_printf(MSG_DEBUG,
				   "P2P: Assigned IP address %u.%u.%u.%u to "
				   MACSTR, sm->ip_addr[0], sm->ip_addr[1],
				   sm->ip_addr[2], sm->ip_addr[3],
				   MAC2STR(sm->addr));
		}
	}
#endif /* CONFIG_P2P */

#ifdef CONFIG_IEEE80211R_AP
	if (sm->wpa == WPA_VERSION_WPA2 && wpa_key_mgmt_ft(sm->wpa_key_mgmt)) {
		/*
		 * Verify that PMKR1Name from EAPOL-Key message 2/4 matches
		 * with the value we derived.
		 */
		if (os_memcmp_const(sm->sup_pmk_r1_name, sm->pmk_r1_name,
				    WPA_PMK_NAME_LEN) != 0) {
			wpa_auth_logger(sm->wpa_auth, sm->addr, LOGGER_DEBUG,
					"PMKR1Name mismatch in FT 4-way "
					"handshake");
			wpa_hexdump(MSG_DEBUG, "FT: PMKR1Name from "
				    "Supplicant",
				    sm->sup_pmk_r1_name, WPA_PMK_NAME_LEN);
			wpa_hexdump(MSG_DEBUG, "FT: Derived PMKR1Name",
				    sm->pmk_r1_name, WPA_PMK_NAME_LEN);
			return;
		}
	}
#endif /* CONFIG_IEEE80211R_AP */

	sm->pending_1_of_4_timeout = 0;
	eloop_cancel_timeout(wpa_send_eapol_timeout, sm->wpa_auth, sm);

	if (wpa_key_mgmt_wpa_psk(sm->wpa_key_mgmt)) {
		/* PSK may have changed from the previous choice, so update
		 * state machine data based on whatever PSK was selected here.
		 */
		os_memcpy(sm->PMK, pmk, PMK_LEN);
		sm->pmk_len = PMK_LEN;
	}

	sm->MICVerified = TRUE;

	os_memcpy(&sm->PTK, &PTK, sizeof(PTK));
	sm->PTK_valid = TRUE;
}


SM_STATE(WPA_PTK, PTKCALCNEGOTIATING2)
{
	SM_ENTRY_MA(WPA_PTK, PTKCALCNEGOTIATING2, wpa_ptk);
	sm->TimeoutCtr = 0;
}


#ifdef CONFIG_IEEE80211W

static int ieee80211w_kde_len(struct wpa_state_machine *sm)
{
	if (sm->mgmt_frame_prot) {
		size_t len;
		len = wpa_cipher_key_len(sm->wpa_auth->conf.group_mgmt_cipher);
		return 2 + RSN_SELECTOR_LEN + WPA_IGTK_KDE_PREFIX_LEN + len;
	}

	return 0;
}


static u8 * ieee80211w_kde_add(struct wpa_state_machine *sm, u8 *pos)
{
	struct wpa_igtk_kde igtk;
	struct wpa_group *gsm = sm->group;
	u8 rsc[WPA_KEY_RSC_LEN];
	size_t len = wpa_cipher_key_len(sm->wpa_auth->conf.group_mgmt_cipher);

	if (!sm->mgmt_frame_prot)
		return pos;

	igtk.keyid[0] = gsm->GN_igtk;
	igtk.keyid[1] = 0;
	if (gsm->wpa_group_state != WPA_GROUP_SETKEYSDONE ||
	    wpa_auth_get_seqnum(sm->wpa_auth, NULL, gsm->GN_igtk, rsc) < 0)
		os_memset(igtk.pn, 0, sizeof(igtk.pn));
	else
		os_memcpy(igtk.pn, rsc, sizeof(igtk.pn));
	os_memcpy(igtk.igtk, gsm->IGTK[gsm->GN_igtk - 4], len);
	if (sm->wpa_auth->conf.disable_gtk) {
		/*
		 * Provide unique random IGTK to each STA to prevent use of
		 * IGTK in the BSS.
		 */
		if (random_get_bytes(igtk.igtk, len) < 0)
			return pos;
	}
	pos = wpa_add_kde(pos, RSN_KEY_DATA_IGTK,
			  (const u8 *) &igtk, WPA_IGTK_KDE_PREFIX_LEN + len,
			  NULL, 0);

	return pos;
}

#else /* CONFIG_IEEE80211W */

static int ieee80211w_kde_len(struct wpa_state_machine *sm)
{
	return 0;
}


static u8 * ieee80211w_kde_add(struct wpa_state_machine *sm, u8 *pos)
{
	return pos;
}

#endif /* CONFIG_IEEE80211W */


SM_STATE(WPA_PTK, PTKINITNEGOTIATING)
{
	u8 rsc[WPA_KEY_RSC_LEN], *_rsc, *gtk, *kde, *pos, dummy_gtk[32];
	size_t gtk_len, kde_len;
	struct wpa_group *gsm = sm->group;
	u8 *wpa_ie;
	int wpa_ie_len, secure, keyidx, encr = 0;

	SM_ENTRY_MA(WPA_PTK, PTKINITNEGOTIATING, wpa_ptk);
	sm->TimeoutEvt = FALSE;

	sm->TimeoutCtr++;
	if (sm->TimeoutCtr > sm->wpa_auth->conf.wpa_pairwise_update_count) {
		/* No point in sending the EAPOL-Key - we will disconnect
		 * immediately following this. */
		return;
	}

	/* Send EAPOL(1, 1, 1, Pair, P, RSC, ANonce, MIC(PTK), RSNIE, [MDIE],
	   GTK[GN], IGTK, [FTIE], [TIE * 2])
	 */
	os_memset(rsc, 0, WPA_KEY_RSC_LEN);
	wpa_auth_get_seqnum(sm->wpa_auth, NULL, gsm->GN, rsc);
	/* If FT is used, wpa_auth->wpa_ie includes both RSNIE and MDIE */
	wpa_ie = sm->wpa_auth->wpa_ie;
	wpa_ie_len = sm->wpa_auth->wpa_ie_len;
	if (sm->wpa == WPA_VERSION_WPA &&
	    (sm->wpa_auth->conf.wpa & WPA_PROTO_RSN) &&
	    wpa_ie_len > wpa_ie[1] + 2 && wpa_ie[0] == WLAN_EID_RSN) {
		/* WPA-only STA, remove RSN IE and possible MDIE */
		wpa_ie = wpa_ie + wpa_ie[1] + 2;
		if (wpa_ie[0] == WLAN_EID_MOBILITY_DOMAIN)
			wpa_ie = wpa_ie + wpa_ie[1] + 2;
		wpa_ie_len = wpa_ie[1] + 2;
	}
	wpa_auth_logger(sm->wpa_auth, sm->addr, LOGGER_DEBUG,
			"sending 3/4 msg of 4-Way Handshake");
	if (sm->wpa == WPA_VERSION_WPA2) {
		/* WPA2 send GTK in the 4-way handshake */
		secure = 1;
		gtk = gsm->GTK[gsm->GN - 1];
		gtk_len = gsm->GTK_len;
		if (sm->wpa_auth->conf.disable_gtk) {
			/*
			 * Provide unique random GTK to each STA to prevent use
			 * of GTK in the BSS.
			 */
			if (random_get_bytes(dummy_gtk, gtk_len) < 0)
				return;
			gtk = dummy_gtk;
		}
		keyidx = gsm->GN;
		_rsc = rsc;
		encr = 1;
	} else {
		/* WPA does not include GTK in msg 3/4 */
		secure = 0;
		gtk = NULL;
		gtk_len = 0;
		keyidx = 0;
		_rsc = NULL;
		if (sm->rx_eapol_key_secure) {
			/*
			 * It looks like Windows 7 supplicant tries to use
			 * Secure bit in msg 2/4 after having reported Michael
			 * MIC failure and it then rejects the 4-way handshake
			 * if msg 3/4 does not set Secure bit. Work around this
			 * by setting the Secure bit here even in the case of
			 * WPA if the supplicant used it first.
			 */
			wpa_auth_logger(sm->wpa_auth, sm->addr, LOGGER_DEBUG,
					"STA used Secure bit in WPA msg 2/4 - "
					"set Secure for 3/4 as workaround");
			secure = 1;
		}
	}

	kde_len = wpa_ie_len + ieee80211w_kde_len(sm);
	if (gtk)
		kde_len += 2 + RSN_SELECTOR_LEN + 2 + gtk_len;
#ifdef CONFIG_IEEE80211R_AP
	if (wpa_key_mgmt_ft(sm->wpa_key_mgmt)) {
		kde_len += 2 + PMKID_LEN; /* PMKR1Name into RSN IE */
		kde_len += 300; /* FTIE + 2 * TIE */
	}
#endif /* CONFIG_IEEE80211R_AP */
#ifdef CONFIG_P2P
	if (WPA_GET_BE32(sm->ip_addr) > 0)
		kde_len += 2 + RSN_SELECTOR_LEN + 3 * 4;
#endif /* CONFIG_P2P */
	kde = os_malloc(kde_len);
	if (kde == NULL)
		return;

	pos = kde;
	os_memcpy(pos, wpa_ie, wpa_ie_len);
	pos += wpa_ie_len;
#ifdef CONFIG_IEEE80211R_AP
	if (wpa_key_mgmt_ft(sm->wpa_key_mgmt)) {
		int res;
		size_t elen;

		elen = pos - kde;
		res = wpa_insert_pmkid(kde, &elen, sm->pmk_r1_name);
		if (res < 0) {
			wpa_printf(MSG_ERROR, "FT: Failed to insert "
				   "PMKR1Name into RSN IE in EAPOL-Key data");
			os_free(kde);
			return;
		}
		pos -= wpa_ie_len;
		pos += elen;
	}
#endif /* CONFIG_IEEE80211R_AP */
	if (gtk) {
		u8 hdr[2];
		hdr[0] = keyidx & 0x03;
		hdr[1] = 0;
		pos = wpa_add_kde(pos, RSN_KEY_DATA_GROUPKEY, hdr, 2,
				  gtk, gtk_len);
	}
	pos = ieee80211w_kde_add(sm, pos);

#ifdef CONFIG_IEEE80211R_AP
	if (wpa_key_mgmt_ft(sm->wpa_key_mgmt)) {
		int res;
		struct wpa_auth_config *conf;

		conf = &sm->wpa_auth->conf;
		if (sm->assoc_resp_ftie &&
		    kde + kde_len - pos >= 2 + sm->assoc_resp_ftie[1]) {
			os_memcpy(pos, sm->assoc_resp_ftie,
				  2 + sm->assoc_resp_ftie[1]);
			res = 2 + sm->assoc_resp_ftie[1];
		} else {
			res = wpa_write_ftie(conf, conf->r0_key_holder,
					     conf->r0_key_holder_len,
					     NULL, NULL, pos,
					     kde + kde_len - pos,
					     NULL, 0);
		}
		if (res < 0) {
			wpa_printf(MSG_ERROR, "FT: Failed to insert FTIE "
				   "into EAPOL-Key Key Data");
			os_free(kde);
			return;
		}
		pos += res;

		/* TIE[ReassociationDeadline] (TU) */
		*pos++ = WLAN_EID_TIMEOUT_INTERVAL;
		*pos++ = 5;
		*pos++ = WLAN_TIMEOUT_REASSOC_DEADLINE;
		WPA_PUT_LE32(pos, conf->reassociation_deadline);
		pos += 4;

		/* TIE[KeyLifetime] (seconds) */
		*pos++ = WLAN_EID_TIMEOUT_INTERVAL;
		*pos++ = 5;
		*pos++ = WLAN_TIMEOUT_KEY_LIFETIME;
		WPA_PUT_LE32(pos, conf->r0_key_lifetime * 60);
		pos += 4;
	}
#endif /* CONFIG_IEEE80211R_AP */
#ifdef CONFIG_P2P
	if (WPA_GET_BE32(sm->ip_addr) > 0) {
		u8 addr[3 * 4];
		os_memcpy(addr, sm->ip_addr, 4);
		os_memcpy(addr + 4, sm->wpa_auth->conf.ip_addr_mask, 4);
		os_memcpy(addr + 8, sm->wpa_auth->conf.ip_addr_go, 4);
		pos = wpa_add_kde(pos, WFA_KEY_DATA_IP_ADDR_ALLOC,
				  addr, sizeof(addr), NULL, 0);
	}
#endif /* CONFIG_P2P */

	wpa_send_eapol(sm->wpa_auth, sm,
		       (secure ? WPA_KEY_INFO_SECURE : 0) |
		       (wpa_mic_len(sm->wpa_key_mgmt, sm->pmk_len) ?
			WPA_KEY_INFO_MIC : 0) |
		       WPA_KEY_INFO_ACK | WPA_KEY_INFO_INSTALL |
		       WPA_KEY_INFO_KEY_TYPE,
		       _rsc, sm->ANonce, kde, pos - kde, keyidx, encr);
	os_free(kde);
}


SM_STATE(WPA_PTK, PTKINITDONE)
{
	SM_ENTRY_MA(WPA_PTK, PTKINITDONE, wpa_ptk);
	sm->EAPOLKeyReceived = FALSE;
	if (sm->Pair) {
		enum wpa_alg alg = wpa_cipher_to_alg(sm->pairwise);
		int klen = wpa_cipher_key_len(sm->pairwise);
		if (wpa_auth_set_key(sm->wpa_auth, 0, alg, sm->addr, 0,
				     sm->PTK.tk, klen)) {
			wpa_sta_disconnect(sm->wpa_auth, sm->addr,
					   WLAN_REASON_PREV_AUTH_NOT_VALID);
			return;
		}
		/* FIX: MLME-SetProtection.Request(TA, Tx_Rx) */
		sm->pairwise_set = TRUE;

		if (sm->wpa_auth->conf.wpa_ptk_rekey) {
			eloop_cancel_timeout(wpa_rekey_ptk, sm->wpa_auth, sm);
			eloop_register_timeout(sm->wpa_auth->conf.
					       wpa_ptk_rekey, 0, wpa_rekey_ptk,
					       sm->wpa_auth, sm);
		}

		if (wpa_key_mgmt_wpa_psk(sm->wpa_key_mgmt) ||
		    sm->wpa_key_mgmt == WPA_KEY_MGMT_DPP ||
		    sm->wpa_key_mgmt == WPA_KEY_MGMT_OWE) {
			wpa_auth_set_eapol(sm->wpa_auth, sm->addr,
					   WPA_EAPOL_authorized, 1);
		}
	}

	if (0 /* IBSS == TRUE */) {
		sm->keycount++;
		if (sm->keycount == 2) {
			wpa_auth_set_eapol(sm->wpa_auth, sm->addr,
					   WPA_EAPOL_portValid, 1);
		}
	} else {
		wpa_auth_set_eapol(sm->wpa_auth, sm->addr, WPA_EAPOL_portValid,
				   1);
	}
	wpa_auth_set_eapol(sm->wpa_auth, sm->addr, WPA_EAPOL_keyAvailable, 0);
	wpa_auth_set_eapol(sm->wpa_auth, sm->addr, WPA_EAPOL_keyDone, 1);
	if (sm->wpa == WPA_VERSION_WPA)
		sm->PInitAKeys = TRUE;
	else
		sm->has_GTK = TRUE;
	wpa_auth_vlogger(sm->wpa_auth, sm->addr, LOGGER_INFO,
			 "pairwise key handshake completed (%s)",
			 sm->wpa == WPA_VERSION_WPA ? "WPA" : "RSN");

#ifdef CONFIG_IEEE80211R_AP
	wpa_ft_push_pmk_r1(sm->wpa_auth, sm->addr);
#endif /* CONFIG_IEEE80211R_AP */
}


SM_STEP(WPA_PTK)
{
	struct wpa_authenticator *wpa_auth = sm->wpa_auth;

	if (sm->Init)
		SM_ENTER(WPA_PTK, INITIALIZE);
	else if (sm->Disconnect
		 /* || FIX: dot11RSNAConfigSALifetime timeout */) {
		wpa_auth_logger(wpa_auth, sm->addr, LOGGER_DEBUG,
				"WPA_PTK: sm->Disconnect");
		SM_ENTER(WPA_PTK, DISCONNECT);
	}
	else if (sm->DeauthenticationRequest)
		SM_ENTER(WPA_PTK, DISCONNECTED);
	else if (sm->AuthenticationRequest)
		SM_ENTER(WPA_PTK, AUTHENTICATION);
	else if (sm->ReAuthenticationRequest)
		SM_ENTER(WPA_PTK, AUTHENTICATION2);
	else if (sm->PTKRequest) {
		if (wpa_auth_sm_ptk_update(sm) < 0)
			SM_ENTER(WPA_PTK, DISCONNECTED);
		else
			SM_ENTER(WPA_PTK, PTKSTART);
	} else switch (sm->wpa_ptk_state) {
	case WPA_PTK_INITIALIZE:
		break;
	case WPA_PTK_DISCONNECT:
		SM_ENTER(WPA_PTK, DISCONNECTED);
		break;
	case WPA_PTK_DISCONNECTED:
		SM_ENTER(WPA_PTK, INITIALIZE);
		break;
	case WPA_PTK_AUTHENTICATION:
		SM_ENTER(WPA_PTK, AUTHENTICATION2);
		break;
	case WPA_PTK_AUTHENTICATION2:
		if (wpa_key_mgmt_wpa_ieee8021x(sm->wpa_key_mgmt) &&
		    wpa_auth_get_eapol(sm->wpa_auth, sm->addr,
				       WPA_EAPOL_keyRun) > 0)
			SM_ENTER(WPA_PTK, INITPMK);
		else if (wpa_key_mgmt_wpa_psk(sm->wpa_key_mgmt) ||
			 sm->wpa_key_mgmt == WPA_KEY_MGMT_OWE
			 /* FIX: && 802.1X::keyRun */)
			SM_ENTER(WPA_PTK, INITPSK);
		else if (sm->wpa_key_mgmt == WPA_KEY_MGMT_DPP)
			SM_ENTER(WPA_PTK, INITPMK);
		break;
	case WPA_PTK_INITPMK:
		if (wpa_auth_get_eapol(sm->wpa_auth, sm->addr,
				       WPA_EAPOL_keyAvailable) > 0) {
			SM_ENTER(WPA_PTK, PTKSTART);
#ifdef CONFIG_DPP
		} else if (sm->wpa_key_mgmt == WPA_KEY_MGMT_DPP && sm->pmksa) {
			SM_ENTER(WPA_PTK, PTKSTART);
#endif /* CONFIG_DPP */
		} else {
			wpa_auth->dot11RSNA4WayHandshakeFailures++;
			wpa_auth_logger(sm->wpa_auth, sm->addr, LOGGER_INFO,
					"INITPMK - keyAvailable = false");
			SM_ENTER(WPA_PTK, DISCONNECT);
		}
		break;
	case WPA_PTK_INITPSK:
		if (wpa_auth_get_psk(sm->wpa_auth, sm->addr, sm->p2p_dev_addr,
				     NULL))
			SM_ENTER(WPA_PTK, PTKSTART);
		else {
			wpa_auth_logger(sm->wpa_auth, sm->addr, LOGGER_INFO,
					"no PSK configured for the STA");
			wpa_auth->dot11RSNA4WayHandshakeFailures++;
			SM_ENTER(WPA_PTK, DISCONNECT);
		}
		break;
	case WPA_PTK_PTKSTART:
		if (sm->EAPOLKeyReceived && !sm->EAPOLKeyRequest &&
		    sm->EAPOLKeyPairwise)
			SM_ENTER(WPA_PTK, PTKCALCNEGOTIATING);
		else if (sm->TimeoutCtr >
			 sm->wpa_auth->conf.wpa_pairwise_update_count) {
			wpa_auth->dot11RSNA4WayHandshakeFailures++;
			wpa_auth_vlogger(
				sm->wpa_auth, sm->addr, LOGGER_DEBUG,
				"PTKSTART: Retry limit %u reached",
				sm->wpa_auth->conf.wpa_pairwise_update_count);
			SM_ENTER(WPA_PTK, DISCONNECT);
		} else if (sm->TimeoutEvt)
			SM_ENTER(WPA_PTK, PTKSTART);
		break;
	case WPA_PTK_PTKCALCNEGOTIATING:
		if (sm->MICVerified)
			SM_ENTER(WPA_PTK, PTKCALCNEGOTIATING2);
		else if (sm->EAPOLKeyReceived && !sm->EAPOLKeyRequest &&
			 sm->EAPOLKeyPairwise)
			SM_ENTER(WPA_PTK, PTKCALCNEGOTIATING);
		else if (sm->TimeoutEvt)
			SM_ENTER(WPA_PTK, PTKSTART);
		break;
	case WPA_PTK_PTKCALCNEGOTIATING2:
		SM_ENTER(WPA_PTK, PTKINITNEGOTIATING);
		break;
	case WPA_PTK_PTKINITNEGOTIATING:
		if (sm->update_snonce)
			SM_ENTER(WPA_PTK, PTKCALCNEGOTIATING);
		else if (sm->EAPOLKeyReceived && !sm->EAPOLKeyRequest &&
			 sm->EAPOLKeyPairwise && sm->MICVerified)
			SM_ENTER(WPA_PTK, PTKINITDONE);
		else if (sm->TimeoutCtr >
			 sm->wpa_auth->conf.wpa_pairwise_update_count) {
			wpa_auth->dot11RSNA4WayHandshakeFailures++;
			wpa_auth_vlogger(
				sm->wpa_auth, sm->addr, LOGGER_DEBUG,
				"PTKINITNEGOTIATING: Retry limit %u reached",
				sm->wpa_auth->conf.wpa_pairwise_update_count);
			SM_ENTER(WPA_PTK, DISCONNECT);
		} else if (sm->TimeoutEvt)
			SM_ENTER(WPA_PTK, PTKINITNEGOTIATING);
		break;
	case WPA_PTK_PTKINITDONE:
		break;
	}
}


SM_STATE(WPA_PTK_GROUP, IDLE)
{
	SM_ENTRY_MA(WPA_PTK_GROUP, IDLE, wpa_ptk_group);
	if (sm->Init) {
		/* Init flag is not cleared here, so avoid busy
		 * loop by claiming nothing changed. */
		sm->changed = FALSE;
	}
	sm->GTimeoutCtr = 0;
}


SM_STATE(WPA_PTK_GROUP, REKEYNEGOTIATING)
{
	u8 rsc[WPA_KEY_RSC_LEN];
	struct wpa_group *gsm = sm->group;
	const u8 *kde;
	u8 *kde_buf = NULL, *pos, hdr[2];
	size_t kde_len;
	u8 *gtk, dummy_gtk[32];

	SM_ENTRY_MA(WPA_PTK_GROUP, REKEYNEGOTIATING, wpa_ptk_group);

	sm->GTimeoutCtr++;
	if (sm->GTimeoutCtr > sm->wpa_auth->conf.wpa_group_update_count) {
		/* No point in sending the EAPOL-Key - we will disconnect
		 * immediately following this. */
		return;
	}

	if (sm->wpa == WPA_VERSION_WPA)
		sm->PInitAKeys = FALSE;
	sm->TimeoutEvt = FALSE;
	/* Send EAPOL(1, 1, 1, !Pair, G, RSC, GNonce, MIC(PTK), GTK[GN]) */
	os_memset(rsc, 0, WPA_KEY_RSC_LEN);
	if (gsm->wpa_group_state == WPA_GROUP_SETKEYSDONE)
		wpa_auth_get_seqnum(sm->wpa_auth, NULL, gsm->GN, rsc);
	wpa_auth_logger(sm->wpa_auth, sm->addr, LOGGER_DEBUG,
			"sending 1/2 msg of Group Key Handshake");

	gtk = gsm->GTK[gsm->GN - 1];
	if (sm->wpa_auth->conf.disable_gtk) {
		/*
		 * Provide unique random GTK to each STA to prevent use
		 * of GTK in the BSS.
		 */
		if (random_get_bytes(dummy_gtk, gsm->GTK_len) < 0)
			return;
		gtk = dummy_gtk;
	}
	if (sm->wpa == WPA_VERSION_WPA2) {
		kde_len = 2 + RSN_SELECTOR_LEN + 2 + gsm->GTK_len +
			ieee80211w_kde_len(sm);
		kde_buf = os_malloc(kde_len);
		if (kde_buf == NULL)
			return;

		kde = pos = kde_buf;
		hdr[0] = gsm->GN & 0x03;
		hdr[1] = 0;
		pos = wpa_add_kde(pos, RSN_KEY_DATA_GROUPKEY, hdr, 2,
				  gtk, gsm->GTK_len);
		pos = ieee80211w_kde_add(sm, pos);
		kde_len = pos - kde;
	} else {
		kde = gtk;
		kde_len = gsm->GTK_len;
	}

	wpa_send_eapol(sm->wpa_auth, sm,
		       WPA_KEY_INFO_SECURE |
		       (wpa_mic_len(sm->wpa_key_mgmt, sm->pmk_len) ?
			WPA_KEY_INFO_MIC : 0) |
		       WPA_KEY_INFO_ACK |
		       (!sm->Pair ? WPA_KEY_INFO_INSTALL : 0),
		       rsc, NULL, kde, kde_len, gsm->GN, 1);

	os_free(kde_buf);
}


SM_STATE(WPA_PTK_GROUP, REKEYESTABLISHED)
{
	SM_ENTRY_MA(WPA_PTK_GROUP, REKEYESTABLISHED, wpa_ptk_group);
	sm->EAPOLKeyReceived = FALSE;
	if (sm->GUpdateStationKeys)
		sm->group->GKeyDoneStations--;
	sm->GUpdateStationKeys = FALSE;
	sm->GTimeoutCtr = 0;
	/* FIX: MLME.SetProtection.Request(TA, Tx_Rx) */
	wpa_auth_vlogger(sm->wpa_auth, sm->addr, LOGGER_INFO,
			 "group key handshake completed (%s)",
			 sm->wpa == WPA_VERSION_WPA ? "WPA" : "RSN");
	sm->has_GTK = TRUE;
}


SM_STATE(WPA_PTK_GROUP, KEYERROR)
{
	SM_ENTRY_MA(WPA_PTK_GROUP, KEYERROR, wpa_ptk_group);
	if (sm->GUpdateStationKeys)
		sm->group->GKeyDoneStations--;
	sm->GUpdateStationKeys = FALSE;
	sm->Disconnect = TRUE;
	wpa_auth_vlogger(sm->wpa_auth, sm->addr, LOGGER_INFO,
			 "group key handshake failed (%s) after %u tries",
			 sm->wpa == WPA_VERSION_WPA ? "WPA" : "RSN",
			 sm->wpa_auth->conf.wpa_group_update_count);
}


SM_STEP(WPA_PTK_GROUP)
{
	if (sm->Init || sm->PtkGroupInit) {
		SM_ENTER(WPA_PTK_GROUP, IDLE);
		sm->PtkGroupInit = FALSE;
	} else switch (sm->wpa_ptk_group_state) {
	case WPA_PTK_GROUP_IDLE:
		if (sm->GUpdateStationKeys ||
		    (sm->wpa == WPA_VERSION_WPA && sm->PInitAKeys))
			SM_ENTER(WPA_PTK_GROUP, REKEYNEGOTIATING);
		break;
	case WPA_PTK_GROUP_REKEYNEGOTIATING:
		if (sm->EAPOLKeyReceived && !sm->EAPOLKeyRequest &&
		    !sm->EAPOLKeyPairwise && sm->MICVerified)
			SM_ENTER(WPA_PTK_GROUP, REKEYESTABLISHED);
		else if (sm->GTimeoutCtr >
			 sm->wpa_auth->conf.wpa_group_update_count)
			SM_ENTER(WPA_PTK_GROUP, KEYERROR);
		else if (sm->TimeoutEvt)
			SM_ENTER(WPA_PTK_GROUP, REKEYNEGOTIATING);
		break;
	case WPA_PTK_GROUP_KEYERROR:
		SM_ENTER(WPA_PTK_GROUP, IDLE);
		break;
	case WPA_PTK_GROUP_REKEYESTABLISHED:
		SM_ENTER(WPA_PTK_GROUP, IDLE);
		break;
	}
}


static int wpa_gtk_update(struct wpa_authenticator *wpa_auth,
			  struct wpa_group *group)
{
	int ret = 0;

	os_memcpy(group->GNonce, group->Counter, WPA_NONCE_LEN);
	inc_byte_array(group->Counter, WPA_NONCE_LEN);
	if (wpa_gmk_to_gtk(group->GMK, "Group key expansion",
			   wpa_auth->addr, group->GNonce,
			   group->GTK[group->GN - 1], group->GTK_len) < 0)
		ret = -1;
	wpa_hexdump_key(MSG_DEBUG, "GTK",
			group->GTK[group->GN - 1], group->GTK_len);

#ifdef CONFIG_IEEE80211W
	if (wpa_auth->conf.ieee80211w != NO_MGMT_FRAME_PROTECTION) {
		size_t len;
		len = wpa_cipher_key_len(wpa_auth->conf.group_mgmt_cipher);
		os_memcpy(group->GNonce, group->Counter, WPA_NONCE_LEN);
		inc_byte_array(group->Counter, WPA_NONCE_LEN);
		if (wpa_gmk_to_gtk(group->GMK, "IGTK key expansion",
				   wpa_auth->addr, group->GNonce,
				   group->IGTK[group->GN_igtk - 4], len) < 0)
			ret = -1;
		wpa_hexdump_key(MSG_DEBUG, "IGTK",
				group->IGTK[group->GN_igtk - 4], len);
	}
#endif /* CONFIG_IEEE80211W */

	return ret;
}


static void wpa_group_gtk_init(struct wpa_authenticator *wpa_auth,
			       struct wpa_group *group)
{
	wpa_printf(MSG_DEBUG, "WPA: group state machine entering state "
		   "GTK_INIT (VLAN-ID %d)", group->vlan_id);
	group->changed = FALSE; /* GInit is not cleared here; avoid loop */
	group->wpa_group_state = WPA_GROUP_GTK_INIT;

	/* GTK[0..N] = 0 */
	os_memset(group->GTK, 0, sizeof(group->GTK));
	group->GN = 1;
	group->GM = 2;
#ifdef CONFIG_IEEE80211W
	group->GN_igtk = 4;
	group->GM_igtk = 5;
#endif /* CONFIG_IEEE80211W */
	/* GTK[GN] = CalcGTK() */
	wpa_gtk_update(wpa_auth, group);
}


static int wpa_group_update_sta(struct wpa_state_machine *sm, void *ctx)
{
	if (ctx != NULL && ctx != sm->group)
		return 0;

	if (sm->wpa_ptk_state != WPA_PTK_PTKINITDONE) {
		wpa_auth_logger(sm->wpa_auth, sm->addr, LOGGER_DEBUG,
				"Not in PTKINITDONE; skip Group Key update");
		sm->GUpdateStationKeys = FALSE;
		return 0;
	}
	if (sm->GUpdateStationKeys) {
		/*
		 * This should not really happen, so add a debug log entry.
		 * Since we clear the GKeyDoneStations before the loop, the
		 * station needs to be counted here anyway.
		 */
		wpa_auth_logger(sm->wpa_auth, sm->addr, LOGGER_DEBUG,
				"GUpdateStationKeys was already set when "
				"marking station for GTK rekeying");
	}

	/* Do not rekey GTK/IGTK when STA is in WNM-Sleep Mode */
	if (sm->is_wnmsleep)
		return 0;

	sm->group->GKeyDoneStations++;
	sm->GUpdateStationKeys = TRUE;

	wpa_sm_step(sm);
	return 0;
}


#ifdef CONFIG_WNM_AP
/* update GTK when exiting WNM-Sleep Mode */
void wpa_wnmsleep_rekey_gtk(struct wpa_state_machine *sm)
{
	if (sm == NULL || sm->is_wnmsleep)
		return;

	wpa_group_update_sta(sm, NULL);
}


void wpa_set_wnmsleep(struct wpa_state_machine *sm, int flag)
{
	if (sm)
		sm->is_wnmsleep = !!flag;
}


int wpa_wnmsleep_gtk_subelem(struct wpa_state_machine *sm, u8 *pos)
{
	struct wpa_group *gsm = sm->group;
	u8 *start = pos;

	/*
	 * GTK subelement:
	 * Sub-elem ID[1] | Length[1] | Key Info[2] | Key Length[1] | RSC[8] |
	 * Key[5..32]
	 */
	*pos++ = WNM_SLEEP_SUBELEM_GTK;
	*pos++ = 11 + gsm->GTK_len;
	/* Key ID in B0-B1 of Key Info */
	WPA_PUT_LE16(pos, gsm->GN & 0x03);
	pos += 2;
	*pos++ = gsm->GTK_len;
	if (wpa_auth_get_seqnum(sm->wpa_auth, NULL, gsm->GN, pos) != 0)
		return 0;
	pos += 8;
	os_memcpy(pos, gsm->GTK[gsm->GN - 1], gsm->GTK_len);
	pos += gsm->GTK_len;

	wpa_printf(MSG_DEBUG, "WNM: GTK Key ID %u in WNM-Sleep Mode exit",
		   gsm->GN);
	wpa_hexdump_key(MSG_DEBUG, "WNM: GTK in WNM-Sleep Mode exit",
			gsm->GTK[gsm->GN - 1], gsm->GTK_len);

	return pos - start;
}


#ifdef CONFIG_IEEE80211W
int wpa_wnmsleep_igtk_subelem(struct wpa_state_machine *sm, u8 *pos)
{
	struct wpa_group *gsm = sm->group;
	u8 *start = pos;
	size_t len = wpa_cipher_key_len(sm->wpa_auth->conf.group_mgmt_cipher);

	/*
	 * IGTK subelement:
	 * Sub-elem ID[1] | Length[1] | KeyID[2] | PN[6] | Key[16]
	 */
	*pos++ = WNM_SLEEP_SUBELEM_IGTK;
	*pos++ = 2 + 6 + len;
	WPA_PUT_LE16(pos, gsm->GN_igtk);
	pos += 2;
	if (wpa_auth_get_seqnum(sm->wpa_auth, NULL, gsm->GN_igtk, pos) != 0)
		return 0;
	pos += 6;

	os_memcpy(pos, gsm->IGTK[gsm->GN_igtk - 4], len);
	pos += len;

	wpa_printf(MSG_DEBUG, "WNM: IGTK Key ID %u in WNM-Sleep Mode exit",
		   gsm->GN_igtk);
	wpa_hexdump_key(MSG_DEBUG, "WNM: IGTK in WNM-Sleep Mode exit",
			gsm->IGTK[gsm->GN_igtk - 4], len);

	return pos - start;
}
#endif /* CONFIG_IEEE80211W */
#endif /* CONFIG_WNM_AP */


static void wpa_group_setkeys(struct wpa_authenticator *wpa_auth,
			      struct wpa_group *group)
{
	int tmp;

	wpa_printf(MSG_DEBUG, "WPA: group state machine entering state "
		   "SETKEYS (VLAN-ID %d)", group->vlan_id);
	group->changed = TRUE;
	group->wpa_group_state = WPA_GROUP_SETKEYS;
	group->GTKReKey = FALSE;
	tmp = group->GM;
	group->GM = group->GN;
	group->GN = tmp;
#ifdef CONFIG_IEEE80211W
	tmp = group->GM_igtk;
	group->GM_igtk = group->GN_igtk;
	group->GN_igtk = tmp;
#endif /* CONFIG_IEEE80211W */
	/* "GKeyDoneStations = GNoStations" is done in more robust way by
	 * counting the STAs that are marked with GUpdateStationKeys instead of
	 * including all STAs that could be in not-yet-completed state. */
	wpa_gtk_update(wpa_auth, group);

	if (group->GKeyDoneStations) {
		wpa_printf(MSG_DEBUG, "wpa_group_setkeys: Unexpected "
			   "GKeyDoneStations=%d when starting new GTK rekey",
			   group->GKeyDoneStations);
		group->GKeyDoneStations = 0;
	}
	wpa_auth_for_each_sta(wpa_auth, wpa_group_update_sta, group);
	wpa_printf(MSG_DEBUG, "wpa_group_setkeys: GKeyDoneStations=%d",
		   group->GKeyDoneStations);
}


static int wpa_group_config_group_keys(struct wpa_authenticator *wpa_auth,
				       struct wpa_group *group)
{
	int ret = 0;

	if (wpa_auth_set_key(wpa_auth, group->vlan_id,
			     wpa_cipher_to_alg(wpa_auth->conf.wpa_group),
			     broadcast_ether_addr, group->GN,
			     group->GTK[group->GN - 1], group->GTK_len) < 0)
		ret = -1;

#ifdef CONFIG_IEEE80211W
	if (wpa_auth->conf.ieee80211w != NO_MGMT_FRAME_PROTECTION) {
		enum wpa_alg alg;
		size_t len;

		alg = wpa_cipher_to_alg(wpa_auth->conf.group_mgmt_cipher);
		len = wpa_cipher_key_len(wpa_auth->conf.group_mgmt_cipher);

		if (ret == 0 &&
		    wpa_auth_set_key(wpa_auth, group->vlan_id, alg,
				     broadcast_ether_addr, group->GN_igtk,
				     group->IGTK[group->GN_igtk - 4], len) < 0)
			ret = -1;
	}
#endif /* CONFIG_IEEE80211W */

	return ret;
}


static int wpa_group_disconnect_cb(struct wpa_state_machine *sm, void *ctx)
{
	if (sm->group == ctx) {
		wpa_printf(MSG_DEBUG, "WPA: Mark STA " MACSTR
			   " for discconnection due to fatal failure",
			   MAC2STR(sm->addr));
		sm->Disconnect = TRUE;
	}

	return 0;
}


static void wpa_group_fatal_failure(struct wpa_authenticator *wpa_auth,
				    struct wpa_group *group)
{
	wpa_printf(MSG_DEBUG, "WPA: group state machine entering state FATAL_FAILURE");
	group->changed = TRUE;
	group->wpa_group_state = WPA_GROUP_FATAL_FAILURE;
	wpa_auth_for_each_sta(wpa_auth, wpa_group_disconnect_cb, group);
}


static int wpa_group_setkeysdone(struct wpa_authenticator *wpa_auth,
				 struct wpa_group *group)
{
	wpa_printf(MSG_DEBUG, "WPA: group state machine entering state "
		   "SETKEYSDONE (VLAN-ID %d)", group->vlan_id);
	group->changed = TRUE;
	group->wpa_group_state = WPA_GROUP_SETKEYSDONE;

	if (wpa_group_config_group_keys(wpa_auth, group) < 0) {
		wpa_group_fatal_failure(wpa_auth, group);
		return -1;
	}

	return 0;
}


static void wpa_group_sm_step(struct wpa_authenticator *wpa_auth,
			      struct wpa_group *group)
{
	if (group->GInit) {
		wpa_group_gtk_init(wpa_auth, group);
	} else if (group->wpa_group_state == WPA_GROUP_FATAL_FAILURE) {
		/* Do not allow group operations */
	} else if (group->wpa_group_state == WPA_GROUP_GTK_INIT &&
		   group->GTKAuthenticator) {
		wpa_group_setkeysdone(wpa_auth, group);
	} else if (group->wpa_group_state == WPA_GROUP_SETKEYSDONE &&
		   group->GTKReKey) {
		wpa_group_setkeys(wpa_auth, group);
	} else if (group->wpa_group_state == WPA_GROUP_SETKEYS) {
		if (group->GKeyDoneStations == 0)
			wpa_group_setkeysdone(wpa_auth, group);
		else if (group->GTKReKey)
			wpa_group_setkeys(wpa_auth, group);
	}
}


static int wpa_sm_step(struct wpa_state_machine *sm)
{
	if (sm == NULL)
		return 0;

	if (sm->in_step_loop) {
		/* This should not happen, but if it does, make sure we do not
		 * end up freeing the state machine too early by exiting the
		 * recursive call. */
		wpa_printf(MSG_ERROR, "WPA: wpa_sm_step() called recursively");
		return 0;
	}

	sm->in_step_loop = 1;
	do {
		if (sm->pending_deinit)
			break;

		sm->changed = FALSE;
		sm->wpa_auth->group->changed = FALSE;

		SM_STEP_RUN(WPA_PTK);
		if (sm->pending_deinit)
			break;
		SM_STEP_RUN(WPA_PTK_GROUP);
		if (sm->pending_deinit)
			break;
		wpa_group_sm_step(sm->wpa_auth, sm->group);
	} while (sm->changed || sm->wpa_auth->group->changed);
	sm->in_step_loop = 0;

	if (sm->pending_deinit) {
		wpa_printf(MSG_DEBUG, "WPA: Completing pending STA state "
			   "machine deinit for " MACSTR, MAC2STR(sm->addr));
		wpa_free_sta_sm(sm);
		return 1;
	}
	return 0;
}


static void wpa_sm_call_step(void *eloop_ctx, void *timeout_ctx)
{
	struct wpa_state_machine *sm = eloop_ctx;
	wpa_sm_step(sm);
}


void wpa_auth_sm_notify(struct wpa_state_machine *sm)
{
	if (sm == NULL)
		return;
	eloop_register_timeout(0, 0, wpa_sm_call_step, sm, NULL);
}


void wpa_gtk_rekey(struct wpa_authenticator *wpa_auth)
{
	int tmp, i;
	struct wpa_group *group;

	if (wpa_auth == NULL)
		return;

	group = wpa_auth->group;

	for (i = 0; i < 2; i++) {
		tmp = group->GM;
		group->GM = group->GN;
		group->GN = tmp;
#ifdef CONFIG_IEEE80211W
		tmp = group->GM_igtk;
		group->GM_igtk = group->GN_igtk;
		group->GN_igtk = tmp;
#endif /* CONFIG_IEEE80211W */
		wpa_gtk_update(wpa_auth, group);
		wpa_group_config_group_keys(wpa_auth, group);
	}
}


static const char * wpa_bool_txt(int val)
{
	return val ? "TRUE" : "FALSE";
}


#define RSN_SUITE "%02x-%02x-%02x-%d"
#define RSN_SUITE_ARG(s) \
((s) >> 24) & 0xff, ((s) >> 16) & 0xff, ((s) >> 8) & 0xff, (s) & 0xff

int wpa_get_mib(struct wpa_authenticator *wpa_auth, char *buf, size_t buflen)
{
	int len = 0, ret;
	char pmkid_txt[PMKID_LEN * 2 + 1];
#ifdef CONFIG_RSN_PREAUTH
	const int preauth = 1;
#else /* CONFIG_RSN_PREAUTH */
	const int preauth = 0;
#endif /* CONFIG_RSN_PREAUTH */

	if (wpa_auth == NULL)
		return len;

	ret = os_snprintf(buf + len, buflen - len,
			  "dot11RSNAOptionImplemented=TRUE\n"
			  "dot11RSNAPreauthenticationImplemented=%s\n"
			  "dot11RSNAEnabled=%s\n"
			  "dot11RSNAPreauthenticationEnabled=%s\n",
			  wpa_bool_txt(preauth),
			  wpa_bool_txt(wpa_auth->conf.wpa & WPA_PROTO_RSN),
			  wpa_bool_txt(wpa_auth->conf.rsn_preauth));
	if (os_snprintf_error(buflen - len, ret))
		return len;
	len += ret;

	wpa_snprintf_hex(pmkid_txt, sizeof(pmkid_txt),
			 wpa_auth->dot11RSNAPMKIDUsed, PMKID_LEN);

	ret = os_snprintf(
		buf + len, buflen - len,
		"dot11RSNAConfigVersion=%u\n"
		"dot11RSNAConfigPairwiseKeysSupported=9999\n"
		/* FIX: dot11RSNAConfigGroupCipher */
		/* FIX: dot11RSNAConfigGroupRekeyMethod */
		/* FIX: dot11RSNAConfigGroupRekeyTime */
		/* FIX: dot11RSNAConfigGroupRekeyPackets */
		"dot11RSNAConfigGroupRekeyStrict=%u\n"
		"dot11RSNAConfigGroupUpdateCount=%u\n"
		"dot11RSNAConfigPairwiseUpdateCount=%u\n"
		"dot11RSNAConfigGroupCipherSize=%u\n"
		"dot11RSNAConfigPMKLifetime=%u\n"
		"dot11RSNAConfigPMKReauthThreshold=%u\n"
		"dot11RSNAConfigNumberOfPTKSAReplayCounters=0\n"
		"dot11RSNAConfigSATimeout=%u\n"
		"dot11RSNAAuthenticationSuiteSelected=" RSN_SUITE "\n"
		"dot11RSNAPairwiseCipherSelected=" RSN_SUITE "\n"
		"dot11RSNAGroupCipherSelected=" RSN_SUITE "\n"
		"dot11RSNAPMKIDUsed=%s\n"
		"dot11RSNAAuthenticationSuiteRequested=" RSN_SUITE "\n"
		"dot11RSNAPairwiseCipherRequested=" RSN_SUITE "\n"
		"dot11RSNAGroupCipherRequested=" RSN_SUITE "\n"
		"dot11RSNATKIPCounterMeasuresInvoked=%u\n"
		"dot11RSNA4WayHandshakeFailures=%u\n"
		"dot11RSNAConfigNumberOfGTKSAReplayCounters=0\n",
		RSN_VERSION,
		!!wpa_auth->conf.wpa_strict_rekey,
		wpa_auth->conf.wpa_group_update_count,
		wpa_auth->conf.wpa_pairwise_update_count,
		wpa_cipher_key_len(wpa_auth->conf.wpa_group) * 8,
		dot11RSNAConfigPMKLifetime,
		dot11RSNAConfigPMKReauthThreshold,
		dot11RSNAConfigSATimeout,
		RSN_SUITE_ARG(wpa_auth->dot11RSNAAuthenticationSuiteSelected),
		RSN_SUITE_ARG(wpa_auth->dot11RSNAPairwiseCipherSelected),
		RSN_SUITE_ARG(wpa_auth->dot11RSNAGroupCipherSelected),
		pmkid_txt,
		RSN_SUITE_ARG(wpa_auth->dot11RSNAAuthenticationSuiteRequested),
		RSN_SUITE_ARG(wpa_auth->dot11RSNAPairwiseCipherRequested),
		RSN_SUITE_ARG(wpa_auth->dot11RSNAGroupCipherRequested),
		wpa_auth->dot11RSNATKIPCounterMeasuresInvoked,
		wpa_auth->dot11RSNA4WayHandshakeFailures);
	if (os_snprintf_error(buflen - len, ret))
		return len;
	len += ret;

	/* TODO: dot11RSNAConfigPairwiseCiphersTable */
	/* TODO: dot11RSNAConfigAuthenticationSuitesTable */

	/* Private MIB */
	ret = os_snprintf(buf + len, buflen - len, "hostapdWPAGroupState=%d\n",
			  wpa_auth->group->wpa_group_state);
	if (os_snprintf_error(buflen - len, ret))
		return len;
	len += ret;

	return len;
}


int wpa_get_mib_sta(struct wpa_state_machine *sm, char *buf, size_t buflen)
{
	int len = 0, ret;
	u32 pairwise = 0;

	if (sm == NULL)
		return 0;

	/* TODO: FF-FF-FF-FF-FF-FF entry for broadcast/multicast stats */

	/* dot11RSNAStatsEntry */

	pairwise = wpa_cipher_to_suite(sm->wpa == WPA_VERSION_WPA2 ?
				       WPA_PROTO_RSN : WPA_PROTO_WPA,
				       sm->pairwise);
	if (pairwise == 0)
		return 0;

	ret = os_snprintf(
		buf + len, buflen - len,
		/* TODO: dot11RSNAStatsIndex */
		"dot11RSNAStatsSTAAddress=" MACSTR "\n"
		"dot11RSNAStatsVersion=1\n"
		"dot11RSNAStatsSelectedPairwiseCipher=" RSN_SUITE "\n"
		/* TODO: dot11RSNAStatsTKIPICVErrors */
		"dot11RSNAStatsTKIPLocalMICFailures=%u\n"
		"dot11RSNAStatsTKIPRemoteMICFailures=%u\n"
		/* TODO: dot11RSNAStatsCCMPReplays */
		/* TODO: dot11RSNAStatsCCMPDecryptErrors */
		/* TODO: dot11RSNAStatsTKIPReplays */,
		MAC2STR(sm->addr),
		RSN_SUITE_ARG(pairwise),
		sm->dot11RSNAStatsTKIPLocalMICFailures,
		sm->dot11RSNAStatsTKIPRemoteMICFailures);
	if (os_snprintf_error(buflen - len, ret))
		return len;
	len += ret;

	/* Private MIB */
	ret = os_snprintf(buf + len, buflen - len,
			  "hostapdWPAPTKState=%d\n"
			  "hostapdWPAPTKGroupState=%d\n",
			  sm->wpa_ptk_state,
			  sm->wpa_ptk_group_state);
	if (os_snprintf_error(buflen - len, ret))
		return len;
	len += ret;

	return len;
}


void wpa_auth_countermeasures_start(struct wpa_authenticator *wpa_auth)
{
	if (wpa_auth)
		wpa_auth->dot11RSNATKIPCounterMeasuresInvoked++;
}


int wpa_auth_pairwise_set(struct wpa_state_machine *sm)
{
	return sm && sm->pairwise_set;
}


int wpa_auth_get_pairwise(struct wpa_state_machine *sm)
{
	return sm->pairwise;
}


int wpa_auth_sta_key_mgmt(struct wpa_state_machine *sm)
{
	if (sm == NULL)
		return -1;
	return sm->wpa_key_mgmt;
}


int wpa_auth_sta_wpa_version(struct wpa_state_machine *sm)
{
	if (sm == NULL)
		return 0;
	return sm->wpa;
}


int wpa_auth_sta_ft_tk_already_set(struct wpa_state_machine *sm)
{
	if (!sm || !wpa_key_mgmt_ft(sm->wpa_key_mgmt))
		return 0;
	return sm->tk_already_set;
}


int wpa_auth_sta_clear_pmksa(struct wpa_state_machine *sm,
			     struct rsn_pmksa_cache_entry *entry)
{
	if (sm == NULL || sm->pmksa != entry)
		return -1;
	sm->pmksa = NULL;
	return 0;
}


struct rsn_pmksa_cache_entry *
wpa_auth_sta_get_pmksa(struct wpa_state_machine *sm)
{
	return sm ? sm->pmksa : NULL;
}


void wpa_auth_sta_local_mic_failure_report(struct wpa_state_machine *sm)
{
	if (sm)
		sm->dot11RSNAStatsTKIPLocalMICFailures++;
}


const u8 * wpa_auth_get_wpa_ie(struct wpa_authenticator *wpa_auth, size_t *len)
{
	if (wpa_auth == NULL)
		return NULL;
	*len = wpa_auth->wpa_ie_len;
	return wpa_auth->wpa_ie;
}


int wpa_auth_pmksa_add(struct wpa_state_machine *sm, const u8 *pmk,
		       unsigned int pmk_len,
		       int session_timeout, struct eapol_state_machine *eapol)
{
	if (sm == NULL || sm->wpa != WPA_VERSION_WPA2 ||
	    sm->wpa_auth->conf.disable_pmksa_caching)
		return -1;

	if (wpa_key_mgmt_sha384(sm->wpa_key_mgmt)) {
		if (pmk_len > PMK_LEN_SUITE_B_192)
			pmk_len = PMK_LEN_SUITE_B_192;
	} else if (pmk_len > PMK_LEN) {
		pmk_len = PMK_LEN;
	}

	if (pmksa_cache_auth_add(sm->wpa_auth->pmksa, pmk, pmk_len, NULL,
				 sm->PTK.kck, sm->PTK.kck_len,
				 sm->wpa_auth->addr, sm->addr, session_timeout,
				 eapol, sm->wpa_key_mgmt))
		return 0;

	return -1;
}


int wpa_auth_pmksa_add_preauth(struct wpa_authenticator *wpa_auth,
			       const u8 *pmk, size_t len, const u8 *sta_addr,
			       int session_timeout,
			       struct eapol_state_machine *eapol)
{
	if (wpa_auth == NULL)
		return -1;

	if (pmksa_cache_auth_add(wpa_auth->pmksa, pmk, len, NULL,
				 NULL, 0,
				 wpa_auth->addr,
				 sta_addr, session_timeout, eapol,
				 WPA_KEY_MGMT_IEEE8021X))
		return 0;

	return -1;
}


int wpa_auth_pmksa_add_sae(struct wpa_authenticator *wpa_auth, const u8 *addr,
			   const u8 *pmk, const u8 *pmkid)
{
	if (wpa_auth->conf.disable_pmksa_caching)
		return -1;

	if (pmksa_cache_auth_add(wpa_auth->pmksa, pmk, PMK_LEN, pmkid,
				 NULL, 0,
				 wpa_auth->addr, addr, 0, NULL,
				 WPA_KEY_MGMT_SAE))
		return 0;

	return -1;
}


int wpa_auth_pmksa_add2(struct wpa_authenticator *wpa_auth, const u8 *addr,
			const u8 *pmk, size_t pmk_len, const u8 *pmkid,
			int session_timeout, int akmp)
{
	if (wpa_auth->conf.disable_pmksa_caching)
		return -1;

	if (pmksa_cache_auth_add(wpa_auth->pmksa, pmk, pmk_len, pmkid,
				 NULL, 0, wpa_auth->addr, addr, session_timeout,
				 NULL, akmp))
		return 0;

	return -1;
}


void wpa_auth_pmksa_remove(struct wpa_authenticator *wpa_auth,
			   const u8 *sta_addr)
{
	struct rsn_pmksa_cache_entry *pmksa;

	if (wpa_auth == NULL || wpa_auth->pmksa == NULL)
		return;
	pmksa = pmksa_cache_auth_get(wpa_auth->pmksa, sta_addr, NULL);
	if (pmksa) {
		wpa_printf(MSG_DEBUG, "WPA: Remove PMKSA cache entry for "
			   MACSTR " based on request", MAC2STR(sta_addr));
		pmksa_cache_free_entry(wpa_auth->pmksa, pmksa);
	}
}


int wpa_auth_pmksa_list(struct wpa_authenticator *wpa_auth, char *buf,
			size_t len)
{
	if (!wpa_auth || !wpa_auth->pmksa)
		return 0;
	return pmksa_cache_auth_list(wpa_auth->pmksa, buf, len);
}


void wpa_auth_pmksa_flush(struct wpa_authenticator *wpa_auth)
{
	if (wpa_auth && wpa_auth->pmksa)
		pmksa_cache_auth_flush(wpa_auth->pmksa);
}


#ifdef CONFIG_PMKSA_CACHE_EXTERNAL
#ifdef CONFIG_MESH

int wpa_auth_pmksa_list_mesh(struct wpa_authenticator *wpa_auth, const u8 *addr,
			     char *buf, size_t len)
{
	if (!wpa_auth || !wpa_auth->pmksa)
		return 0;

	return pmksa_cache_auth_list_mesh(wpa_auth->pmksa, addr, buf, len);
}


struct rsn_pmksa_cache_entry *
wpa_auth_pmksa_create_entry(const u8 *aa, const u8 *spa, const u8 *pmk,
			    const u8 *pmkid, int expiration)
{
	struct rsn_pmksa_cache_entry *entry;
	struct os_reltime now;

	entry = pmksa_cache_auth_create_entry(pmk, PMK_LEN, pmkid, NULL, 0, aa,
					      spa, 0, NULL, WPA_KEY_MGMT_SAE);
	if (!entry)
		return NULL;

	os_get_reltime(&now);
	entry->expiration = now.sec + expiration;
	return entry;
}


int wpa_auth_pmksa_add_entry(struct wpa_authenticator *wpa_auth,
			     struct rsn_pmksa_cache_entry *entry)
{
	int ret;

	if (!wpa_auth || !wpa_auth->pmksa)
		return -1;

	ret = pmksa_cache_auth_add_entry(wpa_auth->pmksa, entry);
	if (ret < 0)
		wpa_printf(MSG_DEBUG,
			   "RSN: Failed to store external PMKSA cache for "
			   MACSTR, MAC2STR(entry->spa));

	return ret;
}

#endif /* CONFIG_MESH */
#endif /* CONFIG_PMKSA_CACHE_EXTERNAL */


struct rsn_pmksa_cache_entry *
wpa_auth_pmksa_get(struct wpa_authenticator *wpa_auth, const u8 *sta_addr,
		   const u8 *pmkid)
{
	if (!wpa_auth || !wpa_auth->pmksa)
		return NULL;
	return pmksa_cache_auth_get(wpa_auth->pmksa, sta_addr, pmkid);
}


void wpa_auth_pmksa_set_to_sm(struct rsn_pmksa_cache_entry *pmksa,
			      struct wpa_state_machine *sm,
			      struct wpa_authenticator *wpa_auth,
			      u8 *pmkid, u8 *pmk)
{
	if (!sm)
		return;

	sm->pmksa = pmksa;
	os_memcpy(pmk, pmksa->pmk, PMK_LEN);
	os_memcpy(pmkid, pmksa->pmkid, PMKID_LEN);
	os_memcpy(wpa_auth->dot11RSNAPMKIDUsed, pmksa->pmkid, PMKID_LEN);
}


/*
 * Remove and free the group from wpa_authenticator. This is triggered by a
 * callback to make sure nobody is currently iterating the group list while it
 * gets modified.
 */
static void wpa_group_free(struct wpa_authenticator *wpa_auth,
			   struct wpa_group *group)
{
	struct wpa_group *prev = wpa_auth->group;

	wpa_printf(MSG_DEBUG, "WPA: Remove group state machine for VLAN-ID %d",
		   group->vlan_id);

	while (prev) {
		if (prev->next == group) {
			/* This never frees the special first group as needed */
			prev->next = group->next;
			os_free(group);
			break;
		}
		prev = prev->next;
	}

}


/* Increase the reference counter for group */
static void wpa_group_get(struct wpa_authenticator *wpa_auth,
			  struct wpa_group *group)
{
	/* Skip the special first group */
	if (wpa_auth->group == group)
		return;

	group->references++;
}


/* Decrease the reference counter and maybe free the group */
static void wpa_group_put(struct wpa_authenticator *wpa_auth,
			  struct wpa_group *group)
{
	/* Skip the special first group */
	if (wpa_auth->group == group)
		return;

	group->references--;
	if (group->references)
		return;
	wpa_group_free(wpa_auth, group);
}


/*
 * Add a group that has its references counter set to zero. Caller needs to
 * call wpa_group_get() on the return value to mark the entry in use.
 */
static struct wpa_group *
wpa_auth_add_group(struct wpa_authenticator *wpa_auth, int vlan_id)
{
	struct wpa_group *group;

	if (wpa_auth == NULL || wpa_auth->group == NULL)
		return NULL;

	wpa_printf(MSG_DEBUG, "WPA: Add group state machine for VLAN-ID %d",
		   vlan_id);
	group = wpa_group_init(wpa_auth, vlan_id, 0);
	if (group == NULL)
		return NULL;

	group->next = wpa_auth->group->next;
	wpa_auth->group->next = group;

	return group;
}


/*
 * Enforce that the group state machine for the VLAN is running, increase
 * reference counter as interface is up. References might have been increased
 * even if a negative value is returned.
 * Returns: -1 on error (group missing, group already failed); otherwise, 0
 */
int wpa_auth_ensure_group(struct wpa_authenticator *wpa_auth, int vlan_id)
{
	struct wpa_group *group;

	if (wpa_auth == NULL)
		return 0;

	group = wpa_auth->group;
	while (group) {
		if (group->vlan_id == vlan_id)
			break;
		group = group->next;
	}

	if (group == NULL) {
		group = wpa_auth_add_group(wpa_auth, vlan_id);
		if (group == NULL)
			return -1;
	}

	wpa_printf(MSG_DEBUG,
		   "WPA: Ensure group state machine running for VLAN ID %d",
		   vlan_id);

	wpa_group_get(wpa_auth, group);
	group->num_setup_iface++;

	if (group->wpa_group_state == WPA_GROUP_FATAL_FAILURE)
		return -1;

	return 0;
}


/*
 * Decrease reference counter, expected to be zero afterwards.
 * returns: -1 on error (group not found, group in fail state)
 *          -2 if wpa_group is still referenced
 *           0 else
 */
int wpa_auth_release_group(struct wpa_authenticator *wpa_auth, int vlan_id)
{
	struct wpa_group *group;
	int ret = 0;

	if (wpa_auth == NULL)
		return 0;

	group = wpa_auth->group;
	while (group) {
		if (group->vlan_id == vlan_id)
			break;
		group = group->next;
	}

	if (group == NULL)
		return -1;

	wpa_printf(MSG_DEBUG,
		   "WPA: Try stopping group state machine for VLAN ID %d",
		   vlan_id);

	if (group->num_setup_iface <= 0) {
		wpa_printf(MSG_ERROR,
			   "WPA: wpa_auth_release_group called more often than wpa_auth_ensure_group for VLAN ID %d, skipping.",
			   vlan_id);
		return -1;
	}
	group->num_setup_iface--;

	if (group->wpa_group_state == WPA_GROUP_FATAL_FAILURE)
		ret = -1;

	if (group->references > 1) {
		wpa_printf(MSG_DEBUG,
			   "WPA: Cannot stop group state machine for VLAN ID %d as references are still hold",
			   vlan_id);
		ret = -2;
	}

	wpa_group_put(wpa_auth, group);

	return ret;
}


int wpa_auth_sta_set_vlan(struct wpa_state_machine *sm, int vlan_id)
{
	struct wpa_group *group;

	if (sm == NULL || sm->wpa_auth == NULL)
		return 0;

	group = sm->wpa_auth->group;
	while (group) {
		if (group->vlan_id == vlan_id)
			break;
		group = group->next;
	}

	if (group == NULL) {
		group = wpa_auth_add_group(sm->wpa_auth, vlan_id);
		if (group == NULL)
			return -1;
	}

	if (sm->group == group)
		return 0;

	if (group->wpa_group_state == WPA_GROUP_FATAL_FAILURE)
		return -1;

	wpa_printf(MSG_DEBUG, "WPA: Moving STA " MACSTR " to use group state "
		   "machine for VLAN ID %d", MAC2STR(sm->addr), vlan_id);

	wpa_group_get(sm->wpa_auth, group);
	wpa_group_put(sm->wpa_auth, sm->group);
	sm->group = group;

	return 0;
}


void wpa_auth_eapol_key_tx_status(struct wpa_authenticator *wpa_auth,
				  struct wpa_state_machine *sm, int ack)
{
	if (wpa_auth == NULL || sm == NULL)
		return;
	wpa_printf(MSG_DEBUG, "WPA: EAPOL-Key TX status for STA " MACSTR
		   " ack=%d", MAC2STR(sm->addr), ack);
	if (sm->pending_1_of_4_timeout && ack) {
		/*
		 * Some deployed supplicant implementations update their SNonce
		 * for each EAPOL-Key 2/4 message even within the same 4-way
		 * handshake and then fail to use the first SNonce when
		 * deriving the PTK. This results in unsuccessful 4-way
		 * handshake whenever the relatively short initial timeout is
		 * reached and EAPOL-Key 1/4 is retransmitted. Try to work
		 * around this by increasing the timeout now that we know that
		 * the station has received the frame.
		 */
		int timeout_ms = eapol_key_timeout_subseq;
		wpa_printf(MSG_DEBUG, "WPA: Increase initial EAPOL-Key 1/4 "
			   "timeout by %u ms because of acknowledged frame",
			   timeout_ms);
		eloop_cancel_timeout(wpa_send_eapol_timeout, wpa_auth, sm);
		eloop_register_timeout(timeout_ms / 1000,
				       (timeout_ms % 1000) * 1000,
				       wpa_send_eapol_timeout, wpa_auth, sm);
	}
}


int wpa_auth_uses_sae(struct wpa_state_machine *sm)
{
	if (sm == NULL)
		return 0;
	return wpa_key_mgmt_sae(sm->wpa_key_mgmt);
}


int wpa_auth_uses_ft_sae(struct wpa_state_machine *sm)
{
	if (sm == NULL)
		return 0;
	return sm->wpa_key_mgmt == WPA_KEY_MGMT_FT_SAE;
}


#ifdef CONFIG_P2P
int wpa_auth_get_ip_addr(struct wpa_state_machine *sm, u8 *addr)
{
	if (sm == NULL || WPA_GET_BE32(sm->ip_addr) == 0)
		return -1;
	os_memcpy(addr, sm->ip_addr, 4);
	return 0;
}
#endif /* CONFIG_P2P */


int wpa_auth_radius_das_disconnect_pmksa(struct wpa_authenticator *wpa_auth,
					 struct radius_das_attrs *attr)
{
	return pmksa_cache_auth_radius_das_disconnect(wpa_auth->pmksa, attr);
}


void wpa_auth_reconfig_group_keys(struct wpa_authenticator *wpa_auth)
{
	struct wpa_group *group;

	if (!wpa_auth)
		return;
	for (group = wpa_auth->group; group; group = group->next)
		wpa_group_config_group_keys(wpa_auth, group);
}


#ifdef CONFIG_FILS

struct wpa_auth_fils_iter_data {
	struct wpa_authenticator *auth;
	const u8 *cache_id;
	struct rsn_pmksa_cache_entry *pmksa;
	const u8 *spa;
	const u8 *pmkid;
};


static int wpa_auth_fils_iter(struct wpa_authenticator *a, void *ctx)
{
	struct wpa_auth_fils_iter_data *data = ctx;

	if (a == data->auth || !a->conf.fils_cache_id_set ||
	    os_memcmp(a->conf.fils_cache_id, data->cache_id,
		      FILS_CACHE_ID_LEN) != 0)
		return 0;
	data->pmksa = pmksa_cache_auth_get(a->pmksa, data->spa, data->pmkid);
	return data->pmksa != NULL;
}


struct rsn_pmksa_cache_entry *
wpa_auth_pmksa_get_fils_cache_id(struct wpa_authenticator *wpa_auth,
				 const u8 *sta_addr, const u8 *pmkid)
{
	struct wpa_auth_fils_iter_data idata;

	if (!wpa_auth->conf.fils_cache_id_set)
		return NULL;
	idata.auth = wpa_auth;
	idata.cache_id = wpa_auth->conf.fils_cache_id;
	idata.pmksa = NULL;
	idata.spa = sta_addr;
	idata.pmkid = pmkid;
	wpa_auth_for_each_auth(wpa_auth, wpa_auth_fils_iter, &idata);
	return idata.pmksa;
}


#ifdef CONFIG_IEEE80211R_AP
int wpa_auth_write_fte(struct wpa_authenticator *wpa_auth, u8 *buf, size_t len)
{
	struct wpa_auth_config *conf = &wpa_auth->conf;

	return wpa_write_ftie(conf, conf->r0_key_holder,
			      conf->r0_key_holder_len,
			      NULL, NULL, buf, len, NULL, 0);
}
#endif /* CONFIG_IEEE80211R_AP */


void wpa_auth_get_fils_aead_params(struct wpa_state_machine *sm,
				   u8 *fils_anonce, u8 *fils_snonce,
				   u8 *fils_kek, size_t *fils_kek_len)
{
	os_memcpy(fils_anonce, sm->ANonce, WPA_NONCE_LEN);
	os_memcpy(fils_snonce, sm->SNonce, WPA_NONCE_LEN);
	os_memcpy(fils_kek, sm->PTK.kek, WPA_KEK_MAX_LEN);
	*fils_kek_len = sm->PTK.kek_len;
}

#endif /* CONFIG_FILS */<|MERGE_RESOLUTION|>--- conflicted
+++ resolved
@@ -1773,8 +1773,6 @@
 #else /* CONFIG_IEEE80211R_AP */
 		break;
 #endif /* CONFIG_IEEE80211R_AP */
-<<<<<<< HEAD
-=======
 	case WPA_ASSOC_FILS:
 #ifdef CONFIG_FILS
 		wpa_printf(MSG_DEBUG,
@@ -1785,7 +1783,6 @@
 #else /* CONFIG_FILS */
 		break;
 #endif /* CONFIG_FILS */
->>>>>>> 01cee8bc
 	case WPA_DRV_STA_REMOVED:
 		sm->tk_already_set = FALSE;
 		return 0;
