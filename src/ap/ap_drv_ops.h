/*
 * hostapd - Driver operations
 * Copyright (c) 2009-2014, Jouni Malinen <j@w1.fi>
 *
 * This software may be distributed under the terms of the BSD license.
 * See README for more details.
 */

#ifndef AP_DRV_OPS
#define AP_DRV_OPS

enum wpa_driver_if_type;
struct wpa_bss_params;
struct wpa_driver_scan_params;
struct ieee80211_ht_capabilities;
struct ieee80211_vht_capabilities;
struct hostapd_freq_params;

u32 hostapd_sta_flags_to_drv(u32 flags);
int hostapd_build_ap_extra_ies(struct hostapd_data *hapd,
			       struct wpabuf **beacon,
			       struct wpabuf **proberesp,
			       struct wpabuf **assocresp);
void hostapd_free_ap_extra_ies(struct hostapd_data *hapd, struct wpabuf *beacon,
			       struct wpabuf *proberesp,
			       struct wpabuf *assocresp);
int hostapd_reset_ap_wps_ie(struct hostapd_data *hapd);
int hostapd_set_ap_wps_ie(struct hostapd_data *hapd);
int hostapd_set_authorized(struct hostapd_data *hapd,
			   struct sta_info *sta, int authorized);
int hostapd_set_sta_flags(struct hostapd_data *hapd, struct sta_info *sta);
int hostapd_set_drv_ieee8021x(struct hostapd_data *hapd, const char *ifname,
			      int enabled);
int hostapd_vlan_if_add(struct hostapd_data *hapd, const char *ifname);
int hostapd_vlan_if_remove(struct hostapd_data *hapd, const char *ifname);
int hostapd_set_wds_sta(struct hostapd_data *hapd, char *ifname_wds,
			const u8 *addr, int aid, int val);
int hostapd_sta_add(struct hostapd_data *hapd,
		    const u8 *addr, u16 aid, u16 capability,
		    const u8 *supp_rates, size_t supp_rates_len,
		    u16 listen_interval,
		    const struct ieee80211_ht_capabilities *ht_capab,
		    const struct ieee80211_vht_capabilities *vht_capab,
		    u32 flags, u8 qosinfo, u8 vht_opmode);
int hostapd_set_privacy(struct hostapd_data *hapd, int enabled);
int hostapd_set_generic_elem(struct hostapd_data *hapd, const u8 *elem,
			     size_t elem_len);
int hostapd_get_ssid(struct hostapd_data *hapd, u8 *buf, size_t len);
int hostapd_set_ssid(struct hostapd_data *hapd, const u8 *buf, size_t len);
int hostapd_if_add(struct hostapd_data *hapd, enum wpa_driver_if_type type,
		   const char *ifname, const u8 *addr, void *bss_ctx,
		   void **drv_priv, char *force_ifname, u8 *if_addr,
		   const char *bridge, int use_existing);
int hostapd_if_remove(struct hostapd_data *hapd, enum wpa_driver_if_type type,
		      const char *ifname);
int hostapd_set_ieee8021x(struct hostapd_data *hapd,
			  struct wpa_bss_params *params);
int hostapd_get_seqnum(const char *ifname, struct hostapd_data *hapd,
		       const u8 *addr, int idx, u8 *seq);
int hostapd_flush(struct hostapd_data *hapd);
int hostapd_set_freq(struct hostapd_data *hapd, enum hostapd_hw_mode mode,
		     int freq, int channel, int ht_enabled, int vht_enabled,
		     int sec_channel_offset, int vht_oper_chwidth,
		     int center_segment0, int center_segment1);
int hostapd_set_rts(struct hostapd_data *hapd, int rts);
int hostapd_set_frag(struct hostapd_data *hapd, int frag);
int hostapd_sta_set_flags(struct hostapd_data *hapd, u8 *addr,
			  int total_flags, int flags_or, int flags_and);
int hostapd_set_country(struct hostapd_data *hapd, const char *country);
int hostapd_set_tx_queue_params(struct hostapd_data *hapd, int queue, int aifs,
				int cw_min, int cw_max, int burst_time);
struct hostapd_hw_modes *
hostapd_get_hw_feature_data(struct hostapd_data *hapd, u16 *num_modes,
			    u16 *flags);
int hostapd_driver_commit(struct hostapd_data *hapd);
int hostapd_drv_none(struct hostapd_data *hapd);
int hostapd_driver_scan(struct hostapd_data *hapd,
			struct wpa_driver_scan_params *params);
struct wpa_scan_results * hostapd_driver_get_scan_results(
	struct hostapd_data *hapd);
int hostapd_driver_set_noa(struct hostapd_data *hapd, u8 count, int start,
			   int duration);
int hostapd_drv_set_key(const char *ifname,
			struct hostapd_data *hapd,
			enum wpa_alg alg, const u8 *addr,
			int key_idx, int set_tx,
			const u8 *seq, size_t seq_len,
			const u8 *key, size_t key_len);
int hostapd_drv_send_mlme(struct hostapd_data *hapd,
			  const void *msg, size_t len, int noack);
int hostapd_drv_sta_deauth(struct hostapd_data *hapd,
			   const u8 *addr, int reason);
int hostapd_drv_sta_disassoc(struct hostapd_data *hapd,
			     const u8 *addr, int reason);
int hostapd_drv_send_action(struct hostapd_data *hapd, unsigned int freq,
			    unsigned int wait, const u8 *dst, const u8 *data,
			    size_t len);
int hostapd_add_sta_node(struct hostapd_data *hapd, const u8 *addr,
			 u16 auth_alg);
int hostapd_sta_auth(struct hostapd_data *hapd, const u8 *addr,
		     u16 seq, u16 status, const u8 *ie, size_t len);
int hostapd_sta_assoc(struct hostapd_data *hapd, const u8 *addr,
		      int reassoc, u16 status, const u8 *ie, size_t len);
int hostapd_add_tspec(struct hostapd_data *hapd, const u8 *addr,
		      u8 *tspec_ie, size_t tspec_ielen);
int hostapd_start_dfs_cac(struct hostapd_iface *iface,
			  enum hostapd_hw_mode mode, int freq,
			  int channel, int ht_enabled, int vht_enabled,
			  int sec_channel_offset, int vht_oper_chwidth,
			  int center_segment0, int center_segment1);
<<<<<<< HEAD
int hostapd_set_freq_params(struct hostapd_freq_params *data, int mode,
			    int freq, int channel, int ht_enabled,
			    int vht_enabled, int sec_channel_offset,
			    int vht_oper_chwidth, int center_segment0,
			    int center_segment1, u32 vht_caps);
=======
>>>>>>> c748fdcc
int hostapd_drv_do_acs(struct hostapd_data *hapd);


#include "drivers/driver.h"

int hostapd_drv_wnm_oper(struct hostapd_data *hapd,
			 enum wnm_oper oper, const u8 *peer,
			 u8 *buf, u16 *buf_len);

int hostapd_drv_set_qos_map(struct hostapd_data *hapd, const u8 *qos_map_set,
			    u8 qos_map_set_len);

static inline int hostapd_drv_set_countermeasures(struct hostapd_data *hapd,
						  int enabled)
{
	if (hapd->driver == NULL ||
	    hapd->driver->hapd_set_countermeasures == NULL)
		return 0;
	return hapd->driver->hapd_set_countermeasures(hapd->drv_priv, enabled);
}

static inline int hostapd_drv_set_sta_vlan(const char *ifname,
					   struct hostapd_data *hapd,
					   const u8 *addr, int vlan_id)
{
	if (hapd->driver == NULL || hapd->driver->set_sta_vlan == NULL)
		return 0;
	return hapd->driver->set_sta_vlan(hapd->drv_priv, addr, ifname,
					  vlan_id);
}

static inline int hostapd_drv_get_inact_sec(struct hostapd_data *hapd,
					    const u8 *addr)
{
	if (hapd->driver == NULL || hapd->driver->get_inact_sec == NULL)
		return 0;
	return hapd->driver->get_inact_sec(hapd->drv_priv, addr);
}

static inline int hostapd_drv_sta_remove(struct hostapd_data *hapd,
					 const u8 *addr)
{
	if (hapd->driver == NULL || hapd->driver->sta_remove == NULL)
		return 0;
	return hapd->driver->sta_remove(hapd->drv_priv, addr);
}

static inline int hostapd_drv_hapd_send_eapol(struct hostapd_data *hapd,
					      const u8 *addr, const u8 *data,
					      size_t data_len, int encrypt,
					      u32 flags)
{
	if (hapd->driver == NULL || hapd->driver->hapd_send_eapol == NULL)
		return 0;
	return hapd->driver->hapd_send_eapol(hapd->drv_priv, addr, data,
					     data_len, encrypt,
					     hapd->own_addr, flags);
}

static inline int hostapd_drv_read_sta_data(
	struct hostapd_data *hapd, struct hostap_sta_driver_data *data,
	const u8 *addr)
{
	if (hapd->driver == NULL || hapd->driver->read_sta_data == NULL)
		return -1;
	return hapd->driver->read_sta_data(hapd->drv_priv, data, addr);
}

static inline int hostapd_drv_sta_clear_stats(struct hostapd_data *hapd,
					      const u8 *addr)
{
	if (hapd->driver == NULL || hapd->driver->sta_clear_stats == NULL)
		return 0;
	return hapd->driver->sta_clear_stats(hapd->drv_priv, addr);
}

static inline int hostapd_drv_set_acl(struct hostapd_data *hapd,
				      struct hostapd_acl_params *params)
{
	if (hapd->driver == NULL || hapd->driver->set_acl == NULL)
		return 0;
	return hapd->driver->set_acl(hapd->drv_priv, params);
}

static inline int hostapd_drv_set_ap(struct hostapd_data *hapd,
				     struct wpa_driver_ap_params *params)
{
	if (hapd->driver == NULL || hapd->driver->set_ap == NULL)
		return 0;
	return hapd->driver->set_ap(hapd->drv_priv, params);
}

static inline int hostapd_drv_set_radius_acl_auth(struct hostapd_data *hapd,
						  const u8 *mac, int accepted,
						  u32 session_timeout)
{
	if (hapd->driver == NULL || hapd->driver->set_radius_acl_auth == NULL)
		return 0;
	return hapd->driver->set_radius_acl_auth(hapd->drv_priv, mac, accepted,
						 session_timeout);
}

static inline int hostapd_drv_set_radius_acl_expire(struct hostapd_data *hapd,
						    const u8 *mac)
{
	if (hapd->driver == NULL ||
	    hapd->driver->set_radius_acl_expire == NULL)
		return 0;
	return hapd->driver->set_radius_acl_expire(hapd->drv_priv, mac);
}

static inline int hostapd_drv_set_authmode(struct hostapd_data *hapd,
					   int auth_algs)
{
	if (hapd->driver == NULL || hapd->driver->set_authmode == NULL)
		return 0;
	return hapd->driver->set_authmode(hapd->drv_priv, auth_algs);
}

static inline void hostapd_drv_poll_client(struct hostapd_data *hapd,
					   const u8 *own_addr, const u8 *addr,
					   int qos)
{
	if (hapd->driver == NULL || hapd->driver->poll_client == NULL)
		return;
	hapd->driver->poll_client(hapd->drv_priv, own_addr, addr, qos);
}

static inline int hostapd_drv_get_survey(struct hostapd_data *hapd,
					 unsigned int freq)
{
	if (hapd->driver == NULL)
		return -1;
	if (!hapd->driver->get_survey)
		return -1;
	return hapd->driver->get_survey(hapd->drv_priv, freq);
}

static inline int hostapd_get_country(struct hostapd_data *hapd, char *alpha2)
{
	if (hapd->driver == NULL || hapd->driver->get_country == NULL)
		return -1;
	return hapd->driver->get_country(hapd->drv_priv, alpha2);
}

static inline const char * hostapd_drv_get_radio_name(struct hostapd_data *hapd)
{
	if (hapd->driver == NULL || hapd->drv_priv == NULL ||
	    hapd->driver->get_radio_name == NULL)
		return NULL;
	return hapd->driver->get_radio_name(hapd->drv_priv);
}

static inline int hostapd_drv_switch_channel(struct hostapd_data *hapd,
					     struct csa_settings *settings)
{
	if (hapd->driver == NULL || hapd->driver->switch_channel == NULL)
		return -ENOTSUP;

	return hapd->driver->switch_channel(hapd->drv_priv, settings);
}

static inline int hostapd_drv_status(struct hostapd_data *hapd, char *buf,
				     size_t buflen)
{
	if (hapd->driver == NULL || hapd->driver->status == NULL)
		return -1;
	return hapd->driver->status(hapd->drv_priv, buf, buflen);
}

static inline int hostapd_drv_br_add_ip_neigh(struct hostapd_data *hapd,
					      int version, const u8 *ipaddr,
					      int prefixlen, const u8 *addr)
{
	if (hapd->driver == NULL || hapd->drv_priv == NULL ||
	    hapd->driver->br_add_ip_neigh == NULL)
		return -1;
	return hapd->driver->br_add_ip_neigh(hapd->drv_priv, version, ipaddr,
					     prefixlen, addr);
}

static inline int hostapd_drv_br_delete_ip_neigh(struct hostapd_data *hapd,
						 u8 version, const u8 *ipaddr)
{
	if (hapd->driver == NULL || hapd->drv_priv == NULL ||
	    hapd->driver->br_delete_ip_neigh == NULL)
		return -1;
	return hapd->driver->br_delete_ip_neigh(hapd->drv_priv, version,
						ipaddr);
}

static inline int hostapd_drv_br_port_set_attr(struct hostapd_data *hapd,
					       enum drv_br_port_attr attr,
					       unsigned int val)
{
	if (hapd->driver == NULL || hapd->drv_priv == NULL ||
	    hapd->driver->br_port_set_attr == NULL)
		return -1;
	return hapd->driver->br_port_set_attr(hapd->drv_priv, attr, val);
}

static inline int hostapd_drv_br_set_net_param(struct hostapd_data *hapd,
					       enum drv_br_net_param param,
					       unsigned int val)
{
	if (hapd->driver == NULL || hapd->drv_priv == NULL ||
	    hapd->driver->br_set_net_param == NULL)
		return -1;
	return hapd->driver->br_set_net_param(hapd->drv_priv, param, val);
}

static inline int hostapd_drv_vendor_cmd(struct hostapd_data *hapd,
					 int vendor_id, int subcmd,
					 const u8 *data, size_t data_len,
					 struct wpabuf *buf)
{
	if (hapd->driver == NULL || hapd->driver->vendor_cmd == NULL)
		return -1;
	return hapd->driver->vendor_cmd(hapd->drv_priv, vendor_id, subcmd, data,
					data_len, buf);
}

static inline int hostapd_drv_stop_ap(struct hostapd_data *hapd)
{
	if (hapd->driver == NULL || hapd->driver->stop_ap == NULL)
		return 0;
	return hapd->driver->stop_ap(hapd->drv_priv);
}

#endif /* AP_DRV_OPS */<|MERGE_RESOLUTION|>--- conflicted
+++ resolved
@@ -108,14 +108,6 @@
 			  int channel, int ht_enabled, int vht_enabled,
 			  int sec_channel_offset, int vht_oper_chwidth,
 			  int center_segment0, int center_segment1);
-<<<<<<< HEAD
-int hostapd_set_freq_params(struct hostapd_freq_params *data, int mode,
-			    int freq, int channel, int ht_enabled,
-			    int vht_enabled, int sec_channel_offset,
-			    int vht_oper_chwidth, int center_segment0,
-			    int center_segment1, u32 vht_caps);
-=======
->>>>>>> c748fdcc
 int hostapd_drv_do_acs(struct hostapd_data *hapd);
 
 
