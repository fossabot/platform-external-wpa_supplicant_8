--- conflicted
+++ resolved
@@ -2845,11 +2845,7 @@
 		return;
 	}
 
-<<<<<<< HEAD
 	if (p2p->sd_query && p2p->sd_query->for_all_peers) {
-=======
-	if (p2p->sd_query->for_all_peers) {
->>>>>>> 32645019
 		/* Update the pending broadcast SD query count for this device
 		 */
 		p2p->sd_peer->sd_pending_bcast_queries--;
