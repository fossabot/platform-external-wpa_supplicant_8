/*
 * Wi-Fi Direct - P2P module
 * Copyright (c) 2009-2010, Atheros Communications
 *
 * This software may be distributed under the terms of the BSD license.
 * See README for more details.
 */

#include "includes.h"

#include "common.h"
#include "eloop.h"
#include "common/ieee802_11_defs.h"
#include "common/ieee802_11_common.h"
#include "common/wpa_ctrl.h"
#include "crypto/sha256.h"
#include "crypto/crypto.h"
#include "wps/wps_i.h"
#include "p2p_i.h"
#include "p2p.h"


static void p2p_state_timeout(void *eloop_ctx, void *timeout_ctx);
static void p2p_device_free(struct p2p_data *p2p, struct p2p_device *dev);
static void p2p_process_presence_req(struct p2p_data *p2p, const u8 *da,
				     const u8 *sa, const u8 *data, size_t len,
				     int rx_freq);
static void p2p_process_presence_resp(struct p2p_data *p2p, const u8 *da,
				      const u8 *sa, const u8 *data,
				      size_t len);
static void p2p_ext_listen_timeout(void *eloop_ctx, void *timeout_ctx);
static void p2p_scan_timeout(void *eloop_ctx, void *timeout_ctx);


/*
 * p2p_scan recovery timeout
 *
 * Many drivers are using 30 second timeout on scan results. Allow a bit larger
 * timeout for this to avoid hitting P2P timeout unnecessarily.
 */
#define P2P_SCAN_TIMEOUT 35

/**
 * P2P_PEER_EXPIRATION_AGE - Number of seconds after which inactive peer
 * entries will be removed
 */
#ifndef P2P_PEER_EXPIRATION_AGE
#define P2P_PEER_EXPIRATION_AGE 60
#endif /* P2P_PEER_EXPIRATION_AGE */

#define P2P_PEER_EXPIRATION_INTERVAL (P2P_PEER_EXPIRATION_AGE / 2)

static void p2p_expire_peers(struct p2p_data *p2p)
{
	struct p2p_device *dev, *n;
	struct os_reltime now;
	size_t i;

	os_get_reltime(&now);
	dl_list_for_each_safe(dev, n, &p2p->devices, struct p2p_device, list) {
		if (dev->last_seen.sec + P2P_PEER_EXPIRATION_AGE >= now.sec)
			continue;

		if (dev == p2p->go_neg_peer) {
			/*
			 * GO Negotiation is in progress with the peer, so
			 * don't expire the peer entry until GO Negotiation
			 * fails or times out.
			 */
			continue;
		}

		if (p2p->cfg->go_connected &&
		    p2p->cfg->go_connected(p2p->cfg->cb_ctx,
					   dev->info.p2p_device_addr)) {
			/*
			 * We are connected as a client to a group in which the
			 * peer is the GO, so do not expire the peer entry.
			 */
			os_get_reltime(&dev->last_seen);
			continue;
		}

		for (i = 0; i < p2p->num_groups; i++) {
			if (p2p_group_is_client_connected(
				    p2p->groups[i], dev->info.p2p_device_addr))
				break;
		}
		if (i < p2p->num_groups) {
			/*
			 * The peer is connected as a client in a group where
			 * we are the GO, so do not expire the peer entry.
			 */
			os_get_reltime(&dev->last_seen);
			continue;
		}

		p2p_dbg(p2p, "Expiring old peer entry " MACSTR,
			MAC2STR(dev->info.p2p_device_addr));
		dl_list_del(&dev->list);
		p2p_device_free(p2p, dev);
	}
}


static void p2p_expiration_timeout(void *eloop_ctx, void *timeout_ctx)
{
	struct p2p_data *p2p = eloop_ctx;
	p2p_expire_peers(p2p);
	eloop_register_timeout(P2P_PEER_EXPIRATION_INTERVAL, 0,
			       p2p_expiration_timeout, p2p, NULL);
}


static const char * p2p_state_txt(int state)
{
	switch (state) {
	case P2P_IDLE:
		return "IDLE";
	case P2P_SEARCH:
		return "SEARCH";
	case P2P_CONNECT:
		return "CONNECT";
	case P2P_CONNECT_LISTEN:
		return "CONNECT_LISTEN";
	case P2P_GO_NEG:
		return "GO_NEG";
	case P2P_LISTEN_ONLY:
		return "LISTEN_ONLY";
	case P2P_WAIT_PEER_CONNECT:
		return "WAIT_PEER_CONNECT";
	case P2P_WAIT_PEER_IDLE:
		return "WAIT_PEER_IDLE";
	case P2P_SD_DURING_FIND:
		return "SD_DURING_FIND";
	case P2P_PROVISIONING:
		return "PROVISIONING";
	case P2P_PD_DURING_FIND:
		return "PD_DURING_FIND";
	case P2P_INVITE:
		return "INVITE";
	case P2P_INVITE_LISTEN:
		return "INVITE_LISTEN";
	default:
		return "?";
	}
}


const char * p2p_get_state_txt(struct p2p_data *p2p)
{
	return p2p_state_txt(p2p->state);
}


struct p2ps_advertisement * p2p_get_p2ps_adv_list(struct p2p_data *p2p)
{
	return p2p ? p2p->p2ps_adv_list : NULL;
}


void p2p_set_intended_addr(struct p2p_data *p2p, const u8 *intended_addr)
{
	if (p2p && intended_addr)
		os_memcpy(p2p->intended_addr, intended_addr, ETH_ALEN);
}


u16 p2p_get_provisioning_info(struct p2p_data *p2p, const u8 *addr)
{
	struct p2p_device *dev = NULL;

	if (!addr || !p2p)
		return 0;

	dev = p2p_get_device(p2p, addr);
	if (dev)
		return dev->wps_prov_info;
	else
		return 0;
}


void p2p_clear_provisioning_info(struct p2p_data *p2p, const u8 *addr)
{
	struct p2p_device *dev = NULL;

	if (!addr || !p2p)
		return;

	dev = p2p_get_device(p2p, addr);
	if (dev)
		dev->wps_prov_info = 0;
}


void p2p_set_state(struct p2p_data *p2p, int new_state)
{
	p2p_dbg(p2p, "State %s -> %s",
		p2p_state_txt(p2p->state), p2p_state_txt(new_state));
	p2p->state = new_state;

	if (new_state == P2P_IDLE && p2p->pending_channel) {
		p2p_dbg(p2p, "Apply change in listen channel");
		p2p->cfg->reg_class = p2p->pending_reg_class;
		p2p->cfg->channel = p2p->pending_channel;
		p2p->pending_reg_class = 0;
		p2p->pending_channel = 0;
	}
}


void p2p_set_timeout(struct p2p_data *p2p, unsigned int sec, unsigned int usec)
{
	p2p_dbg(p2p, "Set timeout (state=%s): %u.%06u sec",
		p2p_state_txt(p2p->state), sec, usec);
	eloop_cancel_timeout(p2p_state_timeout, p2p, NULL);
	eloop_register_timeout(sec, usec, p2p_state_timeout, p2p, NULL);
}


void p2p_clear_timeout(struct p2p_data *p2p)
{
	p2p_dbg(p2p, "Clear timeout (state=%s)", p2p_state_txt(p2p->state));
	eloop_cancel_timeout(p2p_state_timeout, p2p, NULL);
}


void p2p_go_neg_failed(struct p2p_data *p2p, int status)
{
	struct p2p_go_neg_results res;
<<<<<<< HEAD
=======
	struct p2p_device *peer = p2p->go_neg_peer;

	if (!peer)
		return;

>>>>>>> c748fdcc
	eloop_cancel_timeout(p2p_go_neg_wait_timeout, p2p, NULL);
	if (p2p->state != P2P_SEARCH) {
		/*
		 * Clear timeouts related to GO Negotiation if no new p2p_find
		 * has been started.
		 */
		p2p_clear_timeout(p2p);
		p2p_set_state(p2p, P2P_IDLE);
<<<<<<< HEAD
	}

	if (p2p->go_neg_peer) {
		p2p->go_neg_peer->flags &= ~P2P_DEV_PEER_WAITING_RESPONSE;
		p2p->go_neg_peer->wps_method = WPS_NOT_READY;
		p2p->go_neg_peer->oob_pw_id = 0;
=======
>>>>>>> c748fdcc
	}

	peer->flags &= ~P2P_DEV_PEER_WAITING_RESPONSE;
	peer->wps_method = WPS_NOT_READY;
	peer->oob_pw_id = 0;
	wpabuf_free(peer->go_neg_conf);
	peer->go_neg_conf = NULL;
	p2p->go_neg_peer = NULL;

	os_memset(&res, 0, sizeof(res));
	res.status = status;
	os_memcpy(res.peer_device_addr, peer->info.p2p_device_addr, ETH_ALEN);
	os_memcpy(res.peer_interface_addr, peer->intended_addr, ETH_ALEN);
	p2p->cfg->go_neg_completed(p2p->cfg->cb_ctx, &res);
}


static void p2p_listen_in_find(struct p2p_data *p2p, int dev_disc)
{
	unsigned int r, tu;
	int freq;
	struct wpabuf *ies;

	p2p_dbg(p2p, "Starting short listen state (state=%s)",
		p2p_state_txt(p2p->state));

	if (p2p->pending_listen_freq) {
		/* We have a pending p2p_listen request */
		p2p_dbg(p2p, "p2p_listen command pending already");
		return;
	}

	freq = p2p_channel_to_freq(p2p->cfg->reg_class, p2p->cfg->channel);
	if (freq < 0) {
		p2p_dbg(p2p, "Unknown regulatory class/channel");
		return;
	}

	if (os_get_random((u8 *) &r, sizeof(r)) < 0)
		r = 0;
	tu = (r % ((p2p->max_disc_int - p2p->min_disc_int) + 1) +
	      p2p->min_disc_int) * 100;
	if (p2p->max_disc_tu >= 0 && tu > (unsigned int) p2p->max_disc_tu)
		tu = p2p->max_disc_tu;
	if (!dev_disc && tu < 100)
		tu = 100; /* Need to wait in non-device discovery use cases */
	if (p2p->cfg->max_listen && 1024 * tu / 1000 > p2p->cfg->max_listen)
		tu = p2p->cfg->max_listen * 1000 / 1024;

	if (tu == 0) {
		p2p_dbg(p2p, "Skip listen state since duration was 0 TU");
		p2p_set_timeout(p2p, 0, 0);
		return;
	}

	ies = p2p_build_probe_resp_ies(p2p);
	if (ies == NULL)
		return;

	p2p->pending_listen_freq = freq;
	p2p->pending_listen_sec = 0;
	p2p->pending_listen_usec = 1024 * tu;

	if (p2p->cfg->start_listen(p2p->cfg->cb_ctx, freq, 1024 * tu / 1000,
		    ies) < 0) {
		p2p_dbg(p2p, "Failed to start listen mode");
		p2p->pending_listen_freq = 0;
	}
	wpabuf_free(ies);
}


int p2p_listen(struct p2p_data *p2p, unsigned int timeout)
{
	int freq;
	struct wpabuf *ies;

	p2p_dbg(p2p, "Going to listen(only) state");

	if (p2p->pending_listen_freq) {
		/* We have a pending p2p_listen request */
		p2p_dbg(p2p, "p2p_listen command pending already");
		return -1;
	}

	freq = p2p_channel_to_freq(p2p->cfg->reg_class, p2p->cfg->channel);
	if (freq < 0) {
		p2p_dbg(p2p, "Unknown regulatory class/channel");
		return -1;
	}

	p2p->pending_listen_sec = timeout / 1000;
	p2p->pending_listen_usec = (timeout % 1000) * 1000;

	if (p2p->p2p_scan_running) {
		if (p2p->start_after_scan == P2P_AFTER_SCAN_CONNECT) {
			p2p_dbg(p2p, "p2p_scan running - connect is already pending - skip listen");
			return 0;
		}
		p2p_dbg(p2p, "p2p_scan running - delay start of listen state");
		p2p->start_after_scan = P2P_AFTER_SCAN_LISTEN;
		return 0;
	}

	ies = p2p_build_probe_resp_ies(p2p);
	if (ies == NULL)
		return -1;

	p2p->pending_listen_freq = freq;

	if (p2p->cfg->start_listen(p2p->cfg->cb_ctx, freq, timeout, ies) < 0) {
		p2p_dbg(p2p, "Failed to start listen mode");
		p2p->pending_listen_freq = 0;
		wpabuf_free(ies);
		return -1;
	}
	wpabuf_free(ies);

	p2p_set_state(p2p, P2P_LISTEN_ONLY);

	return 0;
}


static void p2p_device_clear_reported(struct p2p_data *p2p)
{
	struct p2p_device *dev;
	dl_list_for_each(dev, &p2p->devices, struct p2p_device, list) {
		dev->flags &= ~P2P_DEV_REPORTED;
		dev->sd_reqs = 0;
	}
}


/**
 * p2p_get_device - Fetch a peer entry
 * @p2p: P2P module context from p2p_init()
 * @addr: P2P Device Address of the peer
 * Returns: Pointer to the device entry or %NULL if not found
 */
struct p2p_device * p2p_get_device(struct p2p_data *p2p, const u8 *addr)
{
	struct p2p_device *dev;
	dl_list_for_each(dev, &p2p->devices, struct p2p_device, list) {
		if (os_memcmp(dev->info.p2p_device_addr, addr, ETH_ALEN) == 0)
			return dev;
	}
	return NULL;
}


/**
 * p2p_get_device_interface - Fetch a peer entry based on P2P Interface Address
 * @p2p: P2P module context from p2p_init()
 * @addr: P2P Interface Address of the peer
 * Returns: Pointer to the device entry or %NULL if not found
 */
struct p2p_device * p2p_get_device_interface(struct p2p_data *p2p,
					     const u8 *addr)
{
	struct p2p_device *dev;
	dl_list_for_each(dev, &p2p->devices, struct p2p_device, list) {
		if (os_memcmp(dev->interface_addr, addr, ETH_ALEN) == 0)
			return dev;
	}
	return NULL;
}


/**
 * p2p_create_device - Create a peer entry
 * @p2p: P2P module context from p2p_init()
 * @addr: P2P Device Address of the peer
 * Returns: Pointer to the device entry or %NULL on failure
 *
 * If there is already an entry for the peer, it will be returned instead of
 * creating a new one.
 */
static struct p2p_device * p2p_create_device(struct p2p_data *p2p,
					     const u8 *addr)
{
	struct p2p_device *dev, *oldest = NULL;
	size_t count = 0;

	dev = p2p_get_device(p2p, addr);
	if (dev)
		return dev;

	dl_list_for_each(dev, &p2p->devices, struct p2p_device, list) {
		count++;
		if (oldest == NULL ||
		    os_reltime_before(&dev->last_seen, &oldest->last_seen))
			oldest = dev;
	}
	if (count + 1 > p2p->cfg->max_peers && oldest) {
		p2p_dbg(p2p, "Remove oldest peer entry to make room for a new peer");
		dl_list_del(&oldest->list);
		p2p_device_free(p2p, oldest);
	}

	dev = os_zalloc(sizeof(*dev));
	if (dev == NULL)
		return NULL;
	dl_list_add(&p2p->devices, &dev->list);
	os_memcpy(dev->info.p2p_device_addr, addr, ETH_ALEN);

	return dev;
}


static void p2p_copy_client_info(struct p2p_device *dev,
				 struct p2p_client_info *cli)
{
	os_memcpy(dev->info.device_name, cli->dev_name, cli->dev_name_len);
	dev->info.device_name[cli->dev_name_len] = '\0';
	dev->info.dev_capab = cli->dev_capab;
	dev->info.config_methods = cli->config_methods;
	os_memcpy(dev->info.pri_dev_type, cli->pri_dev_type, 8);
	dev->info.wps_sec_dev_type_list_len = 8 * cli->num_sec_dev_types;
	os_memcpy(dev->info.wps_sec_dev_type_list, cli->sec_dev_types,
		  dev->info.wps_sec_dev_type_list_len);
}


static int p2p_add_group_clients(struct p2p_data *p2p, const u8 *go_dev_addr,
				 const u8 *go_interface_addr, int freq,
				 const u8 *gi, size_t gi_len)
{
	struct p2p_group_info info;
	size_t c;
	struct p2p_device *dev;

	if (gi == NULL)
		return 0;

	if (p2p_group_info_parse(gi, gi_len, &info) < 0)
		return -1;

	/*
	 * Clear old data for this group; if the devices are still in the
	 * group, the information will be restored in the loop following this.
	 */
	dl_list_for_each(dev, &p2p->devices, struct p2p_device, list) {
		if (os_memcmp(dev->member_in_go_iface, go_interface_addr,
			      ETH_ALEN) == 0) {
			os_memset(dev->member_in_go_iface, 0, ETH_ALEN);
			os_memset(dev->member_in_go_dev, 0, ETH_ALEN);
		}
	}

	for (c = 0; c < info.num_clients; c++) {
		struct p2p_client_info *cli = &info.client[c];
		if (os_memcmp(cli->p2p_device_addr, p2p->cfg->dev_addr,
			      ETH_ALEN) == 0)
			continue; /* ignore our own entry */
		dev = p2p_get_device(p2p, cli->p2p_device_addr);
		if (dev) {
			if (dev->flags & (P2P_DEV_GROUP_CLIENT_ONLY |
					  P2P_DEV_PROBE_REQ_ONLY)) {
				/*
				 * Update information since we have not
				 * received this directly from the client.
				 */
				p2p_copy_client_info(dev, cli);
			} else {
				/*
				 * Need to update P2P Client Discoverability
				 * flag since it is valid only in P2P Group
				 * Info attribute.
				 */
				dev->info.dev_capab &=
					~P2P_DEV_CAPAB_CLIENT_DISCOVERABILITY;
				dev->info.dev_capab |=
					cli->dev_capab &
					P2P_DEV_CAPAB_CLIENT_DISCOVERABILITY;
			}
			if (dev->flags & P2P_DEV_PROBE_REQ_ONLY) {
				dev->flags &= ~P2P_DEV_PROBE_REQ_ONLY;
			}
		} else {
			dev = p2p_create_device(p2p, cli->p2p_device_addr);
			if (dev == NULL)
				continue;
			dev->flags |= P2P_DEV_GROUP_CLIENT_ONLY;
			p2p_copy_client_info(dev, cli);
			dev->oper_freq = freq;
			p2p->cfg->dev_found(p2p->cfg->cb_ctx,
					    dev->info.p2p_device_addr,
					    &dev->info, 1);
			dev->flags |= P2P_DEV_REPORTED | P2P_DEV_REPORTED_ONCE;
		}

		os_memcpy(dev->interface_addr, cli->p2p_interface_addr,
			  ETH_ALEN);
		os_get_reltime(&dev->last_seen);
		os_memcpy(dev->member_in_go_dev, go_dev_addr, ETH_ALEN);
		os_memcpy(dev->member_in_go_iface, go_interface_addr,
			  ETH_ALEN);
	}

	return 0;
}


static void p2p_copy_wps_info(struct p2p_data *p2p, struct p2p_device *dev,
			      int probe_req, const struct p2p_message *msg)
{
	os_memcpy(dev->info.device_name, msg->device_name,
		  sizeof(dev->info.device_name));

	if (msg->manufacturer &&
	    msg->manufacturer_len < sizeof(dev->info.manufacturer)) {
		os_memset(dev->info.manufacturer, 0,
			  sizeof(dev->info.manufacturer));
		os_memcpy(dev->info.manufacturer, msg->manufacturer,
			  msg->manufacturer_len);
	}

	if (msg->model_name &&
	    msg->model_name_len < sizeof(dev->info.model_name)) {
		os_memset(dev->info.model_name, 0,
			  sizeof(dev->info.model_name));
		os_memcpy(dev->info.model_name, msg->model_name,
			  msg->model_name_len);
	}

	if (msg->model_number &&
	    msg->model_number_len < sizeof(dev->info.model_number)) {
		os_memset(dev->info.model_number, 0,
			  sizeof(dev->info.model_number));
		os_memcpy(dev->info.model_number, msg->model_number,
			  msg->model_number_len);
	}

	if (msg->serial_number &&
	    msg->serial_number_len < sizeof(dev->info.serial_number)) {
		os_memset(dev->info.serial_number, 0,
			  sizeof(dev->info.serial_number));
		os_memcpy(dev->info.serial_number, msg->serial_number,
			  msg->serial_number_len);
	}

	if (msg->pri_dev_type)
		os_memcpy(dev->info.pri_dev_type, msg->pri_dev_type,
			  sizeof(dev->info.pri_dev_type));
	else if (msg->wps_pri_dev_type)
		os_memcpy(dev->info.pri_dev_type, msg->wps_pri_dev_type,
			  sizeof(dev->info.pri_dev_type));

	if (msg->wps_sec_dev_type_list) {
		os_memcpy(dev->info.wps_sec_dev_type_list,
			  msg->wps_sec_dev_type_list,
			  msg->wps_sec_dev_type_list_len);
		dev->info.wps_sec_dev_type_list_len =
			msg->wps_sec_dev_type_list_len;
	}

	if (msg->capability) {
		/*
		 * P2P Client Discoverability bit is reserved in all frames
		 * that use this function, so do not change its value here.
		 */
		dev->info.dev_capab &= P2P_DEV_CAPAB_CLIENT_DISCOVERABILITY;
		dev->info.dev_capab |= msg->capability[0] &
			~P2P_DEV_CAPAB_CLIENT_DISCOVERABILITY;
		dev->info.group_capab = msg->capability[1];
	}

	if (msg->ext_listen_timing) {
		dev->ext_listen_period = WPA_GET_LE16(msg->ext_listen_timing);
		dev->ext_listen_interval =
			WPA_GET_LE16(msg->ext_listen_timing + 2);
	}

	if (!probe_req) {
		u16 new_config_methods;
		new_config_methods = msg->config_methods ?
			msg->config_methods : msg->wps_config_methods;
		if (new_config_methods &&
		    dev->info.config_methods != new_config_methods) {
			p2p_dbg(p2p, "Update peer " MACSTR
				" config_methods 0x%x -> 0x%x",
				MAC2STR(dev->info.p2p_device_addr),
				dev->info.config_methods,
				new_config_methods);
			dev->info.config_methods = new_config_methods;
		}
	}
}


static void p2p_update_peer_vendor_elems(struct p2p_device *dev, const u8 *ies,
					 size_t ies_len)
{
	const u8 *pos, *end;
	u8 id, len;

	wpabuf_free(dev->info.vendor_elems);
	dev->info.vendor_elems = NULL;

	end = ies + ies_len;

	for (pos = ies; pos + 1 < end; pos += len) {
		id = *pos++;
		len = *pos++;

		if (pos + len > end)
			break;

		if (id != WLAN_EID_VENDOR_SPECIFIC || len < 3)
			continue;

		if (len >= 4) {
			u32 type = WPA_GET_BE32(pos);

			if (type == WPA_IE_VENDOR_TYPE ||
			    type == WMM_IE_VENDOR_TYPE ||
			    type == WPS_IE_VENDOR_TYPE ||
			    type == P2P_IE_VENDOR_TYPE ||
			    type == WFD_IE_VENDOR_TYPE)
				continue;
		}

		/* Unknown vendor element - make raw IE data available */
		if (wpabuf_resize(&dev->info.vendor_elems, 2 + len) < 0)
			break;
		wpabuf_put_data(dev->info.vendor_elems, pos - 2, 2 + len);
	}
}


static int p2p_compare_wfd_info(struct p2p_device *dev,
			      const struct p2p_message *msg)
{
	if (dev->info.wfd_subelems && msg->wfd_subelems) {
		if (dev->info.wfd_subelems->used != msg->wfd_subelems->used)
			return 1;

		return os_memcmp(dev->info.wfd_subelems->buf,
				 msg->wfd_subelems->buf,
				 dev->info.wfd_subelems->used);
	}
	if (dev->info.wfd_subelems || msg->wfd_subelems)
		return 1;

	return 0;
}


/**
 * p2p_add_device - Add peer entries based on scan results or P2P frames
 * @p2p: P2P module context from p2p_init()
 * @addr: Source address of Beacon or Probe Response frame (may be either
 *	P2P Device Address or P2P Interface Address)
 * @level: Signal level (signal strength of the received frame from the peer)
 * @freq: Frequency on which the Beacon or Probe Response frame was received
 * @rx_time: Time when the result was received
 * @ies: IEs from the Beacon or Probe Response frame
 * @ies_len: Length of ies buffer in octets
 * @scan_res: Whether this was based on scan results
 * Returns: 0 on success, -1 on failure
 *
 * If the scan result is for a GO, the clients in the group will also be added
 * to the peer table. This function can also be used with some other frames
 * like Provision Discovery Request that contains P2P Capability and P2P Device
 * Info attributes.
 */
int p2p_add_device(struct p2p_data *p2p, const u8 *addr, int freq,
		   struct os_reltime *rx_time, int level, const u8 *ies,
		   size_t ies_len, int scan_res)
{
	struct p2p_device *dev;
	struct p2p_message msg;
	const u8 *p2p_dev_addr;
	int wfd_changed;
	int i;
	struct os_reltime time_now;

	os_memset(&msg, 0, sizeof(msg));
	if (p2p_parse_ies(ies, ies_len, &msg)) {
		p2p_dbg(p2p, "Failed to parse P2P IE for a device entry");
		p2p_parse_free(&msg);
		return -1;
	}

	if (msg.p2p_device_addr)
		p2p_dev_addr = msg.p2p_device_addr;
	else if (msg.device_id)
		p2p_dev_addr = msg.device_id;
	else {
		p2p_dbg(p2p, "Ignore scan data without P2P Device Info or P2P Device Id");
		p2p_parse_free(&msg);
		return -1;
	}

	if (!is_zero_ether_addr(p2p->peer_filter) &&
	    os_memcmp(p2p_dev_addr, p2p->peer_filter, ETH_ALEN) != 0) {
		p2p_dbg(p2p, "Do not add peer filter for " MACSTR
			" due to peer filter", MAC2STR(p2p_dev_addr));
		p2p_parse_free(&msg);
		return 0;
	}

	dev = p2p_create_device(p2p, p2p_dev_addr);
	if (dev == NULL) {
		p2p_parse_free(&msg);
		return -1;
	}

	if (rx_time == NULL) {
		os_get_reltime(&time_now);
		rx_time = &time_now;
	}

	/*
	 * Update the device entry only if the new peer
	 * entry is newer than the one previously stored.
	 */
	if (dev->last_seen.sec > 0 &&
	    os_reltime_before(rx_time, &dev->last_seen)) {
		p2p_dbg(p2p, "Do not update peer entry based on old frame (rx_time=%u.%06u last_seen=%u.%06u)",
			(unsigned int) rx_time->sec,
			(unsigned int) rx_time->usec,
			(unsigned int) dev->last_seen.sec,
			(unsigned int) dev->last_seen.usec);
		p2p_parse_free(&msg);
		return -1;
	}

	os_memcpy(&dev->last_seen, rx_time, sizeof(struct os_reltime));

	dev->flags &= ~(P2P_DEV_PROBE_REQ_ONLY | P2P_DEV_GROUP_CLIENT_ONLY);

	if (os_memcmp(addr, p2p_dev_addr, ETH_ALEN) != 0)
		os_memcpy(dev->interface_addr, addr, ETH_ALEN);
	if (msg.ssid &&
	    msg.ssid[1] <= sizeof(dev->oper_ssid) &&
	    (msg.ssid[1] != P2P_WILDCARD_SSID_LEN ||
	     os_memcmp(msg.ssid + 2, P2P_WILDCARD_SSID, P2P_WILDCARD_SSID_LEN)
	     != 0)) {
		os_memcpy(dev->oper_ssid, msg.ssid + 2, msg.ssid[1]);
		dev->oper_ssid_len = msg.ssid[1];
	}

	if (msg.adv_service_instance && msg.adv_service_instance_len) {
		wpabuf_free(dev->info.p2ps_instance);
		dev->info.p2ps_instance = wpabuf_alloc_copy(
			msg.adv_service_instance, msg.adv_service_instance_len);
	}

	if (freq >= 2412 && freq <= 2484 && msg.ds_params &&
	    *msg.ds_params >= 1 && *msg.ds_params <= 14) {
		int ds_freq;
		if (*msg.ds_params == 14)
			ds_freq = 2484;
		else
			ds_freq = 2407 + *msg.ds_params * 5;
		if (freq != ds_freq) {
			p2p_dbg(p2p, "Update Listen frequency based on DS Parameter Set IE: %d -> %d MHz",
				freq, ds_freq);
			freq = ds_freq;
		}
	}

	if (dev->listen_freq && dev->listen_freq != freq && scan_res) {
		p2p_dbg(p2p, "Update Listen frequency based on scan results ("
			MACSTR " %d -> %d MHz (DS param %d)",
			MAC2STR(dev->info.p2p_device_addr), dev->listen_freq,
			freq, msg.ds_params ? *msg.ds_params : -1);
	}
	if (scan_res) {
		dev->listen_freq = freq;
		if (msg.group_info)
			dev->oper_freq = freq;
	}
	dev->info.level = level;

	p2p_copy_wps_info(p2p, dev, 0, &msg);

	for (i = 0; i < P2P_MAX_WPS_VENDOR_EXT; i++) {
		wpabuf_free(dev->info.wps_vendor_ext[i]);
		dev->info.wps_vendor_ext[i] = NULL;
	}

	for (i = 0; i < P2P_MAX_WPS_VENDOR_EXT; i++) {
		if (msg.wps_vendor_ext[i] == NULL)
			break;
		dev->info.wps_vendor_ext[i] = wpabuf_alloc_copy(
			msg.wps_vendor_ext[i], msg.wps_vendor_ext_len[i]);
		if (dev->info.wps_vendor_ext[i] == NULL)
			break;
	}

	wfd_changed = p2p_compare_wfd_info(dev, &msg);

	if (msg.wfd_subelems) {
		wpabuf_free(dev->info.wfd_subelems);
		dev->info.wfd_subelems = wpabuf_dup(msg.wfd_subelems);
	}

	if (scan_res) {
		p2p_add_group_clients(p2p, p2p_dev_addr, addr, freq,
				      msg.group_info, msg.group_info_len);
	}

	p2p_parse_free(&msg);

	p2p_update_peer_vendor_elems(dev, ies, ies_len);

	if (dev->flags & P2P_DEV_REPORTED && !wfd_changed &&
	    (!msg.adv_service_instance ||
	     (dev->flags & P2P_DEV_P2PS_REPORTED)))
		return 0;

	p2p_dbg(p2p, "Peer found with Listen frequency %d MHz (rx_time=%u.%06u)",
		freq, (unsigned int) rx_time->sec,
		(unsigned int) rx_time->usec);
	if (dev->flags & P2P_DEV_USER_REJECTED) {
		p2p_dbg(p2p, "Do not report rejected device");
		return 0;
	}

	if (dev->info.config_methods == 0 &&
	    (freq == 2412 || freq == 2437 || freq == 2462)) {
		/*
		 * If we have only seen a Beacon frame from a GO, we do not yet
		 * know what WPS config methods it supports. Since some
		 * applications use config_methods value from P2P-DEVICE-FOUND
		 * events, postpone reporting this peer until we've fully
		 * discovered its capabilities.
		 *
		 * At least for now, do this only if the peer was detected on
		 * one of the social channels since that peer can be easily be
		 * found again and there are no limitations of having to use
		 * passive scan on this channels, so this can be done through
		 * Probe Response frame that includes the config_methods
		 * information.
		 */
		p2p_dbg(p2p, "Do not report peer " MACSTR
			" with unknown config methods", MAC2STR(addr));
		return 0;
	}

	p2p->cfg->dev_found(p2p->cfg->cb_ctx, addr, &dev->info,
			    !(dev->flags & P2P_DEV_REPORTED_ONCE));
	dev->flags |= P2P_DEV_REPORTED | P2P_DEV_REPORTED_ONCE;

	if (msg.adv_service_instance)
		dev->flags |= P2P_DEV_P2PS_REPORTED;

	return 0;
}


static void p2p_device_free(struct p2p_data *p2p, struct p2p_device *dev)
{
	int i;

	if (p2p->go_neg_peer == dev) {
		/*
		 * If GO Negotiation is in progress, report that it has failed.
		 */
		p2p_go_neg_failed(p2p, -1);
	}
	if (p2p->invite_peer == dev)
		p2p->invite_peer = NULL;
	if (p2p->sd_peer == dev)
		p2p->sd_peer = NULL;
	if (p2p->pending_client_disc_go == dev)
		p2p->pending_client_disc_go = NULL;

	/* dev_lost() device, but only if it was previously dev_found() */
	if (dev->flags & P2P_DEV_REPORTED_ONCE)
		p2p->cfg->dev_lost(p2p->cfg->cb_ctx,
				   dev->info.p2p_device_addr);

	for (i = 0; i < P2P_MAX_WPS_VENDOR_EXT; i++) {
		wpabuf_free(dev->info.wps_vendor_ext[i]);
		dev->info.wps_vendor_ext[i] = NULL;
	}

	wpabuf_free(dev->info.wfd_subelems);
	wpabuf_free(dev->info.vendor_elems);
	wpabuf_free(dev->go_neg_conf);
	wpabuf_free(dev->info.p2ps_instance);

	os_free(dev);
}


static int p2p_get_next_prog_freq(struct p2p_data *p2p)
{
	struct p2p_channels *c;
	struct p2p_reg_class *cla;
	size_t cl, ch;
	int found = 0;
	u8 reg_class;
	u8 channel;
	int freq;

	c = &p2p->cfg->channels;
	for (cl = 0; cl < c->reg_classes; cl++) {
		cla = &c->reg_class[cl];
		if (cla->reg_class != p2p->last_prog_scan_class)
			continue;
		for (ch = 0; ch < cla->channels; ch++) {
			if (cla->channel[ch] == p2p->last_prog_scan_chan) {
				found = 1;
				break;
			}
		}
		if (found)
			break;
	}

	if (!found) {
		/* Start from beginning */
		reg_class = c->reg_class[0].reg_class;
		channel = c->reg_class[0].channel[0];
	} else {
		/* Pick the next channel */
		ch++;
		if (ch == cla->channels) {
			cl++;
			if (cl == c->reg_classes)
				cl = 0;
			ch = 0;
		}
		reg_class = c->reg_class[cl].reg_class;
		channel = c->reg_class[cl].channel[ch];
	}

	freq = p2p_channel_to_freq(reg_class, channel);
	p2p_dbg(p2p, "Next progressive search channel: reg_class %u channel %u -> %d MHz",
		reg_class, channel, freq);
	p2p->last_prog_scan_class = reg_class;
	p2p->last_prog_scan_chan = channel;

	if (freq == 2412 || freq == 2437 || freq == 2462)
		return 0; /* No need to add social channels */
	return freq;
}


static void p2p_search(struct p2p_data *p2p)
{
	int freq = 0;
	enum p2p_scan_type type;
	u16 pw_id = DEV_PW_DEFAULT;
	int res;

	if (p2p->drv_in_listen) {
		p2p_dbg(p2p, "Driver is still in Listen state - wait for it to end before continuing");
		return;
	}
	p2p->cfg->stop_listen(p2p->cfg->cb_ctx);

	if (p2p->find_type == P2P_FIND_PROGRESSIVE &&
	    (freq = p2p_get_next_prog_freq(p2p)) > 0) {
		type = P2P_SCAN_SOCIAL_PLUS_ONE;
		p2p_dbg(p2p, "Starting search (+ freq %u)", freq);
	} else {
		type = P2P_SCAN_SOCIAL;
		p2p_dbg(p2p, "Starting search");
	}

	res = p2p->cfg->p2p_scan(p2p->cfg->cb_ctx, type, freq,
				 p2p->num_req_dev_types, p2p->req_dev_types,
				 p2p->find_dev_id, pw_id);
	if (res < 0) {
		p2p_dbg(p2p, "Scan request schedule failed");
		p2p_continue_find(p2p);
	}
}


static void p2p_find_timeout(void *eloop_ctx, void *timeout_ctx)
{
	struct p2p_data *p2p = eloop_ctx;
	p2p_dbg(p2p, "Find timeout -> stop");
	p2p_stop_find(p2p);
}


void p2p_notify_scan_trigger_status(struct p2p_data *p2p, int status)
{
	if (status != 0) {
		p2p_dbg(p2p, "Scan request failed");
		/* Do continue find even for the first p2p_find_scan */
		p2p_continue_find(p2p);
	} else {
		p2p_dbg(p2p, "Running p2p_scan");
		p2p->p2p_scan_running = 1;
		eloop_cancel_timeout(p2p_scan_timeout, p2p, NULL);
		eloop_register_timeout(P2P_SCAN_TIMEOUT, 0, p2p_scan_timeout,
				       p2p, NULL);
	}
}


static int p2p_run_after_scan(struct p2p_data *p2p)
{
	struct p2p_device *dev;
	enum p2p_after_scan op;

	if (p2p->after_scan_tx) {
		p2p->after_scan_tx_in_progress = 1;
		p2p_dbg(p2p, "Send pending Action frame at p2p_scan completion");
		p2p->cfg->send_action(p2p->cfg->cb_ctx,
				      p2p->after_scan_tx->freq,
				      p2p->after_scan_tx->dst,
				      p2p->after_scan_tx->src,
				      p2p->after_scan_tx->bssid,
				      (u8 *) (p2p->after_scan_tx + 1),
				      p2p->after_scan_tx->len,
				      p2p->after_scan_tx->wait_time);
		os_free(p2p->after_scan_tx);
		p2p->after_scan_tx = NULL;
		return 1;
	}

	op = p2p->start_after_scan;
	p2p->start_after_scan = P2P_AFTER_SCAN_NOTHING;
	switch (op) {
	case P2P_AFTER_SCAN_NOTHING:
		break;
	case P2P_AFTER_SCAN_LISTEN:
		p2p_dbg(p2p, "Start previously requested Listen state");
		p2p_listen(p2p, p2p->pending_listen_sec * 1000 +
			   p2p->pending_listen_usec / 1000);
		return 1;
	case P2P_AFTER_SCAN_CONNECT:
		p2p_dbg(p2p, "Start previously requested connect with " MACSTR,
			MAC2STR(p2p->after_scan_peer));
		dev = p2p_get_device(p2p, p2p->after_scan_peer);
		if (dev == NULL) {
			p2p_dbg(p2p, "Peer not known anymore");
			break;
		}
		p2p_connect_send(p2p, dev);
		return 1;
	}

	return 0;
}


static void p2p_scan_timeout(void *eloop_ctx, void *timeout_ctx)
{
	struct p2p_data *p2p = eloop_ctx;
	int running;
	p2p_dbg(p2p, "p2p_scan timeout (running=%d)", p2p->p2p_scan_running);
	running = p2p->p2p_scan_running;
	/* Make sure we recover from missed scan results callback */
	p2p->p2p_scan_running = 0;

	if (running)
		p2p_run_after_scan(p2p);
}


static void p2p_free_req_dev_types(struct p2p_data *p2p)
{
	p2p->num_req_dev_types = 0;
	os_free(p2p->req_dev_types);
	p2p->req_dev_types = NULL;
}


static int p2ps_gen_hash(struct p2p_data *p2p, const char *str, u8 *hash)
{
	u8 buf[SHA256_MAC_LEN];
	char str_buf[256];
	const u8 *adv_array;
	size_t i, adv_len;

	if (!str || !hash)
		return 0;

	if (!str[0]) {
		os_memcpy(hash, p2p->wild_card_hash, P2PS_HASH_LEN);
		return 1;
	}

	adv_array = (u8 *) str_buf;
	adv_len = os_strlen(str);

	for (i = 0; str[i] && i < adv_len; i++) {
		if (str[i] >= 'A' && str[i] <= 'Z')
			str_buf[i] = str[i] - 'A' + 'a';
		else
			str_buf[i] = str[i];
	}

	if (sha256_vector(1, &adv_array, &adv_len, buf))
		return 0;

	os_memcpy(hash, buf, P2PS_HASH_LEN);
	return 1;
}


int p2p_find(struct p2p_data *p2p, unsigned int timeout,
	     enum p2p_discovery_type type,
	     unsigned int num_req_dev_types, const u8 *req_dev_types,
	     const u8 *dev_id, unsigned int search_delay,
	     u8 seek_count, const char **seek, int freq)
{
	int res;

	p2p_dbg(p2p, "Starting find (type=%d)", type);
	os_get_reltime(&p2p->find_start);
	if (p2p->p2p_scan_running) {
		p2p_dbg(p2p, "p2p_scan is already running");
	}

	p2p_free_req_dev_types(p2p);
	if (req_dev_types && num_req_dev_types) {
		p2p->req_dev_types = os_malloc(num_req_dev_types *
					       WPS_DEV_TYPE_LEN);
		if (p2p->req_dev_types == NULL)
			return -1;
		os_memcpy(p2p->req_dev_types, req_dev_types,
			  num_req_dev_types * WPS_DEV_TYPE_LEN);
		p2p->num_req_dev_types = num_req_dev_types;
	}

	if (dev_id) {
		os_memcpy(p2p->find_dev_id_buf, dev_id, ETH_ALEN);
		p2p->find_dev_id = p2p->find_dev_id_buf;
	} else
		p2p->find_dev_id = NULL;

	if (seek_count == 0 || !seek) {
		/* Not an ASP search */
		p2p->p2ps_seek = 0;
	} else if (seek_count == 1 && seek && (!seek[0] || !seek[0][0])) {
		/*
		 * An empty seek string means no hash values, but still an ASP
		 * search.
		 */
		p2p->p2ps_seek_count = 0;
		p2p->p2ps_seek = 1;
	} else if (seek && seek_count <= P2P_MAX_QUERY_HASH) {
		u8 buf[P2PS_HASH_LEN];
		int i;

		p2p->p2ps_seek_count = seek_count;
		for (i = 0; i < seek_count; i++) {
			if (!p2ps_gen_hash(p2p, seek[i], buf))
				continue;

			/* If asking for wildcard, don't do others */
			if (os_memcmp(buf, p2p->wild_card_hash,
				      P2PS_HASH_LEN) == 0) {
				p2p->p2ps_seek_count = 0;
				break;
			}

			os_memcpy(&p2p->query_hash[i * P2PS_HASH_LEN], buf,
				  P2PS_HASH_LEN);
		}
		p2p->p2ps_seek = 1;
	} else {
		p2p->p2ps_seek_count = 0;
		p2p->p2ps_seek = 1;
	}

	/* Special case to perform wildcard search */
	if (p2p->p2ps_seek_count == 0 && p2p->p2ps_seek) {
		p2p->p2ps_seek_count = 1;
		os_memcpy(&p2p->query_hash, p2p->wild_card_hash, P2PS_HASH_LEN);
	}

	p2p->start_after_scan = P2P_AFTER_SCAN_NOTHING;
	p2p_clear_timeout(p2p);
	p2p->cfg->stop_listen(p2p->cfg->cb_ctx);
	p2p->find_type = type;
	p2p_device_clear_reported(p2p);
	p2p_set_state(p2p, P2P_SEARCH);
	p2p->search_delay = search_delay;
	p2p->in_search_delay = 0;
	eloop_cancel_timeout(p2p_find_timeout, p2p, NULL);
	p2p->last_p2p_find_timeout = timeout;
	if (timeout)
		eloop_register_timeout(timeout, 0, p2p_find_timeout,
				       p2p, NULL);
	switch (type) {
	case P2P_FIND_START_WITH_FULL:
		if (freq > 0) {
			/*
			 * Start with the specified channel and then move to
			 * social channels only scans.
			 */
			res = p2p->cfg->p2p_scan(p2p->cfg->cb_ctx,
						 P2P_SCAN_SPECIFIC, freq,
						 p2p->num_req_dev_types,
						 p2p->req_dev_types, dev_id,
						 DEV_PW_DEFAULT);
			break;
		}
		/* fall through */
	case P2P_FIND_PROGRESSIVE:
		res = p2p->cfg->p2p_scan(p2p->cfg->cb_ctx, P2P_SCAN_FULL, 0,
					 p2p->num_req_dev_types,
					 p2p->req_dev_types, dev_id,
					 DEV_PW_DEFAULT);
		break;
	case P2P_FIND_ONLY_SOCIAL:
		res = p2p->cfg->p2p_scan(p2p->cfg->cb_ctx, P2P_SCAN_SOCIAL, 0,
					 p2p->num_req_dev_types,
					 p2p->req_dev_types, dev_id,
					 DEV_PW_DEFAULT);
		break;
	default:
		return -1;
	}

	if (res != 0 && p2p->p2p_scan_running) {
		p2p_dbg(p2p, "Failed to start p2p_scan - another p2p_scan was already running");
		/* wait for the previous p2p_scan to complete */
		res = 0; /* do not report failure */
	} else if (res != 0) {
		p2p_dbg(p2p, "Failed to start p2p_scan");
		p2p_set_state(p2p, P2P_IDLE);
		eloop_cancel_timeout(p2p_find_timeout, p2p, NULL);
	}

	return res;
}


void p2p_stop_find_for_freq(struct p2p_data *p2p, int freq)
{
	p2p_dbg(p2p, "Stopping find");
	eloop_cancel_timeout(p2p_find_timeout, p2p, NULL);
	p2p_clear_timeout(p2p);
	if (p2p->state == P2P_SEARCH || p2p->state == P2P_SD_DURING_FIND)
		p2p->cfg->find_stopped(p2p->cfg->cb_ctx);

	p2p->p2ps_seek_count = 0;

	p2p_set_state(p2p, P2P_IDLE);
	p2p_free_req_dev_types(p2p);
	p2p->start_after_scan = P2P_AFTER_SCAN_NOTHING;
	if (p2p->go_neg_peer)
		p2p->go_neg_peer->flags &= ~P2P_DEV_PEER_WAITING_RESPONSE;
	p2p->go_neg_peer = NULL;
	p2p->sd_peer = NULL;
	p2p->invite_peer = NULL;
	p2p_stop_listen_for_freq(p2p, freq);
	p2p->send_action_in_progress = 0;
}


void p2p_stop_listen_for_freq(struct p2p_data *p2p, int freq)
{
	if (freq > 0 && p2p->drv_in_listen == freq && p2p->in_listen) {
		p2p_dbg(p2p, "Skip stop_listen since we are on correct channel for response");
		return;
	}
	if (p2p->in_listen) {
		p2p->in_listen = 0;
		p2p_clear_timeout(p2p);
	}
	if (p2p->drv_in_listen) {
		/*
		 * The driver may not deliver callback to p2p_listen_end()
		 * when the operation gets canceled, so clear the internal
		 * variable that is tracking driver state.
		 */
		p2p_dbg(p2p, "Clear drv_in_listen (%d)", p2p->drv_in_listen);
		p2p->drv_in_listen = 0;
	}
	p2p->cfg->stop_listen(p2p->cfg->cb_ctx);
}


void p2p_stop_listen(struct p2p_data *p2p)
{
	if (p2p->state != P2P_LISTEN_ONLY) {
		p2p_dbg(p2p, "Skip stop_listen since not in listen_only state.");
		return;
	}

	p2p_stop_listen_for_freq(p2p, 0);
	p2p_set_state(p2p, P2P_IDLE);
}


void p2p_stop_find(struct p2p_data *p2p)
{
	p2p->pending_listen_freq = 0;
	p2p_stop_find_for_freq(p2p, 0);
}


static int p2p_prepare_channel_pref(struct p2p_data *p2p,
				    unsigned int force_freq,
				    unsigned int pref_freq, int go)
{
	u8 op_class, op_channel;
	unsigned int freq = force_freq ? force_freq : pref_freq;

	p2p_dbg(p2p, "Prepare channel pref - force_freq=%u pref_freq=%u go=%d",
		force_freq, pref_freq, go);
	if (p2p_freq_to_channel(freq, &op_class, &op_channel) < 0) {
		p2p_dbg(p2p, "Unsupported frequency %u MHz", freq);
		return -1;
	}

	if (!p2p_channels_includes(&p2p->cfg->channels, op_class, op_channel) &&
	    (go || !p2p_channels_includes(&p2p->cfg->cli_channels, op_class,
					  op_channel))) {
		p2p_dbg(p2p, "Frequency %u MHz (oper_class %u channel %u) not allowed for P2P",
			freq, op_class, op_channel);
		return -1;
	}

	p2p->op_reg_class = op_class;
	p2p->op_channel = op_channel;

	if (force_freq) {
		p2p->channels.reg_classes = 1;
		p2p->channels.reg_class[0].channels = 1;
		p2p->channels.reg_class[0].reg_class = p2p->op_reg_class;
		p2p->channels.reg_class[0].channel[0] = p2p->op_channel;
	} else {
		os_memcpy(&p2p->channels, &p2p->cfg->channels,
			  sizeof(struct p2p_channels));
	}

	return 0;
}


static void p2p_prepare_channel_best(struct p2p_data *p2p)
{
	u8 op_class, op_channel;
	const int op_classes_5ghz[] = { 124, 115, 0 };
	const int op_classes_ht40[] = { 126, 127, 116, 117, 0 };
	const int op_classes_vht[] = { 128, 0 };

	p2p_dbg(p2p, "Prepare channel best");

	if (!p2p->cfg->cfg_op_channel && p2p->best_freq_overall > 0 &&
	    p2p_supported_freq(p2p, p2p->best_freq_overall) &&
	    p2p_freq_to_channel(p2p->best_freq_overall, &op_class, &op_channel)
	    == 0) {
		p2p_dbg(p2p, "Select best overall channel as operating channel preference");
		p2p->op_reg_class = op_class;
		p2p->op_channel = op_channel;
	} else if (!p2p->cfg->cfg_op_channel && p2p->best_freq_5 > 0 &&
		   p2p_supported_freq(p2p, p2p->best_freq_5) &&
		   p2p_freq_to_channel(p2p->best_freq_5, &op_class, &op_channel)
		   == 0) {
		p2p_dbg(p2p, "Select best 5 GHz channel as operating channel preference");
		p2p->op_reg_class = op_class;
		p2p->op_channel = op_channel;
	} else if (!p2p->cfg->cfg_op_channel && p2p->best_freq_24 > 0 &&
		   p2p_supported_freq(p2p, p2p->best_freq_24) &&
		   p2p_freq_to_channel(p2p->best_freq_24, &op_class,
				       &op_channel) == 0) {
		p2p_dbg(p2p, "Select best 2.4 GHz channel as operating channel preference");
		p2p->op_reg_class = op_class;
		p2p->op_channel = op_channel;
	} else if (p2p->cfg->num_pref_chan > 0 &&
		   p2p_channels_includes(&p2p->cfg->channels,
					 p2p->cfg->pref_chan[0].op_class,
					 p2p->cfg->pref_chan[0].chan)) {
		p2p_dbg(p2p, "Select first pref_chan entry as operating channel preference");
		p2p->op_reg_class = p2p->cfg->pref_chan[0].op_class;
		p2p->op_channel = p2p->cfg->pref_chan[0].chan;
	} else if (p2p_channel_select(&p2p->cfg->channels, op_classes_vht,
				      &p2p->op_reg_class, &p2p->op_channel) ==
		   0) {
		p2p_dbg(p2p, "Select possible VHT channel (op_class %u channel %u) as operating channel preference",
			p2p->op_reg_class, p2p->op_channel);
	} else if (p2p_channel_select(&p2p->cfg->channels, op_classes_ht40,
				      &p2p->op_reg_class, &p2p->op_channel) ==
		   0) {
		p2p_dbg(p2p, "Select possible HT40 channel (op_class %u channel %u) as operating channel preference",
			p2p->op_reg_class, p2p->op_channel);
	} else if (p2p_channel_select(&p2p->cfg->channels, op_classes_5ghz,
				      &p2p->op_reg_class, &p2p->op_channel) ==
		   0) {
		p2p_dbg(p2p, "Select possible 5 GHz channel (op_class %u channel %u) as operating channel preference",
			p2p->op_reg_class, p2p->op_channel);
	} else if (p2p_channels_includes(&p2p->cfg->channels,
					 p2p->cfg->op_reg_class,
					 p2p->cfg->op_channel)) {
		p2p_dbg(p2p, "Select pre-configured channel as operating channel preference");
		p2p->op_reg_class = p2p->cfg->op_reg_class;
		p2p->op_channel = p2p->cfg->op_channel;
	} else if (p2p_channel_random_social(&p2p->cfg->channels,
					     &p2p->op_reg_class,
					     &p2p->op_channel) == 0) {
		p2p_dbg(p2p, "Select random available social channel (op_class %u channel %u) as operating channel preference",
			p2p->op_reg_class, p2p->op_channel);
	} else {
		/* Select any random available channel from the first available
		 * operating class */
		p2p_channel_select(&p2p->cfg->channels, NULL,
				   &p2p->op_reg_class,
				   &p2p->op_channel);
		p2p_dbg(p2p, "Select random available channel %d from operating class %d as operating channel preference",
			p2p->op_channel, p2p->op_reg_class);
	}

	os_memcpy(&p2p->channels, &p2p->cfg->channels,
		  sizeof(struct p2p_channels));
}


/**
 * p2p_prepare_channel - Select operating channel for GO Negotiation
 * @p2p: P2P module context from p2p_init()
 * @dev: Selected peer device
 * @force_freq: Forced frequency in MHz or 0 if not forced
 * @pref_freq: Preferred frequency in MHz or 0 if no preference
 * @go: Whether the local end will be forced to be GO
 * Returns: 0 on success, -1 on failure (channel not supported for P2P)
 *
 * This function is used to do initial operating channel selection for GO
 * Negotiation prior to having received peer information. The selected channel
 * may be further optimized in p2p_reselect_channel() once the peer information
 * is available.
 */
int p2p_prepare_channel(struct p2p_data *p2p, struct p2p_device *dev,
			unsigned int force_freq, unsigned int pref_freq, int go)
{
	p2p_dbg(p2p, "Prepare channel - force_freq=%u pref_freq=%u go=%d",
		force_freq, pref_freq, go);
	if (force_freq || pref_freq) {
		if (p2p_prepare_channel_pref(p2p, force_freq, pref_freq, go) <
		    0)
			return -1;
	} else {
		p2p_prepare_channel_best(p2p);
	}
	p2p_channels_dump(p2p, "prepared channels", &p2p->channels);
	if (go)
		p2p_channels_remove_freqs(&p2p->channels, &p2p->no_go_freq);
	else if (!force_freq)
		p2p_channels_union_inplace(&p2p->channels,
					   &p2p->cfg->cli_channels);
	p2p_channels_dump(p2p, "after go/cli filter/add", &p2p->channels);

	p2p_dbg(p2p, "Own preference for operation channel: Operating Class %u Channel %u%s",
		p2p->op_reg_class, p2p->op_channel,
		force_freq ? " (forced)" : "");

	if (force_freq)
		dev->flags |= P2P_DEV_FORCE_FREQ;
	else
		dev->flags &= ~P2P_DEV_FORCE_FREQ;

	return 0;
}


static void p2p_set_dev_persistent(struct p2p_device *dev,
				   int persistent_group)
{
	switch (persistent_group) {
	case 0:
		dev->flags &= ~(P2P_DEV_PREFER_PERSISTENT_GROUP |
				P2P_DEV_PREFER_PERSISTENT_RECONN);
		break;
	case 1:
		dev->flags |= P2P_DEV_PREFER_PERSISTENT_GROUP;
		dev->flags &= ~P2P_DEV_PREFER_PERSISTENT_RECONN;
		break;
	case 2:
		dev->flags |= P2P_DEV_PREFER_PERSISTENT_GROUP |
			P2P_DEV_PREFER_PERSISTENT_RECONN;
		break;
	}
}


int p2p_connect(struct p2p_data *p2p, const u8 *peer_addr,
		enum p2p_wps_method wps_method,
		int go_intent, const u8 *own_interface_addr,
		unsigned int force_freq, int persistent_group,
		const u8 *force_ssid, size_t force_ssid_len,
		int pd_before_go_neg, unsigned int pref_freq, u16 oob_pw_id)
{
	struct p2p_device *dev;

	p2p_dbg(p2p, "Request to start group negotiation - peer=" MACSTR
		"  GO Intent=%d  Intended Interface Address=" MACSTR
		" wps_method=%d persistent_group=%d pd_before_go_neg=%d "
		"oob_pw_id=%u",
		MAC2STR(peer_addr), go_intent, MAC2STR(own_interface_addr),
		wps_method, persistent_group, pd_before_go_neg, oob_pw_id);

	dev = p2p_get_device(p2p, peer_addr);
	if (dev == NULL || (dev->flags & P2P_DEV_PROBE_REQ_ONLY)) {
		p2p_dbg(p2p, "Cannot connect to unknown P2P Device " MACSTR,
			MAC2STR(peer_addr));
		return -1;
	}

	if (p2p_prepare_channel(p2p, dev, force_freq, pref_freq,
				go_intent == 15) < 0)
		return -1;

	if (dev->flags & P2P_DEV_GROUP_CLIENT_ONLY) {
		if (!(dev->info.dev_capab &
		      P2P_DEV_CAPAB_CLIENT_DISCOVERABILITY)) {
			p2p_dbg(p2p, "Cannot connect to P2P Device " MACSTR
				" that is in a group and is not discoverable",
				MAC2STR(peer_addr));
			return -1;
		}
		if (dev->oper_freq <= 0) {
			p2p_dbg(p2p, "Cannot connect to P2P Device " MACSTR
				" with incomplete information",
				MAC2STR(peer_addr));
			return -1;
		}

		/*
		 * First, try to connect directly. If the peer does not
		 * acknowledge frames, assume it is sleeping and use device
		 * discoverability via the GO at that point.
		 */
	}

	p2p->ssid_set = 0;
	if (force_ssid) {
		wpa_hexdump_ascii(MSG_DEBUG, "P2P: Forced SSID",
				  force_ssid, force_ssid_len);
		os_memcpy(p2p->ssid, force_ssid, force_ssid_len);
		p2p->ssid_len = force_ssid_len;
		p2p->ssid_set = 1;
	}

	dev->flags &= ~P2P_DEV_NOT_YET_READY;
	dev->flags &= ~P2P_DEV_USER_REJECTED;
	dev->flags &= ~P2P_DEV_WAIT_GO_NEG_RESPONSE;
	dev->flags &= ~P2P_DEV_WAIT_GO_NEG_CONFIRM;
	if (pd_before_go_neg)
		dev->flags |= P2P_DEV_PD_BEFORE_GO_NEG;
	else {
		dev->flags &= ~P2P_DEV_PD_BEFORE_GO_NEG;
		/*
		 * Assign dialog token and tie breaker here to use the same
		 * values in each retry within the same GO Negotiation exchange.
		 */
		dev->dialog_token++;
		if (dev->dialog_token == 0)
			dev->dialog_token = 1;
		dev->tie_breaker = p2p->next_tie_breaker;
		p2p->next_tie_breaker = !p2p->next_tie_breaker;
	}
	dev->connect_reqs = 0;
	dev->go_neg_req_sent = 0;
	dev->go_state = UNKNOWN_GO;
	p2p_set_dev_persistent(dev, persistent_group);
	p2p->go_intent = go_intent;
	os_memcpy(p2p->intended_addr, own_interface_addr, ETH_ALEN);

	if (p2p->state != P2P_IDLE)
		p2p_stop_find(p2p);

	if (p2p->after_scan_tx) {
		/*
		 * We need to drop the pending frame to avoid issues with the
		 * new GO Negotiation, e.g., when the pending frame was from a
		 * previous attempt at starting a GO Negotiation.
		 */
		p2p_dbg(p2p, "Dropped previous pending Action frame TX that was waiting for p2p_scan completion");
		os_free(p2p->after_scan_tx);
		p2p->after_scan_tx = NULL;
	}

	dev->wps_method = wps_method;
	dev->oob_pw_id = oob_pw_id;
	dev->status = P2P_SC_SUCCESS;

	if (p2p->p2p_scan_running) {
		p2p_dbg(p2p, "p2p_scan running - delay connect send");
		p2p->start_after_scan = P2P_AFTER_SCAN_CONNECT;
		os_memcpy(p2p->after_scan_peer, peer_addr, ETH_ALEN);
		return 0;
	}
	p2p->start_after_scan = P2P_AFTER_SCAN_NOTHING;

	return p2p_connect_send(p2p, dev);
}


int p2p_authorize(struct p2p_data *p2p, const u8 *peer_addr,
		  enum p2p_wps_method wps_method,
		  int go_intent, const u8 *own_interface_addr,
		  unsigned int force_freq, int persistent_group,
		  const u8 *force_ssid, size_t force_ssid_len,
		  unsigned int pref_freq, u16 oob_pw_id)
{
	struct p2p_device *dev;

	p2p_dbg(p2p, "Request to authorize group negotiation - peer=" MACSTR
		"  GO Intent=%d  Intended Interface Address=" MACSTR
		" wps_method=%d  persistent_group=%d oob_pw_id=%u",
		MAC2STR(peer_addr), go_intent, MAC2STR(own_interface_addr),
		wps_method, persistent_group, oob_pw_id);

	dev = p2p_get_device(p2p, peer_addr);
	if (dev == NULL) {
		p2p_dbg(p2p, "Cannot authorize unknown P2P Device " MACSTR,
			MAC2STR(peer_addr));
		return -1;
	}

	if (p2p_prepare_channel(p2p, dev, force_freq, pref_freq, go_intent ==
				15) < 0)
		return -1;

	p2p->ssid_set = 0;
	if (force_ssid) {
		wpa_hexdump_ascii(MSG_DEBUG, "P2P: Forced SSID",
				  force_ssid, force_ssid_len);
		os_memcpy(p2p->ssid, force_ssid, force_ssid_len);
		p2p->ssid_len = force_ssid_len;
		p2p->ssid_set = 1;
	}

	dev->flags &= ~P2P_DEV_NOT_YET_READY;
	dev->flags &= ~P2P_DEV_USER_REJECTED;
	dev->go_neg_req_sent = 0;
	dev->go_state = UNKNOWN_GO;
	p2p_set_dev_persistent(dev, persistent_group);
	p2p->go_intent = go_intent;
	os_memcpy(p2p->intended_addr, own_interface_addr, ETH_ALEN);

	dev->wps_method = wps_method;
	dev->oob_pw_id = oob_pw_id;
	dev->status = P2P_SC_SUCCESS;

	return 0;
}


void p2p_add_dev_info(struct p2p_data *p2p, const u8 *addr,
		      struct p2p_device *dev, struct p2p_message *msg)
{
	os_get_reltime(&dev->last_seen);

	p2p_copy_wps_info(p2p, dev, 0, msg);

	if (msg->listen_channel) {
		int freq;
		freq = p2p_channel_to_freq(msg->listen_channel[3],
					   msg->listen_channel[4]);
		if (freq < 0) {
			p2p_dbg(p2p, "Unknown peer Listen channel: "
				"country=%c%c(0x%02x) reg_class=%u channel=%u",
				msg->listen_channel[0],
				msg->listen_channel[1],
				msg->listen_channel[2],
				msg->listen_channel[3],
				msg->listen_channel[4]);
		} else {
			p2p_dbg(p2p, "Update peer " MACSTR
				" Listen channel: %u -> %u MHz",
				MAC2STR(dev->info.p2p_device_addr),
				dev->listen_freq, freq);
			dev->listen_freq = freq;
		}
	}

	if (msg->wfd_subelems) {
		wpabuf_free(dev->info.wfd_subelems);
		dev->info.wfd_subelems = wpabuf_dup(msg->wfd_subelems);
	}

	if (dev->flags & P2P_DEV_PROBE_REQ_ONLY) {
		dev->flags &= ~P2P_DEV_PROBE_REQ_ONLY;
		p2p_dbg(p2p, "Completed device entry based on data from GO Negotiation Request");
	} else {
		p2p_dbg(p2p, "Created device entry based on GO Neg Req: "
			MACSTR " dev_capab=0x%x group_capab=0x%x name='%s' "
			"listen_freq=%d",
			MAC2STR(dev->info.p2p_device_addr),
			dev->info.dev_capab, dev->info.group_capab,
			dev->info.device_name, dev->listen_freq);
	}

	dev->flags &= ~P2P_DEV_GROUP_CLIENT_ONLY;

	if (dev->flags & P2P_DEV_USER_REJECTED) {
		p2p_dbg(p2p, "Do not report rejected device");
		return;
	}

	p2p->cfg->dev_found(p2p->cfg->cb_ctx, addr, &dev->info,
			    !(dev->flags & P2P_DEV_REPORTED_ONCE));
	dev->flags |= P2P_DEV_REPORTED | P2P_DEV_REPORTED_ONCE;
}


void p2p_build_ssid(struct p2p_data *p2p, u8 *ssid, size_t *ssid_len)
{
	os_memcpy(ssid, P2P_WILDCARD_SSID, P2P_WILDCARD_SSID_LEN);
	p2p_random((char *) &ssid[P2P_WILDCARD_SSID_LEN], 2);
	os_memcpy(&ssid[P2P_WILDCARD_SSID_LEN + 2],
		  p2p->cfg->ssid_postfix, p2p->cfg->ssid_postfix_len);
	*ssid_len = P2P_WILDCARD_SSID_LEN + 2 + p2p->cfg->ssid_postfix_len;
}


int p2p_go_params(struct p2p_data *p2p, struct p2p_go_neg_results *params)
{
	if (p2p->ssid_set) {
		os_memcpy(params->ssid, p2p->ssid, p2p->ssid_len);
		params->ssid_len = p2p->ssid_len;
	} else {
		p2p_build_ssid(p2p, params->ssid, &params->ssid_len);
	}
	p2p->ssid_set = 0;

	p2p_random(params->passphrase, p2p->cfg->passphrase_len);
	return 0;
}


void p2p_go_complete(struct p2p_data *p2p, struct p2p_device *peer)
{
	struct p2p_go_neg_results res;
	int go = peer->go_state == LOCAL_GO;
	struct p2p_channels intersection;

	p2p_dbg(p2p, "GO Negotiation with " MACSTR " completed (%s will be GO)",
		MAC2STR(peer->info.p2p_device_addr), go ? "local end" : "peer");

	os_memset(&res, 0, sizeof(res));
	res.role_go = go;
	os_memcpy(res.peer_device_addr, peer->info.p2p_device_addr, ETH_ALEN);
	os_memcpy(res.peer_interface_addr, peer->intended_addr, ETH_ALEN);
	res.wps_method = peer->wps_method;
	if (peer->flags & P2P_DEV_PREFER_PERSISTENT_GROUP) {
		if (peer->flags & P2P_DEV_PREFER_PERSISTENT_RECONN)
			res.persistent_group = 2;
		else
			res.persistent_group = 1;
	}

	if (go) {
		/* Setup AP mode for WPS provisioning */
		res.freq = p2p_channel_to_freq(p2p->op_reg_class,
					       p2p->op_channel);
		os_memcpy(res.ssid, p2p->ssid, p2p->ssid_len);
		res.ssid_len = p2p->ssid_len;
		p2p_random(res.passphrase, p2p->cfg->passphrase_len);
	} else {
		res.freq = peer->oper_freq;
		if (p2p->ssid_len) {
			os_memcpy(res.ssid, p2p->ssid, p2p->ssid_len);
			res.ssid_len = p2p->ssid_len;
		}
	}

	p2p_channels_dump(p2p, "own channels", &p2p->channels);
	p2p_channels_dump(p2p, "peer channels", &peer->channels);
	p2p_channels_intersect(&p2p->channels, &peer->channels,
			       &intersection);
	if (go) {
		p2p_channels_remove_freqs(&intersection, &p2p->no_go_freq);
		p2p_channels_dump(p2p, "intersection after no-GO removal",
				  &intersection);
	}

	p2p_channels_to_freqs(&intersection, res.freq_list,
			      P2P_MAX_CHANNELS);

	res.peer_config_timeout = go ? peer->client_timeout : peer->go_timeout;

	p2p_clear_timeout(p2p);
	p2p->ssid_set = 0;
	peer->go_neg_req_sent = 0;
	peer->wps_method = WPS_NOT_READY;
	peer->oob_pw_id = 0;
	wpabuf_free(peer->go_neg_conf);
	peer->go_neg_conf = NULL;

	p2p_set_state(p2p, P2P_PROVISIONING);
	p2p->cfg->go_neg_completed(p2p->cfg->cb_ctx, &res);
}


static void p2p_rx_p2p_action(struct p2p_data *p2p, const u8 *sa,
			      const u8 *data, size_t len, int rx_freq)
{
	p2p_dbg(p2p, "RX P2P Public Action from " MACSTR, MAC2STR(sa));
	wpa_hexdump(MSG_MSGDUMP, "P2P: P2P Public Action contents", data, len);

	if (len < 1)
		return;

	switch (data[0]) {
	case P2P_GO_NEG_REQ:
		p2p_process_go_neg_req(p2p, sa, data + 1, len - 1, rx_freq);
		break;
	case P2P_GO_NEG_RESP:
		p2p_process_go_neg_resp(p2p, sa, data + 1, len - 1, rx_freq);
		break;
	case P2P_GO_NEG_CONF:
		p2p_process_go_neg_conf(p2p, sa, data + 1, len - 1);
		break;
	case P2P_INVITATION_REQ:
		p2p_process_invitation_req(p2p, sa, data + 1, len - 1,
					   rx_freq);
		break;
	case P2P_INVITATION_RESP:
		p2p_process_invitation_resp(p2p, sa, data + 1, len - 1);
		break;
	case P2P_PROV_DISC_REQ:
		p2p_process_prov_disc_req(p2p, sa, data + 1, len - 1, rx_freq);
		break;
	case P2P_PROV_DISC_RESP:
		p2p_process_prov_disc_resp(p2p, sa, data + 1, len - 1);
		break;
	case P2P_DEV_DISC_REQ:
		p2p_process_dev_disc_req(p2p, sa, data + 1, len - 1, rx_freq);
		break;
	case P2P_DEV_DISC_RESP:
		p2p_process_dev_disc_resp(p2p, sa, data + 1, len - 1);
		break;
	default:
		p2p_dbg(p2p, "Unsupported P2P Public Action frame type %d",
			data[0]);
		break;
	}
}


static void p2p_rx_action_public(struct p2p_data *p2p, const u8 *da,
				 const u8 *sa, const u8 *bssid, const u8 *data,
				 size_t len, int freq)
{
	if (len < 1)
		return;

	switch (data[0]) {
	case WLAN_PA_VENDOR_SPECIFIC:
		data++;
		len--;
		if (len < 4)
			return;
		if (WPA_GET_BE32(data) != P2P_IE_VENDOR_TYPE)
			return;

		data += 4;
		len -= 4;

		p2p_rx_p2p_action(p2p, sa, data, len, freq);
		break;
	case WLAN_PA_GAS_INITIAL_REQ:
		p2p_rx_gas_initial_req(p2p, sa, data + 1, len - 1, freq);
		break;
	case WLAN_PA_GAS_INITIAL_RESP:
		p2p_rx_gas_initial_resp(p2p, sa, data + 1, len - 1, freq);
		break;
	case WLAN_PA_GAS_COMEBACK_REQ:
		p2p_rx_gas_comeback_req(p2p, sa, data + 1, len - 1, freq);
		break;
	case WLAN_PA_GAS_COMEBACK_RESP:
		p2p_rx_gas_comeback_resp(p2p, sa, data + 1, len - 1, freq);
		break;
	}
}


void p2p_rx_action(struct p2p_data *p2p, const u8 *da, const u8 *sa,
		   const u8 *bssid, u8 category,
		   const u8 *data, size_t len, int freq)
{
	if (category == WLAN_ACTION_PUBLIC) {
		p2p_rx_action_public(p2p, da, sa, bssid, data, len, freq);
		return;
	}

	if (category != WLAN_ACTION_VENDOR_SPECIFIC)
		return;

	if (len < 4)
		return;

	if (WPA_GET_BE32(data) != P2P_IE_VENDOR_TYPE)
		return;
	data += 4;
	len -= 4;

	/* P2P action frame */
	p2p_dbg(p2p, "RX P2P Action from " MACSTR, MAC2STR(sa));
	wpa_hexdump(MSG_MSGDUMP, "P2P: P2P Action contents", data, len);

	if (len < 1)
		return;
	switch (data[0]) {
	case P2P_NOA:
		p2p_dbg(p2p, "Received P2P Action - Notice of Absence");
		/* TODO */
		break;
	case P2P_PRESENCE_REQ:
		p2p_process_presence_req(p2p, da, sa, data + 1, len - 1, freq);
		break;
	case P2P_PRESENCE_RESP:
		p2p_process_presence_resp(p2p, da, sa, data + 1, len - 1);
		break;
	case P2P_GO_DISC_REQ:
		p2p_process_go_disc_req(p2p, da, sa, data + 1, len - 1, freq);
		break;
	default:
		p2p_dbg(p2p, "Received P2P Action - unknown type %u", data[0]);
		break;
	}
}


static void p2p_go_neg_start(void *eloop_ctx, void *timeout_ctx)
{
	struct p2p_data *p2p = eloop_ctx;
	if (p2p->go_neg_peer == NULL)
		return;
	if (p2p->pending_listen_freq) {
		p2p_dbg(p2p, "Clear pending_listen_freq for p2p_go_neg_start");
		p2p->pending_listen_freq = 0;
	}
	p2p->cfg->stop_listen(p2p->cfg->cb_ctx);
	p2p->go_neg_peer->status = P2P_SC_SUCCESS;
	/*
	 * Set new timeout to make sure a previously set one does not expire
	 * too quickly while waiting for the GO Negotiation to complete.
	 */
	p2p_set_timeout(p2p, 0, 500000);
	p2p_connect_send(p2p, p2p->go_neg_peer);
}


static void p2p_invite_start(void *eloop_ctx, void *timeout_ctx)
{
	struct p2p_data *p2p = eloop_ctx;
	if (p2p->invite_peer == NULL)
		return;
	if (p2p->pending_listen_freq) {
		p2p_dbg(p2p, "Clear pending_listen_freq for p2p_invite_start");
		p2p->pending_listen_freq = 0;
	}
	p2p->cfg->stop_listen(p2p->cfg->cb_ctx);
	p2p_invite_send(p2p, p2p->invite_peer, p2p->invite_go_dev_addr,
			p2p->invite_dev_pw_id);
}


static void p2p_add_dev_from_probe_req(struct p2p_data *p2p, const u8 *addr,
				       const u8 *ie, size_t ie_len)
{
	struct p2p_message msg;
	struct p2p_device *dev;

	os_memset(&msg, 0, sizeof(msg));
	if (p2p_parse_ies(ie, ie_len, &msg) < 0 || msg.p2p_attributes == NULL)
	{
		p2p_parse_free(&msg);
		return; /* not a P2P probe */
	}

	if (msg.ssid == NULL || msg.ssid[1] != P2P_WILDCARD_SSID_LEN ||
	    os_memcmp(msg.ssid + 2, P2P_WILDCARD_SSID, P2P_WILDCARD_SSID_LEN)
	    != 0) {
		/* The Probe Request is not part of P2P Device Discovery. It is
		 * not known whether the source address of the frame is the P2P
		 * Device Address or P2P Interface Address. Do not add a new
		 * peer entry based on this frames.
		 */
		p2p_parse_free(&msg);
		return;
	}

	dev = p2p_get_device(p2p, addr);
	if (dev) {
		if (dev->country[0] == 0 && msg.listen_channel)
			os_memcpy(dev->country, msg.listen_channel, 3);
		os_get_reltime(&dev->last_seen);
		p2p_parse_free(&msg);
		return; /* already known */
	}

	dev = p2p_create_device(p2p, addr);
	if (dev == NULL) {
		p2p_parse_free(&msg);
		return;
	}

	os_get_reltime(&dev->last_seen);
	dev->flags |= P2P_DEV_PROBE_REQ_ONLY;

	if (msg.listen_channel) {
		os_memcpy(dev->country, msg.listen_channel, 3);
		dev->listen_freq = p2p_channel_to_freq(msg.listen_channel[3],
						       msg.listen_channel[4]);
	}

	p2p_copy_wps_info(p2p, dev, 1, &msg);

	if (msg.wfd_subelems) {
		wpabuf_free(dev->info.wfd_subelems);
		dev->info.wfd_subelems = wpabuf_dup(msg.wfd_subelems);
	}

	p2p_parse_free(&msg);

	p2p_dbg(p2p, "Created device entry based on Probe Req: " MACSTR
		" dev_capab=0x%x group_capab=0x%x name='%s' listen_freq=%d",
		MAC2STR(dev->info.p2p_device_addr), dev->info.dev_capab,
		dev->info.group_capab, dev->info.device_name,
		dev->listen_freq);
}


struct p2p_device * p2p_add_dev_from_go_neg_req(struct p2p_data *p2p,
						const u8 *addr,
						struct p2p_message *msg)
{
	struct p2p_device *dev;

	dev = p2p_get_device(p2p, addr);
	if (dev) {
		os_get_reltime(&dev->last_seen);
		return dev; /* already known */
	}

	dev = p2p_create_device(p2p, addr);
	if (dev == NULL)
		return NULL;

	p2p_add_dev_info(p2p, addr, dev, msg);

	return dev;
}


static int dev_type_match(const u8 *dev_type, const u8 *req_dev_type)
{
	if (os_memcmp(dev_type, req_dev_type, WPS_DEV_TYPE_LEN) == 0)
		return 1;
	if (os_memcmp(dev_type, req_dev_type, 2) == 0 &&
	    WPA_GET_BE32(&req_dev_type[2]) == 0 &&
	    WPA_GET_BE16(&req_dev_type[6]) == 0)
		return 1; /* Category match with wildcard OUI/sub-category */
	return 0;
}


int dev_type_list_match(const u8 *dev_type, const u8 *req_dev_type[],
			size_t num_req_dev_type)
{
	size_t i;
	for (i = 0; i < num_req_dev_type; i++) {
		if (dev_type_match(dev_type, req_dev_type[i]))
			return 1;
	}
	return 0;
}


/**
 * p2p_match_dev_type - Match local device type with requested type
 * @p2p: P2P module context from p2p_init()
 * @wps: WPS TLVs from Probe Request frame (concatenated WPS IEs)
 * Returns: 1 on match, 0 on mismatch
 *
 * This function can be used to match the Requested Device Type attribute in
 * WPS IE with the local device types for deciding whether to reply to a Probe
 * Request frame.
 */
int p2p_match_dev_type(struct p2p_data *p2p, struct wpabuf *wps)
{
	struct wps_parse_attr attr;
	size_t i;

	if (wps_parse_msg(wps, &attr))
		return 1; /* assume no Requested Device Type attributes */

	if (attr.num_req_dev_type == 0)
		return 1; /* no Requested Device Type attributes -> match */

	if (dev_type_list_match(p2p->cfg->pri_dev_type, attr.req_dev_type,
				attr.num_req_dev_type))
		return 1; /* Own Primary Device Type matches */

	for (i = 0; i < p2p->cfg->num_sec_dev_types; i++) {
		if (dev_type_list_match(p2p->cfg->sec_dev_type[i],
					attr.req_dev_type,
					attr.num_req_dev_type))
			return 1; /* Own Secondary Device Type matches */
	}

	/* No matching device type found */
	return 0;
}


struct wpabuf * p2p_build_probe_resp_ies(struct p2p_data *p2p)
{
	struct wpabuf *buf;
	u8 *len;
	int pw_id = -1;
	size_t extra = 0;

#ifdef CONFIG_WIFI_DISPLAY
	if (p2p->wfd_ie_probe_resp)
		extra = wpabuf_len(p2p->wfd_ie_probe_resp);
#endif /* CONFIG_WIFI_DISPLAY */

	if (p2p->vendor_elem && p2p->vendor_elem[VENDOR_ELEM_PROBE_RESP_P2P])
		extra += wpabuf_len(p2p->vendor_elem[VENDOR_ELEM_PROBE_RESP_P2P]);

	if (p2p->query_count)
		extra += MAX_SVC_ADV_IE_LEN;

	buf = wpabuf_alloc(1000 + extra);
	if (buf == NULL)
		return NULL;

	if (p2p->go_neg_peer) {
		/* Advertise immediate availability of WPS credential */
		pw_id = p2p_wps_method_pw_id(p2p->go_neg_peer->wps_method);
	}

	if (p2p_build_wps_ie(p2p, buf, pw_id, 1) < 0) {
		p2p_dbg(p2p, "Failed to build WPS IE for Probe Response");
		wpabuf_free(buf);
		return NULL;
	}

#ifdef CONFIG_WIFI_DISPLAY
	if (p2p->wfd_ie_probe_resp)
		wpabuf_put_buf(buf, p2p->wfd_ie_probe_resp);
#endif /* CONFIG_WIFI_DISPLAY */

	if (p2p->vendor_elem && p2p->vendor_elem[VENDOR_ELEM_PROBE_RESP_P2P])
		wpabuf_put_buf(buf,
			       p2p->vendor_elem[VENDOR_ELEM_PROBE_RESP_P2P]);

	/* P2P IE */
	len = p2p_buf_add_ie_hdr(buf);
	p2p_buf_add_capability(buf, p2p->dev_capab &
			       ~P2P_DEV_CAPAB_CLIENT_DISCOVERABILITY, 0);
	if (p2p->ext_listen_interval)
		p2p_buf_add_ext_listen_timing(buf, p2p->ext_listen_period,
					      p2p->ext_listen_interval);
	p2p_buf_add_device_info(buf, p2p, NULL);
	p2p_buf_update_ie_hdr(buf, len);

	if (p2p->query_count) {
		p2p_buf_add_service_instance(buf, p2p, p2p->query_count,
					     p2p->query_hash,
					     p2p->p2ps_adv_list);
	}

	return buf;
}


static int p2p_service_find_asp(struct p2p_data *p2p, const u8 *hash)
{
	struct p2ps_advertisement *adv_data;

	p2p_dbg(p2p, "ASP find - ASP list: %p", p2p->p2ps_adv_list);

	/* Wildcard always matches if we have actual services */
	if (os_memcmp(hash, p2p->wild_card_hash, P2PS_HASH_LEN) == 0)
		return p2p->p2ps_adv_list != NULL;

	adv_data = p2p->p2ps_adv_list;
	while (adv_data) {
		p2p_dbg(p2p, "ASP hash: %x =? %x", hash[0], adv_data->hash[0]);
		if (os_memcmp(hash, adv_data->hash, P2PS_HASH_LEN) == 0)
			return 1;
		adv_data = adv_data->next;
	}

	return 0;
}


static enum p2p_probe_req_status
p2p_reply_probe(struct p2p_data *p2p, const u8 *addr, const u8 *dst,
		const u8 *bssid, const u8 *ie, size_t ie_len)
{
	struct ieee802_11_elems elems;
	struct wpabuf *buf;
	struct ieee80211_mgmt *resp;
	struct p2p_message msg;
	struct wpabuf *ies;

	if (ieee802_11_parse_elems((u8 *) ie, ie_len, &elems, 0) ==
	    ParseFailed) {
		/* Ignore invalid Probe Request frames */
		p2p_dbg(p2p, "Could not parse Probe Request frame - ignore it");
		return P2P_PREQ_MALFORMED;
	}

	if (elems.p2p == NULL) {
		/* not a P2P probe - ignore it */
		p2p_dbg(p2p, "Not a P2P probe - ignore it");
		return P2P_PREQ_NOT_P2P;
	}

	if (dst && !is_broadcast_ether_addr(dst) &&
	    os_memcmp(dst, p2p->cfg->dev_addr, ETH_ALEN) != 0) {
		/* Not sent to the broadcast address or our P2P Device Address
		 */
		p2p_dbg(p2p, "Probe Req DA " MACSTR " not ours - ignore it",
			MAC2STR(dst));
		return P2P_PREQ_NOT_PROCESSED;
	}

	if (bssid && !is_broadcast_ether_addr(bssid)) {
		/* Not sent to the Wildcard BSSID */
		p2p_dbg(p2p, "Probe Req BSSID " MACSTR " not wildcard - ignore it",
			MAC2STR(bssid));
		return P2P_PREQ_NOT_PROCESSED;
	}

	if (elems.ssid == NULL || elems.ssid_len != P2P_WILDCARD_SSID_LEN ||
	    os_memcmp(elems.ssid, P2P_WILDCARD_SSID, P2P_WILDCARD_SSID_LEN) !=
	    0) {
		/* not using P2P Wildcard SSID - ignore */
		p2p_dbg(p2p, "Probe Req not using P2P Wildcard SSID - ignore it");
		return P2P_PREQ_NOT_PROCESSED;
	}

	if (supp_rates_11b_only(&elems)) {
		/* Indicates support for 11b rates only */
		p2p_dbg(p2p, "Probe Req with 11b rates only supported - ignore it");
		return P2P_PREQ_NOT_P2P;
	}

	os_memset(&msg, 0, sizeof(msg));
	if (p2p_parse_ies(ie, ie_len, &msg) < 0) {
		/* Could not parse P2P attributes */
		p2p_dbg(p2p, "Could not parse P2P attributes in Probe Req - ignore it");
		return P2P_PREQ_NOT_P2P;
	}

	p2p->p2ps_svc_found = 0;

	if (msg.service_hash && msg.service_hash_count) {
		const u8 *hash = msg.service_hash;
		u8 *dest = p2p->query_hash;
		u8 i;

		p2p->query_count = 0;
		for (i = 0; i < msg.service_hash_count; i++) {
			if (p2p_service_find_asp(p2p, hash)) {
				p2p->p2ps_svc_found = 1;

				if (!os_memcmp(hash, p2p->wild_card_hash,
					       P2PS_HASH_LEN)) {
					/* We found match(es) but wildcard
					 * will return all */
					p2p->query_count = 1;
					os_memcpy(p2p->query_hash, hash,
						  P2PS_HASH_LEN);
					break;
				}

				/* Save each matching hash */
				if (p2p->query_count < P2P_MAX_QUERY_HASH) {
					os_memcpy(dest, hash, P2PS_HASH_LEN);
					dest += P2PS_HASH_LEN;
					p2p->query_count++;
				} else {
					/* We found match(es) but too many to
					 * return all */
					p2p->query_count = 0;
					break;
				}
			}
			hash += P2PS_HASH_LEN;
		}

		p2p_dbg(p2p, "ASP adv found: %d", p2p->p2ps_svc_found);

		/* Probed hash unknown */
		if (!p2p->p2ps_svc_found) {
			p2p_parse_free(&msg);
			return P2P_PREQ_NOT_PROCESSED;
		}
	} else {
		/* This is not a P2PS Probe Request */
		p2p->query_count = 0;
		p2p_dbg(p2p, "No P2PS Hash in Probe Request");

		if (!p2p->in_listen || !p2p->drv_in_listen) {
			/* not in Listen state - ignore Probe Request */
			p2p_dbg(p2p, "Not in Listen state (in_listen=%d drv_in_listen=%d) - ignore Probe Request",
				p2p->in_listen, p2p->drv_in_listen);
			p2p_parse_free(&msg);
			return P2P_PREQ_NOT_LISTEN;
		}
	}

	if (msg.device_id &&
	    os_memcmp(msg.device_id, p2p->cfg->dev_addr, ETH_ALEN) != 0) {
		/* Device ID did not match */
		p2p_dbg(p2p, "Probe Req requested Device ID " MACSTR " did not match - ignore it",
			MAC2STR(msg.device_id));
		p2p_parse_free(&msg);
		return P2P_PREQ_NOT_PROCESSED;
	}

	/* Check Requested Device Type match */
	if (msg.wps_attributes &&
	    !p2p_match_dev_type(p2p, msg.wps_attributes)) {
		/* No match with Requested Device Type */
		p2p_dbg(p2p, "Probe Req requestred Device Type did not match - ignore it");
		p2p_parse_free(&msg);
		return P2P_PREQ_NOT_PROCESSED;
	}
	p2p_parse_free(&msg);

	if (!p2p->cfg->send_probe_resp) {
		/* Response generated elsewhere */
		p2p_dbg(p2p, "Probe Resp generated elsewhere - do not generate additional response");
		return P2P_PREQ_NOT_PROCESSED;
	}

	p2p_dbg(p2p, "Reply to P2P Probe Request in Listen state");

	/*
	 * We do not really have a specific BSS that this frame is advertising,
	 * so build a frame that has some information in valid format. This is
	 * really only used for discovery purposes, not to learn exact BSS
	 * parameters.
	 */
	ies = p2p_build_probe_resp_ies(p2p);
	if (ies == NULL)
		return P2P_PREQ_NOT_PROCESSED;

	buf = wpabuf_alloc(200 + wpabuf_len(ies));
	if (buf == NULL) {
		wpabuf_free(ies);
		return P2P_PREQ_NOT_PROCESSED;
	}

	resp = NULL;
	resp = wpabuf_put(buf, resp->u.probe_resp.variable - (u8 *) resp);

	resp->frame_control = host_to_le16((WLAN_FC_TYPE_MGMT << 2) |
					   (WLAN_FC_STYPE_PROBE_RESP << 4));
	os_memcpy(resp->da, addr, ETH_ALEN);
	os_memcpy(resp->sa, p2p->cfg->dev_addr, ETH_ALEN);
	os_memcpy(resp->bssid, p2p->cfg->dev_addr, ETH_ALEN);
	resp->u.probe_resp.beacon_int = host_to_le16(100);
	/* hardware or low-level driver will setup seq_ctrl and timestamp */
	resp->u.probe_resp.capab_info =
		host_to_le16(WLAN_CAPABILITY_SHORT_PREAMBLE |
			     WLAN_CAPABILITY_PRIVACY |
			     WLAN_CAPABILITY_SHORT_SLOT_TIME);

	wpabuf_put_u8(buf, WLAN_EID_SSID);
	wpabuf_put_u8(buf, P2P_WILDCARD_SSID_LEN);
	wpabuf_put_data(buf, P2P_WILDCARD_SSID, P2P_WILDCARD_SSID_LEN);

	wpabuf_put_u8(buf, WLAN_EID_SUPP_RATES);
	wpabuf_put_u8(buf, 8);
	wpabuf_put_u8(buf, (60 / 5) | 0x80);
	wpabuf_put_u8(buf, 90 / 5);
	wpabuf_put_u8(buf, (120 / 5) | 0x80);
	wpabuf_put_u8(buf, 180 / 5);
	wpabuf_put_u8(buf, (240 / 5) | 0x80);
	wpabuf_put_u8(buf, 360 / 5);
	wpabuf_put_u8(buf, 480 / 5);
	wpabuf_put_u8(buf, 540 / 5);

	wpabuf_put_u8(buf, WLAN_EID_DS_PARAMS);
	wpabuf_put_u8(buf, 1);
	wpabuf_put_u8(buf, p2p->cfg->channel);

	wpabuf_put_buf(buf, ies);
	wpabuf_free(ies);

	p2p->cfg->send_probe_resp(p2p->cfg->cb_ctx, buf);

	wpabuf_free(buf);

	return P2P_PREQ_NOT_PROCESSED;
}


enum p2p_probe_req_status
p2p_probe_req_rx(struct p2p_data *p2p, const u8 *addr, const u8 *dst,
		 const u8 *bssid, const u8 *ie, size_t ie_len)
{
	enum p2p_probe_req_status res;

	p2p_add_dev_from_probe_req(p2p, addr, ie, ie_len);

	res = p2p_reply_probe(p2p, addr, dst, bssid, ie, ie_len);
	p2p->query_count = 0;

	if ((p2p->state == P2P_CONNECT || p2p->state == P2P_CONNECT_LISTEN) &&
	    p2p->go_neg_peer &&
	    os_memcmp(addr, p2p->go_neg_peer->info.p2p_device_addr, ETH_ALEN)
	    == 0 &&
	    !(p2p->go_neg_peer->flags & P2P_DEV_WAIT_GO_NEG_CONFIRM)) {
		/* Received a Probe Request from GO Negotiation peer */
		p2p_dbg(p2p, "Found GO Negotiation peer - try to start GO negotiation from timeout");
		eloop_cancel_timeout(p2p_go_neg_start, p2p, NULL);
		eloop_register_timeout(0, 0, p2p_go_neg_start, p2p, NULL);
		return P2P_PREQ_PROCESSED;
	}

	if ((p2p->state == P2P_INVITE || p2p->state == P2P_INVITE_LISTEN) &&
	    p2p->invite_peer &&
	    (p2p->invite_peer->flags & P2P_DEV_WAIT_INV_REQ_ACK) &&
	    os_memcmp(addr, p2p->invite_peer->info.p2p_device_addr, ETH_ALEN)
	    == 0) {
		/* Received a Probe Request from Invite peer */
		p2p_dbg(p2p, "Found Invite peer - try to start Invite from timeout");
		eloop_cancel_timeout(p2p_invite_start, p2p, NULL);
		eloop_register_timeout(0, 0, p2p_invite_start, p2p, NULL);
		return P2P_PREQ_PROCESSED;
	}

	return res;
}


static int p2p_assoc_req_ie_wlan_ap(struct p2p_data *p2p, const u8 *bssid,
				    u8 *buf, size_t len, struct wpabuf *p2p_ie)
{
	struct wpabuf *tmp;
	u8 *lpos;
	size_t tmplen;
	int res;
	u8 group_capab;
	struct p2p_message msg;

	if (p2p_ie == NULL)
		return 0; /* WLAN AP is not a P2P manager */

	os_memset(&msg, 0, sizeof(msg));
	if (p2p_parse_p2p_ie(p2p_ie, &msg) < 0)
		return 0;

	p2p_dbg(p2p, "BSS P2P manageability %s",
		msg.manageability ? "enabled" : "disabled");

	if (!msg.manageability)
		return 0;

	/*
	 * (Re)Association Request - P2P IE
	 * P2P Capability attribute (shall be present)
	 * P2P Interface attribute (present if concurrent device and
	 *	P2P Management is enabled)
	 */
	tmp = wpabuf_alloc(200);
	if (tmp == NULL)
		return -1;

	lpos = p2p_buf_add_ie_hdr(tmp);
	group_capab = 0;
	if (p2p->num_groups > 0) {
		group_capab |= P2P_GROUP_CAPAB_GROUP_OWNER;
		if ((p2p->dev_capab & P2P_DEV_CAPAB_CONCURRENT_OPER) &&
		    (p2p->dev_capab & P2P_DEV_CAPAB_INFRA_MANAGED) &&
		    p2p->cross_connect)
			group_capab |= P2P_GROUP_CAPAB_CROSS_CONN;
	}
	p2p_buf_add_capability(tmp, p2p->dev_capab, group_capab);
	if ((p2p->dev_capab & P2P_DEV_CAPAB_CONCURRENT_OPER) &&
	    (p2p->dev_capab & P2P_DEV_CAPAB_INFRA_MANAGED))
		p2p_buf_add_p2p_interface(tmp, p2p);
	p2p_buf_update_ie_hdr(tmp, lpos);

	tmplen = wpabuf_len(tmp);
	if (tmplen > len)
		res = -1;
	else {
		os_memcpy(buf, wpabuf_head(tmp), tmplen);
		res = tmplen;
	}
	wpabuf_free(tmp);

	return res;
}


int p2p_assoc_req_ie(struct p2p_data *p2p, const u8 *bssid, u8 *buf,
		     size_t len, int p2p_group, struct wpabuf *p2p_ie)
{
	struct wpabuf *tmp;
	u8 *lpos;
	struct p2p_device *peer;
	size_t tmplen;
	int res;
	size_t extra = 0;

	if (!p2p_group)
		return p2p_assoc_req_ie_wlan_ap(p2p, bssid, buf, len, p2p_ie);

#ifdef CONFIG_WIFI_DISPLAY
	if (p2p->wfd_ie_assoc_req)
		extra = wpabuf_len(p2p->wfd_ie_assoc_req);
#endif /* CONFIG_WIFI_DISPLAY */

	if (p2p->vendor_elem && p2p->vendor_elem[VENDOR_ELEM_P2P_ASSOC_REQ])
		extra += wpabuf_len(p2p->vendor_elem[VENDOR_ELEM_P2P_ASSOC_REQ]);

	/*
	 * (Re)Association Request - P2P IE
	 * P2P Capability attribute (shall be present)
	 * Extended Listen Timing (may be present)
	 * P2P Device Info attribute (shall be present)
	 */
	tmp = wpabuf_alloc(200 + extra);
	if (tmp == NULL)
		return -1;

#ifdef CONFIG_WIFI_DISPLAY
	if (p2p->wfd_ie_assoc_req)
		wpabuf_put_buf(tmp, p2p->wfd_ie_assoc_req);
#endif /* CONFIG_WIFI_DISPLAY */

	if (p2p->vendor_elem && p2p->vendor_elem[VENDOR_ELEM_P2P_ASSOC_REQ])
		wpabuf_put_buf(tmp,
			       p2p->vendor_elem[VENDOR_ELEM_P2P_ASSOC_REQ]);

	peer = bssid ? p2p_get_device(p2p, bssid) : NULL;

	lpos = p2p_buf_add_ie_hdr(tmp);
	p2p_buf_add_capability(tmp, p2p->dev_capab, 0);
	if (p2p->ext_listen_interval)
		p2p_buf_add_ext_listen_timing(tmp, p2p->ext_listen_period,
					      p2p->ext_listen_interval);
	p2p_buf_add_device_info(tmp, p2p, peer);
	p2p_buf_update_ie_hdr(tmp, lpos);

	tmplen = wpabuf_len(tmp);
	if (tmplen > len)
		res = -1;
	else {
		os_memcpy(buf, wpabuf_head(tmp), tmplen);
		res = tmplen;
	}
	wpabuf_free(tmp);

	return res;
}


int p2p_scan_result_text(const u8 *ies, size_t ies_len, char *buf, char *end)
{
	struct wpabuf *p2p_ie;
	int ret;

	p2p_ie = ieee802_11_vendor_ie_concat(ies, ies_len, P2P_IE_VENDOR_TYPE);
	if (p2p_ie == NULL)
		return 0;

	ret = p2p_attr_text(p2p_ie, buf, end);
	wpabuf_free(p2p_ie);
	return ret;
}


struct p2ps_advertisement *
p2p_service_p2ps_id(struct p2p_data *p2p, u32 adv_id)
{
	struct p2ps_advertisement *adv_data;

	if (!p2p)
		return NULL;

	adv_data = p2p->p2ps_adv_list;
	while (adv_data) {
		if (adv_data->id == adv_id)
			return adv_data;
		adv_data = adv_data->next;
	}

	return NULL;
}


int p2p_service_del_asp(struct p2p_data *p2p, u32 adv_id)
{
	struct p2ps_advertisement *adv_data;
	struct p2ps_advertisement **prior;

	if (!p2p)
		return -1;

	adv_data = p2p->p2ps_adv_list;
	prior = &p2p->p2ps_adv_list;
	while (adv_data) {
		if (adv_data->id == adv_id) {
			p2p_dbg(p2p, "Delete ASP adv_id=0x%x", adv_id);
			*prior = adv_data->next;
			os_free(adv_data);
			return 0;
		}
		prior = &adv_data->next;
		adv_data = adv_data->next;
	}

	return -1;
}


int p2p_service_add_asp(struct p2p_data *p2p, int auto_accept, u32 adv_id,
			const char *adv_str, u8 svc_state, u16 config_methods,
			const char *svc_info)
{
	struct p2ps_advertisement *adv_data, *tmp, **prev;
	u8 buf[P2PS_HASH_LEN];
	size_t adv_data_len, adv_len, info_len = 0;

	if (!p2p || !adv_str || !adv_str[0])
		return -1;

	if (!(config_methods & p2p->cfg->config_methods)) {
		p2p_dbg(p2p, "Config methods not supported svc: 0x%x dev: 0x%x",
			config_methods, p2p->cfg->config_methods);
		return -1;
	}

	if (!p2ps_gen_hash(p2p, adv_str, buf))
		return -1;

	if (svc_info)
		info_len = os_strlen(svc_info);
	adv_len = os_strlen(adv_str);
	adv_data_len = sizeof(struct p2ps_advertisement) + adv_len + 1 +
		info_len + 1;

	adv_data = os_zalloc(adv_data_len);
	if (!adv_data)
		return -1;

	os_memcpy(adv_data->hash, buf, P2PS_HASH_LEN);
	adv_data->id = adv_id;
	adv_data->state = svc_state;
	adv_data->config_methods = config_methods & p2p->cfg->config_methods;
	adv_data->auto_accept = (u8) auto_accept;
	os_memcpy(adv_data->svc_name, adv_str, adv_len);

	if (svc_info && info_len) {
		adv_data->svc_info = &adv_data->svc_name[adv_len + 1];
		os_memcpy(adv_data->svc_info, svc_info, info_len);
	}

	/*
	 * Group Advertisements by service string. They do not need to be
	 * sorted, but groups allow easier Probe Response instance grouping
	 */
	tmp = p2p->p2ps_adv_list;
	prev = &p2p->p2ps_adv_list;
	while (tmp) {
		if (tmp->id == adv_data->id) {
			if (os_strcmp(tmp->svc_name, adv_data->svc_name) != 0) {
				os_free(adv_data);
				return -1;
			}
			adv_data->next = tmp->next;
			*prev = adv_data;
			os_free(tmp);
			goto inserted;
		} else {
			if (os_strcmp(tmp->svc_name, adv_data->svc_name) == 0) {
				adv_data->next = tmp->next;
				tmp->next = adv_data;
				goto inserted;
			}
		}
		prev = &tmp->next;
		tmp = tmp->next;
	}

	/* No svc_name match found */
	adv_data->next = p2p->p2ps_adv_list;
	p2p->p2ps_adv_list = adv_data;

inserted:
	p2p_dbg(p2p,
		"Added ASP advertisement adv_id=0x%x config_methods=0x%x svc_state=0x%x adv_str='%s'",
		adv_id, adv_data->config_methods, svc_state, adv_str);

	return 0;
}


void p2p_service_flush_asp(struct p2p_data *p2p)
{
	struct p2ps_advertisement *adv, *prev;

	if (!p2p)
		return;

	adv = p2p->p2ps_adv_list;
	while (adv) {
		prev = adv;
		adv = adv->next;
		os_free(prev);
	}

	p2p->p2ps_adv_list = NULL;
	p2p_dbg(p2p, "All ASP advertisements flushed");
}


int p2p_parse_dev_addr_in_p2p_ie(struct wpabuf *p2p_ie, u8 *dev_addr)
{
	struct p2p_message msg;

	os_memset(&msg, 0, sizeof(msg));
	if (p2p_parse_p2p_ie(p2p_ie, &msg))
		return -1;

	if (msg.p2p_device_addr) {
		os_memcpy(dev_addr, msg.p2p_device_addr, ETH_ALEN);
		return 0;
	} else if (msg.device_id) {
		os_memcpy(dev_addr, msg.device_id, ETH_ALEN);
		return 0;
	}
	return -1;
}


int p2p_parse_dev_addr(const u8 *ies, size_t ies_len, u8 *dev_addr)
{
	struct wpabuf *p2p_ie;
	int ret;

	p2p_ie = ieee802_11_vendor_ie_concat(ies, ies_len,
					     P2P_IE_VENDOR_TYPE);
	if (p2p_ie == NULL)
		return -1;
	ret = p2p_parse_dev_addr_in_p2p_ie(p2p_ie, dev_addr);
	wpabuf_free(p2p_ie);
	return ret;
}


static void p2p_clear_go_neg(struct p2p_data *p2p)
{
	p2p->go_neg_peer = NULL;
	p2p_clear_timeout(p2p);
	p2p_set_state(p2p, P2P_IDLE);
}


void p2p_wps_success_cb(struct p2p_data *p2p, const u8 *mac_addr)
{
	if (p2p->go_neg_peer == NULL) {
		p2p_dbg(p2p, "No pending Group Formation - ignore WPS registration success notification");
		return; /* No pending Group Formation */
	}

	if (os_memcmp(mac_addr, p2p->go_neg_peer->intended_addr, ETH_ALEN) !=
	    0) {
		p2p_dbg(p2p, "Ignore WPS registration success notification for "
			MACSTR " (GO Negotiation peer " MACSTR ")",
			MAC2STR(mac_addr),
			MAC2STR(p2p->go_neg_peer->intended_addr));
		return; /* Ignore unexpected peer address */
	}

	p2p_dbg(p2p, "Group Formation completed successfully with " MACSTR,
		MAC2STR(mac_addr));

	p2p_clear_go_neg(p2p);
}


void p2p_group_formation_failed(struct p2p_data *p2p)
{
	if (p2p->go_neg_peer == NULL) {
		p2p_dbg(p2p, "No pending Group Formation - ignore group formation failure notification");
		return; /* No pending Group Formation */
	}

	p2p_dbg(p2p, "Group Formation failed with " MACSTR,
		MAC2STR(p2p->go_neg_peer->intended_addr));

	p2p_clear_go_neg(p2p);
}


struct p2p_data * p2p_init(const struct p2p_config *cfg)
{
	struct p2p_data *p2p;

	if (cfg->max_peers < 1 ||
	    cfg->passphrase_len < 8 || cfg->passphrase_len > 63)
		return NULL;

	p2p = os_zalloc(sizeof(*p2p) + sizeof(*cfg));
	if (p2p == NULL)
		return NULL;
	p2p->cfg = (struct p2p_config *) (p2p + 1);
	os_memcpy(p2p->cfg, cfg, sizeof(*cfg));
	if (cfg->dev_name)
		p2p->cfg->dev_name = os_strdup(cfg->dev_name);
	if (cfg->manufacturer)
		p2p->cfg->manufacturer = os_strdup(cfg->manufacturer);
	if (cfg->model_name)
		p2p->cfg->model_name = os_strdup(cfg->model_name);
	if (cfg->model_number)
		p2p->cfg->model_number = os_strdup(cfg->model_number);
	if (cfg->serial_number)
		p2p->cfg->serial_number = os_strdup(cfg->serial_number);
	if (cfg->pref_chan) {
		p2p->cfg->pref_chan = os_malloc(cfg->num_pref_chan *
						sizeof(struct p2p_channel));
		if (p2p->cfg->pref_chan) {
			os_memcpy(p2p->cfg->pref_chan, cfg->pref_chan,
				  cfg->num_pref_chan *
				  sizeof(struct p2p_channel));
		} else
			p2p->cfg->num_pref_chan = 0;
	}

	p2ps_gen_hash(p2p, P2PS_WILD_HASH_STR, p2p->wild_card_hash);

	p2p->min_disc_int = 1;
	p2p->max_disc_int = 3;
	p2p->max_disc_tu = -1;

	if (os_get_random(&p2p->next_tie_breaker, 1) < 0)
		p2p->next_tie_breaker = 0;
	p2p->next_tie_breaker &= 0x01;
	if (cfg->sd_request)
		p2p->dev_capab |= P2P_DEV_CAPAB_SERVICE_DISCOVERY;
	p2p->dev_capab |= P2P_DEV_CAPAB_INVITATION_PROCEDURE;
	if (cfg->concurrent_operations)
		p2p->dev_capab |= P2P_DEV_CAPAB_CONCURRENT_OPER;
	p2p->dev_capab |= P2P_DEV_CAPAB_CLIENT_DISCOVERABILITY;

	dl_list_init(&p2p->devices);

	eloop_register_timeout(P2P_PEER_EXPIRATION_INTERVAL, 0,
			       p2p_expiration_timeout, p2p, NULL);

	p2p->go_timeout = 100;
	p2p->client_timeout = 20;
	p2p->num_p2p_sd_queries = 0;

	p2p_dbg(p2p, "initialized");
	p2p_channels_dump(p2p, "channels", &p2p->cfg->channels);
	p2p_channels_dump(p2p, "cli_channels", &p2p->cfg->cli_channels);

	return p2p;
}


void p2p_deinit(struct p2p_data *p2p)
{
#ifdef CONFIG_WIFI_DISPLAY
	wpabuf_free(p2p->wfd_ie_beacon);
	wpabuf_free(p2p->wfd_ie_probe_req);
	wpabuf_free(p2p->wfd_ie_probe_resp);
	wpabuf_free(p2p->wfd_ie_assoc_req);
	wpabuf_free(p2p->wfd_ie_invitation);
	wpabuf_free(p2p->wfd_ie_prov_disc_req);
	wpabuf_free(p2p->wfd_ie_prov_disc_resp);
	wpabuf_free(p2p->wfd_ie_go_neg);
	wpabuf_free(p2p->wfd_dev_info);
	wpabuf_free(p2p->wfd_assoc_bssid);
	wpabuf_free(p2p->wfd_coupled_sink_info);
#endif /* CONFIG_WIFI_DISPLAY */

	eloop_cancel_timeout(p2p_expiration_timeout, p2p, NULL);
	eloop_cancel_timeout(p2p_ext_listen_timeout, p2p, NULL);
	eloop_cancel_timeout(p2p_scan_timeout, p2p, NULL);
	eloop_cancel_timeout(p2p_go_neg_start, p2p, NULL);
	eloop_cancel_timeout(p2p_go_neg_wait_timeout, p2p, NULL);
	p2p_flush(p2p);
	p2p_free_req_dev_types(p2p);
	os_free(p2p->cfg->dev_name);
	os_free(p2p->cfg->manufacturer);
	os_free(p2p->cfg->model_name);
	os_free(p2p->cfg->model_number);
	os_free(p2p->cfg->serial_number);
	os_free(p2p->cfg->pref_chan);
	os_free(p2p->groups);
	os_free(p2p->p2ps_prov);
	wpabuf_free(p2p->sd_resp);
	os_free(p2p->after_scan_tx);
	p2p_remove_wps_vendor_extensions(p2p);
	os_free(p2p->no_go_freq.range);
	p2p_service_flush_asp(p2p);

	os_free(p2p);
}


void p2p_flush(struct p2p_data *p2p)
{
	struct p2p_device *dev, *prev;
	p2p_stop_find(p2p);
	dl_list_for_each_safe(dev, prev, &p2p->devices, struct p2p_device,
			      list) {
		dl_list_del(&dev->list);
		p2p_device_free(p2p, dev);
	}
	p2p_free_sd_queries(p2p);
	os_free(p2p->after_scan_tx);
	p2p->after_scan_tx = NULL;
}


int p2p_unauthorize(struct p2p_data *p2p, const u8 *addr)
{
	struct p2p_device *dev;

	dev = p2p_get_device(p2p, addr);
	if (dev == NULL)
		return -1;

	p2p_dbg(p2p, "Unauthorizing " MACSTR, MAC2STR(addr));

	if (p2p->go_neg_peer == dev) {
		eloop_cancel_timeout(p2p_go_neg_wait_timeout, p2p, NULL);
		p2p->go_neg_peer = NULL;
	}

	dev->wps_method = WPS_NOT_READY;
	dev->oob_pw_id = 0;
	dev->flags &= ~P2P_DEV_WAIT_GO_NEG_RESPONSE;
	dev->flags &= ~P2P_DEV_WAIT_GO_NEG_CONFIRM;

	/* Check if after_scan_tx is for this peer. If so free it */
	if (p2p->after_scan_tx &&
	    os_memcmp(addr, p2p->after_scan_tx->dst, ETH_ALEN) == 0) {
		os_free(p2p->after_scan_tx);
		p2p->after_scan_tx = NULL;
	}

	return 0;
}


int p2p_set_dev_name(struct p2p_data *p2p, const char *dev_name)
{
	os_free(p2p->cfg->dev_name);
	if (dev_name) {
		p2p->cfg->dev_name = os_strdup(dev_name);
		if (p2p->cfg->dev_name == NULL)
			return -1;
	} else
		p2p->cfg->dev_name = NULL;
	return 0;
}


int p2p_set_manufacturer(struct p2p_data *p2p, const char *manufacturer)
{
	os_free(p2p->cfg->manufacturer);
	p2p->cfg->manufacturer = NULL;
	if (manufacturer) {
		p2p->cfg->manufacturer = os_strdup(manufacturer);
		if (p2p->cfg->manufacturer == NULL)
			return -1;
	}

	return 0;
}


int p2p_set_model_name(struct p2p_data *p2p, const char *model_name)
{
	os_free(p2p->cfg->model_name);
	p2p->cfg->model_name = NULL;
	if (model_name) {
		p2p->cfg->model_name = os_strdup(model_name);
		if (p2p->cfg->model_name == NULL)
			return -1;
	}

	return 0;
}


int p2p_set_model_number(struct p2p_data *p2p, const char *model_number)
{
	os_free(p2p->cfg->model_number);
	p2p->cfg->model_number = NULL;
	if (model_number) {
		p2p->cfg->model_number = os_strdup(model_number);
		if (p2p->cfg->model_number == NULL)
			return -1;
	}

	return 0;
}


int p2p_set_serial_number(struct p2p_data *p2p, const char *serial_number)
{
	os_free(p2p->cfg->serial_number);
	p2p->cfg->serial_number = NULL;
	if (serial_number) {
		p2p->cfg->serial_number = os_strdup(serial_number);
		if (p2p->cfg->serial_number == NULL)
			return -1;
	}

	return 0;
}


void p2p_set_config_methods(struct p2p_data *p2p, u16 config_methods)
{
	p2p->cfg->config_methods = config_methods;
}


void p2p_set_uuid(struct p2p_data *p2p, const u8 *uuid)
{
	os_memcpy(p2p->cfg->uuid, uuid, 16);
}


int p2p_set_pri_dev_type(struct p2p_data *p2p, const u8 *pri_dev_type)
{
	os_memcpy(p2p->cfg->pri_dev_type, pri_dev_type, 8);
	return 0;
}


int p2p_set_sec_dev_types(struct p2p_data *p2p, const u8 dev_types[][8],
			  size_t num_dev_types)
{
	if (num_dev_types > P2P_SEC_DEVICE_TYPES)
		num_dev_types = P2P_SEC_DEVICE_TYPES;
	p2p->cfg->num_sec_dev_types = num_dev_types;
	os_memcpy(p2p->cfg->sec_dev_type, dev_types, num_dev_types * 8);
	return 0;
}


void p2p_remove_wps_vendor_extensions(struct p2p_data *p2p)
{
	int i;

	for (i = 0; i < P2P_MAX_WPS_VENDOR_EXT; i++) {
		wpabuf_free(p2p->wps_vendor_ext[i]);
		p2p->wps_vendor_ext[i] = NULL;
	}
}


int p2p_add_wps_vendor_extension(struct p2p_data *p2p,
				 const struct wpabuf *vendor_ext)
{
	int i;

	if (vendor_ext == NULL)
		return -1;

	for (i = 0; i < P2P_MAX_WPS_VENDOR_EXT; i++) {
		if (p2p->wps_vendor_ext[i] == NULL)
			break;
	}
	if (i >= P2P_MAX_WPS_VENDOR_EXT)
		return -1;

	p2p->wps_vendor_ext[i] = wpabuf_dup(vendor_ext);
	if (p2p->wps_vendor_ext[i] == NULL)
		return -1;

	return 0;
}


int p2p_set_country(struct p2p_data *p2p, const char *country)
{
	os_memcpy(p2p->cfg->country, country, 3);
	return 0;
}


static int p2p_pre_find_operation(struct p2p_data *p2p, struct p2p_device *dev)
{
	if (dev->sd_pending_bcast_queries == 0) {
		/* Initialize with total number of registered broadcast
		 * SD queries. */
		dev->sd_pending_bcast_queries = p2p->num_p2p_sd_queries;
	}

	if (p2p_start_sd(p2p, dev) == 0)
		return 1;

	if (dev->req_config_methods &&
	    !(dev->flags & P2P_DEV_PD_FOR_JOIN)) {
		p2p_dbg(p2p, "Send pending Provision Discovery Request to "
			MACSTR " (config methods 0x%x)",
			MAC2STR(dev->info.p2p_device_addr),
			dev->req_config_methods);
		if (p2p_send_prov_disc_req(p2p, dev, 0, 0) == 0)
			return 1;
	}

	return 0;
}


void p2p_continue_find(struct p2p_data *p2p)
{
	struct p2p_device *dev;
	int found;

	p2p_set_state(p2p, P2P_SEARCH);

	/* Continue from the device following the last iteration */
	found = 0;
	dl_list_for_each(dev, &p2p->devices, struct p2p_device, list) {
		if (dev == p2p->last_p2p_find_oper) {
			found = 1;
			continue;
<<<<<<< HEAD
		}
		if (!found)
			continue;
		if (p2p_pre_find_operation(p2p, dev) > 0) {
			p2p->last_p2p_find_oper = dev;
			return;
		}
=======
		}
		if (!found)
			continue;
		if (p2p_pre_find_operation(p2p, dev) > 0) {
			p2p->last_p2p_find_oper = dev;
			return;
		}
>>>>>>> c748fdcc
	}

	/*
	 * Wrap around to the beginning of the list and continue until the last
	 * iteration device.
	 */
	dl_list_for_each(dev, &p2p->devices, struct p2p_device, list) {
		if (p2p_pre_find_operation(p2p, dev) > 0) {
			p2p->last_p2p_find_oper = dev;
			return;
		}
		if (dev == p2p->last_p2p_find_oper)
			break;
	}

	p2p_listen_in_find(p2p, 1);
}


static void p2p_sd_cb(struct p2p_data *p2p, int success)
{
	p2p_dbg(p2p, "Service Discovery Query TX callback: success=%d",
		success);
	p2p->pending_action_state = P2P_NO_PENDING_ACTION;

	if (!success) {
		if (p2p->sd_peer)
			p2p->cfg->send_action_done(p2p->cfg->cb_ctx);
		p2p->sd_peer = NULL;
		if (p2p->state != P2P_IDLE)
			p2p_continue_find(p2p);
		return;
	}

	if (p2p->sd_peer == NULL) {
		p2p_dbg(p2p, "No SD peer entry known");
		if (p2p->state != P2P_IDLE)
			p2p_continue_find(p2p);
		return;
	}

<<<<<<< HEAD
	if (p2p->sd_query->for_all_peers) {
=======
	if (p2p->sd_query && p2p->sd_query->for_all_peers) {
>>>>>>> c748fdcc
		/* Update the pending broadcast SD query count for this device
		 */
		p2p->sd_peer->sd_pending_bcast_queries--;

		/*
		 * If there are no pending broadcast queries for this device,
		 * mark it as done (-1).
		 */
		if (p2p->sd_peer->sd_pending_bcast_queries == 0)
			p2p->sd_peer->sd_pending_bcast_queries = -1;
	}

	/* Wait for response from the peer */
	p2p_set_state(p2p, P2P_SD_DURING_FIND);
	p2p_set_timeout(p2p, 0, 200000);
}


/**
 * p2p_retry_pd - Retry any pending provision disc requests in IDLE state
 * @p2p: P2P module context from p2p_init()
 */
static void p2p_retry_pd(struct p2p_data *p2p)
{
	struct p2p_device *dev;

	/*
	 * Retry the prov disc req attempt only for the peer that the user had
	 * requested.
	 */

	dl_list_for_each(dev, &p2p->devices, struct p2p_device, list) {
		if (os_memcmp(p2p->pending_pd_devaddr,
			      dev->info.p2p_device_addr, ETH_ALEN) != 0)
			continue;
		if (!dev->req_config_methods)
			continue;

		p2p_dbg(p2p, "Send pending Provision Discovery Request to "
			MACSTR " (config methods 0x%x)",
			MAC2STR(dev->info.p2p_device_addr),
			dev->req_config_methods);
		p2p_send_prov_disc_req(p2p, dev,
				       dev->flags & P2P_DEV_PD_FOR_JOIN,
				       p2p->pd_force_freq);
		return;
	}
}


static void p2p_prov_disc_cb(struct p2p_data *p2p, int success)
{
	p2p_dbg(p2p, "Provision Discovery Request TX callback: success=%d",
		success);

	/*
	 * Postpone resetting the pending action state till after we actually
	 * time out. This allows us to take some action like notifying any
	 * interested parties about no response to the request.
	 *
	 * When the timer (below) goes off we check in IDLE, SEARCH, or
	 * LISTEN_ONLY state, which are the only allowed states to issue a PD
	 * requests in, if this was still pending and then raise notification.
	 */

	if (!success) {
		p2p->pending_action_state = P2P_NO_PENDING_ACTION;

		if (p2p->user_initiated_pd &&
		    (p2p->state == P2P_SEARCH || p2p->state == P2P_LISTEN_ONLY))
		{
			/* Retry request from timeout to avoid busy loops */
			p2p->pending_action_state = P2P_PENDING_PD;
			p2p_set_timeout(p2p, 0, 50000);
		} else if (p2p->state != P2P_IDLE)
			p2p_continue_find(p2p);
		else if (p2p->user_initiated_pd) {
			p2p->pending_action_state = P2P_PENDING_PD;
			p2p_set_timeout(p2p, 0, 300000);
		}
		return;
	}

	/*
	 * This postponing, of resetting pending_action_state, needs to be
	 * done only for user initiated PD requests and not internal ones.
	 */
	if (p2p->user_initiated_pd)
		p2p->pending_action_state = P2P_PENDING_PD;
	else
		p2p->pending_action_state = P2P_NO_PENDING_ACTION;

	/* Wait for response from the peer */
	if (p2p->state == P2P_SEARCH)
		p2p_set_state(p2p, P2P_PD_DURING_FIND);
	p2p_set_timeout(p2p, 0, 200000);
}


static int p2p_check_after_scan_tx_continuation(struct p2p_data *p2p)
{
	if (p2p->after_scan_tx_in_progress) {
		p2p->after_scan_tx_in_progress = 0;
		if (p2p->start_after_scan != P2P_AFTER_SCAN_NOTHING &&
		    p2p_run_after_scan(p2p))
			return 1;
		if (p2p->state == P2P_SEARCH) {
			p2p_dbg(p2p, "Continue find after after_scan_tx completion");
			p2p_continue_find(p2p);
		}
	}

	return 0;
}


static void p2p_prov_disc_resp_cb(struct p2p_data *p2p, int success)
{
	p2p_dbg(p2p, "Provision Discovery Response TX callback: success=%d",
		success);

	if (p2p->send_action_in_progress) {
		p2p->send_action_in_progress = 0;
		p2p->cfg->send_action_done(p2p->cfg->cb_ctx);
	}

	p2p->pending_action_state = P2P_NO_PENDING_ACTION;

	if (!success)
		goto continue_search;

	if (!p2p->cfg->prov_disc_resp_cb ||
	    p2p->cfg->prov_disc_resp_cb(p2p->cfg->cb_ctx) < 1)
		goto continue_search;

	p2p_dbg(p2p,
		"Post-Provision Discovery operations started - do not try to continue other P2P operations");
	return;

continue_search:
	p2p_check_after_scan_tx_continuation(p2p);
}


int p2p_scan_res_handler(struct p2p_data *p2p, const u8 *bssid, int freq,
			 struct os_reltime *rx_time, int level, const u8 *ies,
			 size_t ies_len)
{
	if (os_reltime_before(rx_time, &p2p->find_start)) {
		/*
		 * The driver may have cached (e.g., in cfg80211 BSS table) the
		 * scan results for relatively long time. To avoid reporting
		 * stale information, update P2P peers only based on results
		 * that have based on frames received after the last p2p_find
		 * operation was started.
		 */
		p2p_dbg(p2p, "Ignore old scan result for " MACSTR
			" (rx_time=%u.%06u)",
			MAC2STR(bssid), (unsigned int) rx_time->sec,
			(unsigned int) rx_time->usec);
		return 0;
	}

	p2p_add_device(p2p, bssid, freq, rx_time, level, ies, ies_len, 1);

	return 0;
}


void p2p_scan_res_handled(struct p2p_data *p2p)
{
	if (!p2p->p2p_scan_running) {
		p2p_dbg(p2p, "p2p_scan was not running, but scan results received");
	}
	p2p->p2p_scan_running = 0;
	eloop_cancel_timeout(p2p_scan_timeout, p2p, NULL);

	if (p2p_run_after_scan(p2p))
		return;
	if (p2p->state == P2P_SEARCH)
		p2p_continue_find(p2p);
}


void p2p_scan_ie(struct p2p_data *p2p, struct wpabuf *ies, const u8 *dev_id)
{
	u8 dev_capab;
	u8 *len;

#ifdef CONFIG_WIFI_DISPLAY
	if (p2p->wfd_ie_probe_req)
		wpabuf_put_buf(ies, p2p->wfd_ie_probe_req);
#endif /* CONFIG_WIFI_DISPLAY */

	if (p2p->vendor_elem && p2p->vendor_elem[VENDOR_ELEM_PROBE_REQ_P2P])
		wpabuf_put_buf(ies,
			       p2p->vendor_elem[VENDOR_ELEM_PROBE_REQ_P2P]);

	len = p2p_buf_add_ie_hdr(ies);

	dev_capab = p2p->dev_capab & ~P2P_DEV_CAPAB_CLIENT_DISCOVERABILITY;

	/* P2PS requires Probe Request frames to include SD bit */
	if (p2p->p2ps_seek && p2p->p2ps_seek_count)
		dev_capab |= P2P_DEV_CAPAB_SERVICE_DISCOVERY;

	p2p_buf_add_capability(ies, dev_capab, 0);

	if (dev_id)
		p2p_buf_add_device_id(ies, dev_id);
	if (p2p->cfg->reg_class && p2p->cfg->channel)
		p2p_buf_add_listen_channel(ies, p2p->cfg->country,
					   p2p->cfg->reg_class,
					   p2p->cfg->channel);
	if (p2p->ext_listen_interval)
		p2p_buf_add_ext_listen_timing(ies, p2p->ext_listen_period,
					      p2p->ext_listen_interval);

	if (p2p->p2ps_seek && p2p->p2ps_seek_count)
		p2p_buf_add_service_hash(ies, p2p);

	/* TODO: p2p_buf_add_operating_channel() if GO */
	p2p_buf_update_ie_hdr(ies, len);
}


size_t p2p_scan_ie_buf_len(struct p2p_data *p2p)
{
	size_t len = 100;

#ifdef CONFIG_WIFI_DISPLAY
	if (p2p && p2p->wfd_ie_probe_req)
		len += wpabuf_len(p2p->wfd_ie_probe_req);
#endif /* CONFIG_WIFI_DISPLAY */

	if (p2p && p2p->vendor_elem &&
	    p2p->vendor_elem[VENDOR_ELEM_PROBE_REQ_P2P])
		len += wpabuf_len(p2p->vendor_elem[VENDOR_ELEM_PROBE_REQ_P2P]);

	return len;
}


int p2p_ie_text(struct wpabuf *p2p_ie, char *buf, char *end)
{
	return p2p_attr_text(p2p_ie, buf, end);
}


static void p2p_go_neg_req_cb(struct p2p_data *p2p, int success)
{
	struct p2p_device *dev = p2p->go_neg_peer;
	int timeout;

	p2p_dbg(p2p, "GO Negotiation Request TX callback: success=%d", success);

	if (dev == NULL) {
		p2p_dbg(p2p, "No pending GO Negotiation");
		return;
	}

	if (success) {
		if (dev->flags & P2P_DEV_USER_REJECTED) {
			p2p_set_state(p2p, P2P_IDLE);
			return;
		}
	} else if (dev->go_neg_req_sent) {
		/* Cancel the increment from p2p_connect_send() on failure */
		dev->go_neg_req_sent--;
	}

	if (!success &&
	    (dev->info.dev_capab & P2P_DEV_CAPAB_CLIENT_DISCOVERABILITY) &&
	    !is_zero_ether_addr(dev->member_in_go_dev)) {
		p2p_dbg(p2p, "Peer " MACSTR " did not acknowledge request - try to use device discoverability through its GO",
			MAC2STR(dev->info.p2p_device_addr));
		p2p->cfg->send_action_done(p2p->cfg->cb_ctx);
		p2p_send_dev_disc_req(p2p, dev);
		return;
	}

	/*
	 * Use P2P find, if needed, to find the other device from its listen
	 * channel.
	 */
	p2p_set_state(p2p, P2P_CONNECT);
#ifdef QCA_WIFI_3_0_EMU_SUPPLICANT
	timeout = success ? 2000000 : 500000;
	p2p_dbg(p2p, "Increasing p2p_go_neg_req_cb timeout=%d", timeout);
#else
	timeout = success ? 500000 : 100000;
#endif
	if (!success && p2p->go_neg_peer &&
	    (p2p->go_neg_peer->flags & P2P_DEV_PEER_WAITING_RESPONSE)) {
		unsigned int r;
		/*
		 * Peer is expected to wait our response and we will skip the
		 * listen phase. Add some randomness to the wait time here to
		 * make it less likely to hit cases where we could end up in
		 * sync with peer not listening.
		 */
		if (os_get_random((u8 *) &r, sizeof(r)) < 0)
			r = 0;
		timeout += r % 100000;
	}
	p2p_set_timeout(p2p, 0, timeout);
}


static void p2p_go_neg_resp_cb(struct p2p_data *p2p, int success)
{
	p2p_dbg(p2p, "GO Negotiation Response TX callback: success=%d",
		success);
	if (!p2p->go_neg_peer && p2p->state == P2P_PROVISIONING) {
		p2p_dbg(p2p, "Ignore TX callback event - GO Negotiation is not running anymore");
		return;
	}
	p2p_set_state(p2p, P2P_CONNECT);
#ifdef QCA_WIFI_3_0_EMU_SUPPLICANT
	p2p_dbg(p2p, "Increasing go_neg_resp_cb wait for confirmation to 3 sec");
	p2p_set_timeout(p2p, 0, 3000000);
#else
	p2p_set_timeout(p2p, 0, 500000);
#endif
}


static void p2p_go_neg_resp_failure_cb(struct p2p_data *p2p, int success,
				       const u8 *addr)
{
	p2p_dbg(p2p, "GO Negotiation Response (failure) TX callback: success=%d", success);
	if (p2p->go_neg_peer && p2p->go_neg_peer->status != P2P_SC_SUCCESS) {
		p2p_go_neg_failed(p2p, p2p->go_neg_peer->status);
		return;
	}

	if (success) {
		struct p2p_device *dev;
		dev = p2p_get_device(p2p, addr);
		if (dev &&
		    dev->status == P2P_SC_FAIL_INFO_CURRENTLY_UNAVAILABLE)
			dev->flags |= P2P_DEV_PEER_WAITING_RESPONSE;
	}

	if (p2p->state == P2P_SEARCH || p2p->state == P2P_SD_DURING_FIND)
		p2p_continue_find(p2p);
}


static void p2p_go_neg_conf_cb(struct p2p_data *p2p,
			       enum p2p_send_action_result result)
{
	struct p2p_device *dev;

	p2p_dbg(p2p, "GO Negotiation Confirm TX callback: result=%d", result);
	if (result == P2P_SEND_ACTION_FAILED) {
		p2p->cfg->send_action_done(p2p->cfg->cb_ctx);
		p2p_go_neg_failed(p2p, -1);
		return;
	}

	dev = p2p->go_neg_peer;

	if (result == P2P_SEND_ACTION_NO_ACK) {
		/*
		 * Retry GO Negotiation Confirmation
		 * P2P_GO_NEG_CNF_MAX_RETRY_COUNT times if we did not receive
		 * ACK for confirmation.
		 */
		if (dev && dev->go_neg_conf &&
		    dev->go_neg_conf_sent <= P2P_GO_NEG_CNF_MAX_RETRY_COUNT) {
			p2p_dbg(p2p, "GO Negotiation Confirm retry %d",
				dev->go_neg_conf_sent);
			p2p->pending_action_state = P2P_PENDING_GO_NEG_CONFIRM;
			if (p2p_send_action(p2p, dev->go_neg_conf_freq,
					    dev->info.p2p_device_addr,
					    p2p->cfg->dev_addr,
					    dev->info.p2p_device_addr,
					    wpabuf_head(dev->go_neg_conf),
					    wpabuf_len(dev->go_neg_conf), 0) >=
			    0) {
				dev->go_neg_conf_sent++;
				return;
			}
			p2p_dbg(p2p, "Failed to re-send Action frame");

			/*
			 * Continue with the assumption that the first attempt
			 * went through and just the ACK frame was lost.
			 */
		}

		/*
		 * It looks like the TX status for GO Negotiation Confirm is
		 * often showing failure even when the peer has actually
		 * received the frame. Since the peer may change channels
		 * immediately after having received the frame, we may not see
		 * an Ack for retries, so just dropping a single frame may
		 * trigger this. To allow the group formation to succeed if the
		 * peer did indeed receive the frame, continue regardless of
		 * the TX status.
		 */
		p2p_dbg(p2p, "Assume GO Negotiation Confirm TX was actually received by the peer even though Ack was not reported");
	}

	p2p->cfg->send_action_done(p2p->cfg->cb_ctx);

	if (dev == NULL)
		return;

	p2p_go_complete(p2p, dev);
}


void p2p_send_action_cb(struct p2p_data *p2p, unsigned int freq, const u8 *dst,
			const u8 *src, const u8 *bssid,
			enum p2p_send_action_result result)
{
	enum p2p_pending_action_state state;
	int success;

	p2p_dbg(p2p, "Action frame TX callback (state=%d freq=%u dst=" MACSTR
		" src=" MACSTR " bssid=" MACSTR " result=%d p2p_state=%s)",
		p2p->pending_action_state, freq, MAC2STR(dst), MAC2STR(src),
		MAC2STR(bssid), result, p2p_state_txt(p2p->state));
	success = result == P2P_SEND_ACTION_SUCCESS;
	state = p2p->pending_action_state;
	p2p->pending_action_state = P2P_NO_PENDING_ACTION;
	switch (state) {
	case P2P_NO_PENDING_ACTION:
		if (p2p->send_action_in_progress) {
			p2p->send_action_in_progress = 0;
			p2p->cfg->send_action_done(p2p->cfg->cb_ctx);
		}
		p2p_check_after_scan_tx_continuation(p2p);
		break;
	case P2P_PENDING_GO_NEG_REQUEST:
		p2p_go_neg_req_cb(p2p, success);
		break;
	case P2P_PENDING_GO_NEG_RESPONSE:
		p2p_go_neg_resp_cb(p2p, success);
		break;
	case P2P_PENDING_GO_NEG_RESPONSE_FAILURE:
		p2p_go_neg_resp_failure_cb(p2p, success, dst);
		break;
	case P2P_PENDING_GO_NEG_CONFIRM:
		p2p_go_neg_conf_cb(p2p, result);
		break;
	case P2P_PENDING_SD:
		p2p_sd_cb(p2p, success);
		break;
	case P2P_PENDING_PD:
		p2p_prov_disc_cb(p2p, success);
		break;
	case P2P_PENDING_PD_RESPONSE:
		p2p_prov_disc_resp_cb(p2p, success);
		break;
	case P2P_PENDING_INVITATION_REQUEST:
		p2p_invitation_req_cb(p2p, success);
		break;
	case P2P_PENDING_INVITATION_RESPONSE:
		p2p_invitation_resp_cb(p2p, success);
		break;
	case P2P_PENDING_DEV_DISC_REQUEST:
		p2p_dev_disc_req_cb(p2p, success);
		break;
	case P2P_PENDING_DEV_DISC_RESPONSE:
		p2p_dev_disc_resp_cb(p2p, success);
		break;
	case P2P_PENDING_GO_DISC_REQ:
		p2p_go_disc_req_cb(p2p, success);
		break;
	}

	p2p->after_scan_tx_in_progress = 0;
}


void p2p_listen_cb(struct p2p_data *p2p, unsigned int freq,
		   unsigned int duration)
{
	if (freq == p2p->pending_client_disc_freq) {
		p2p_dbg(p2p, "Client discoverability remain-awake completed");
		p2p->pending_client_disc_freq = 0;
		return;
	}

	if (freq != p2p->pending_listen_freq) {
		p2p_dbg(p2p, "Unexpected listen callback for freq=%u duration=%u (pending_listen_freq=%u)",
			freq, duration, p2p->pending_listen_freq);
		return;
	}

	p2p_dbg(p2p, "Starting Listen timeout(%u,%u) on freq=%u based on callback",
		p2p->pending_listen_sec, p2p->pending_listen_usec,
		p2p->pending_listen_freq);
	p2p->in_listen = 1;
	p2p->drv_in_listen = freq;
	if (p2p->pending_listen_sec || p2p->pending_listen_usec) {
		/*
		 * Add 20 msec extra wait to avoid race condition with driver
		 * remain-on-channel end event, i.e., give driver more time to
		 * complete the operation before our timeout expires.
		 */
		p2p_set_timeout(p2p, p2p->pending_listen_sec,
				p2p->pending_listen_usec + 20000);
	}

	p2p->pending_listen_freq = 0;
}


int p2p_listen_end(struct p2p_data *p2p, unsigned int freq)
{
	p2p_dbg(p2p, "Driver ended Listen state (freq=%u)", freq);
	p2p->drv_in_listen = 0;
	if (p2p->in_listen)
		return 0; /* Internal timeout will trigger the next step */

	if (p2p->state == P2P_CONNECT_LISTEN && p2p->go_neg_peer) {
		if (p2p->go_neg_peer->connect_reqs >= 120) {
			p2p_dbg(p2p, "Timeout on sending GO Negotiation Request without getting response");
			p2p_go_neg_failed(p2p, -1);
			return 0;
		}

		p2p_set_state(p2p, P2P_CONNECT);
		p2p_connect_send(p2p, p2p->go_neg_peer);
		return 1;
	} else if (p2p->state == P2P_SEARCH) {
		if (p2p->p2p_scan_running) {
			 /*
			  * Search is already in progress. This can happen if
			  * an Action frame RX is reported immediately after
			  * the end of a remain-on-channel operation and the
			  * response frame to that is sent using an offchannel
			  * operation while in p2p_find. Avoid an attempt to
			  * restart a scan here.
			  */
			p2p_dbg(p2p, "p2p_scan already in progress - do not try to start a new one");
			return 1;
		}
		if (p2p->pending_listen_freq) {
			/*
			 * Better wait a bit if the driver is unable to start
			 * offchannel operation for some reason. p2p_search()
			 * will be started from internal timeout.
			 */
			p2p_dbg(p2p, "Listen operation did not seem to start - delay search phase to avoid busy loop");
			p2p_set_timeout(p2p, 0, 100000);
			return 1;
		}
		if (p2p->search_delay) {
			p2p_dbg(p2p, "Delay search operation by %u ms",
				p2p->search_delay);
			p2p_set_timeout(p2p, p2p->search_delay / 1000,
					(p2p->search_delay % 1000) * 1000);
			return 1;
		}
		p2p_search(p2p);
		return 1;
	}

	return 0;
}


static void p2p_timeout_connect(struct p2p_data *p2p)
{
	p2p->cfg->send_action_done(p2p->cfg->cb_ctx);
	if (p2p->go_neg_peer &&
	    (p2p->go_neg_peer->flags & P2P_DEV_WAIT_GO_NEG_CONFIRM)) {
		p2p_dbg(p2p, "Wait for GO Negotiation Confirm timed out - assume GO Negotiation failed");
		p2p_go_neg_failed(p2p, -1);
		return;
	}
	if (p2p->go_neg_peer &&
	    (p2p->go_neg_peer->flags & P2P_DEV_PEER_WAITING_RESPONSE) &&
	    p2p->go_neg_peer->connect_reqs < 120) {
		p2p_dbg(p2p, "Peer expected to wait our response - skip listen");
		p2p_connect_send(p2p, p2p->go_neg_peer);
		return;
	}
	if (p2p->go_neg_peer && p2p->go_neg_peer->oob_go_neg_freq > 0) {
		p2p_dbg(p2p, "Skip connect-listen since GO Neg channel known (OOB)");
		p2p_set_state(p2p, P2P_CONNECT_LISTEN);
		p2p_set_timeout(p2p, 0, 30000);
		return;
	}
	p2p_set_state(p2p, P2P_CONNECT_LISTEN);
	p2p_listen_in_find(p2p, 0);
}


static void p2p_timeout_connect_listen(struct p2p_data *p2p)
{
	if (p2p->go_neg_peer) {
		if (p2p->drv_in_listen) {
			p2p_dbg(p2p, "Driver is still in Listen state; wait for it to complete");
			return;
		}

		if (p2p->go_neg_peer->connect_reqs >= 120) {
			p2p_dbg(p2p, "Timeout on sending GO Negotiation Request without getting response");
			p2p_go_neg_failed(p2p, -1);
			return;
		}

		p2p_set_state(p2p, P2P_CONNECT);
		p2p_connect_send(p2p, p2p->go_neg_peer);
	} else
		p2p_set_state(p2p, P2P_IDLE);
}


static void p2p_timeout_wait_peer_connect(struct p2p_data *p2p)
{
	p2p_set_state(p2p, P2P_WAIT_PEER_IDLE);

    if (p2p->cfg->is_concurrent_session_active &&
        p2p->cfg->is_concurrent_session_active(p2p->cfg->cb_ctx)) {
#ifdef QCA_WIFI_3_0_EMU_SUPPLICANT
		p2p_dbg(p2p, "Increase p2p_timeout_wait_peer_connect wait to 1 sec");
		p2p_set_timeout(p2p, 0, 1000000);
#else
		p2p_set_timeout(p2p, 0, 500000);
#endif
    } else {
#ifdef QCA_WIFI_3_0_EMU_SUPPLICANT
		p2p_set_timeout(p2p, 0, 1000000);
#else
		p2p_set_timeout(p2p, 0, 200000);
#endif
    }
}


static void p2p_timeout_wait_peer_idle(struct p2p_data *p2p)
{
	struct p2p_device *dev = p2p->go_neg_peer;

	if (dev == NULL) {
		p2p_dbg(p2p, "Unknown GO Neg peer - stop GO Neg wait");
		return;
	}

	p2p_dbg(p2p, "Go to Listen state while waiting for the peer to become ready for GO Negotiation");
	p2p_set_state(p2p, P2P_WAIT_PEER_CONNECT);
	p2p_listen_in_find(p2p, 0);
}


static void p2p_timeout_sd_during_find(struct p2p_data *p2p)
{
	p2p_dbg(p2p, "Service Discovery Query timeout");
	if (p2p->sd_peer) {
		p2p->cfg->send_action_done(p2p->cfg->cb_ctx);
		p2p->sd_peer = NULL;
	}
	p2p_continue_find(p2p);
}


static void p2p_timeout_prov_disc_during_find(struct p2p_data *p2p)
{
	p2p_dbg(p2p, "Provision Discovery Request timeout");
	p2p->cfg->send_action_done(p2p->cfg->cb_ctx);
	p2p_continue_find(p2p);
}


static void p2p_timeout_prov_disc_req(struct p2p_data *p2p)
{
	u32 adv_id = 0;
	u8 *adv_mac = NULL;

	p2p->pending_action_state = P2P_NO_PENDING_ACTION;

	/*
	 * For user initiated PD requests that we have not gotten any responses
	 * for while in IDLE state, we retry them a couple of times before
	 * giving up.
	 */
	if (!p2p->user_initiated_pd)
		return;

	p2p_dbg(p2p, "User initiated Provision Discovery Request timeout");

	if (p2p->pd_retries) {
		p2p->pd_retries--;
		p2p_retry_pd(p2p);
	} else {
		struct p2p_device *dev;
		int for_join = 0;

		dl_list_for_each(dev, &p2p->devices, struct p2p_device, list) {
			if (os_memcmp(p2p->pending_pd_devaddr,
				      dev->info.p2p_device_addr, ETH_ALEN) != 0)
				continue;
			if (dev->req_config_methods &&
			    (dev->flags & P2P_DEV_PD_FOR_JOIN))
				for_join = 1;
		}

		if (p2p->p2ps_prov) {
			adv_id = p2p->p2ps_prov->adv_id;
			adv_mac = p2p->p2ps_prov->adv_mac;
		}

		if (p2p->cfg->prov_disc_fail)
			p2p->cfg->prov_disc_fail(p2p->cfg->cb_ctx,
						 p2p->pending_pd_devaddr,
						 for_join ?
						 P2P_PROV_DISC_TIMEOUT_JOIN :
						 P2P_PROV_DISC_TIMEOUT,
						 adv_id, adv_mac, NULL);
		p2p_reset_pending_pd(p2p);
	}
}


static void p2p_timeout_invite(struct p2p_data *p2p)
{
	p2p->cfg->send_action_done(p2p->cfg->cb_ctx);
	p2p_set_state(p2p, P2P_INVITE_LISTEN);
	if (p2p->inv_role == P2P_INVITE_ROLE_ACTIVE_GO) {
		/*
		 * Better remain on operating channel instead of listen channel
		 * when running a group.
		 */
		p2p_dbg(p2p, "Inviting in active GO role - wait on operating channel");
		p2p_set_timeout(p2p, 0, 100000);
		return;
	}
	p2p_listen_in_find(p2p, 0);
}


static void p2p_timeout_invite_listen(struct p2p_data *p2p)
{
	if (p2p->invite_peer && p2p->invite_peer->invitation_reqs < 100) {
		p2p_set_state(p2p, P2P_INVITE);
		p2p_invite_send(p2p, p2p->invite_peer,
				p2p->invite_go_dev_addr, p2p->invite_dev_pw_id);
	} else {
		if (p2p->invite_peer) {
			p2p_dbg(p2p, "Invitation Request retry limit reached");
			if (p2p->cfg->invitation_result)
				p2p->cfg->invitation_result(
					p2p->cfg->cb_ctx, -1, NULL, NULL,
					p2p->invite_peer->info.p2p_device_addr,
					0, 0);
		}
		p2p_set_state(p2p, P2P_IDLE);
	}
}


static void p2p_state_timeout(void *eloop_ctx, void *timeout_ctx)
{
	struct p2p_data *p2p = eloop_ctx;

	p2p_dbg(p2p, "Timeout (state=%s)", p2p_state_txt(p2p->state));

	p2p->in_listen = 0;
	if (p2p->drv_in_listen) {
		p2p_dbg(p2p, "Driver is still in listen state - stop it");
		p2p->cfg->stop_listen(p2p->cfg->cb_ctx);
	}

	switch (p2p->state) {
	case P2P_IDLE:
		/* Check if we timed out waiting for PD req */
		if (p2p->pending_action_state == P2P_PENDING_PD)
			p2p_timeout_prov_disc_req(p2p);
		break;
	case P2P_SEARCH:
		/* Check if we timed out waiting for PD req */
		if (p2p->pending_action_state == P2P_PENDING_PD)
			p2p_timeout_prov_disc_req(p2p);
		if (p2p->search_delay && !p2p->in_search_delay) {
			p2p_dbg(p2p, "Delay search operation by %u ms",
				p2p->search_delay);
			p2p->in_search_delay = 1;
			p2p_set_timeout(p2p, p2p->search_delay / 1000,
					(p2p->search_delay % 1000) * 1000);
			break;
		}
		p2p->in_search_delay = 0;
		p2p_search(p2p);
		break;
	case P2P_CONNECT:
		p2p_timeout_connect(p2p);
		break;
	case P2P_CONNECT_LISTEN:
		p2p_timeout_connect_listen(p2p);
		break;
	case P2P_GO_NEG:
		break;
	case P2P_LISTEN_ONLY:
		/* Check if we timed out waiting for PD req */
		if (p2p->pending_action_state == P2P_PENDING_PD)
			p2p_timeout_prov_disc_req(p2p);

		if (p2p->ext_listen_only) {
			p2p_dbg(p2p, "Extended Listen Timing - Listen State completed");
			p2p->ext_listen_only = 0;
			p2p_set_state(p2p, P2P_IDLE);
		}
		break;
	case P2P_WAIT_PEER_CONNECT:
		p2p_timeout_wait_peer_connect(p2p);
		break;
	case P2P_WAIT_PEER_IDLE:
		p2p_timeout_wait_peer_idle(p2p);
		break;
	case P2P_SD_DURING_FIND:
		p2p_timeout_sd_during_find(p2p);
		break;
	case P2P_PROVISIONING:
		break;
	case P2P_PD_DURING_FIND:
		p2p_timeout_prov_disc_during_find(p2p);
		break;
	case P2P_INVITE:
		p2p_timeout_invite(p2p);
		break;
	case P2P_INVITE_LISTEN:
		p2p_timeout_invite_listen(p2p);
		break;
	}
}


int p2p_reject(struct p2p_data *p2p, const u8 *peer_addr)
{
	struct p2p_device *dev;

	dev = p2p_get_device(p2p, peer_addr);
	p2p_dbg(p2p, "Local request to reject connection attempts by peer "
		MACSTR, MAC2STR(peer_addr));
	if (dev == NULL) {
		p2p_dbg(p2p, "Peer " MACSTR " unknown", MAC2STR(peer_addr));
		return -1;
	}
	dev->status = P2P_SC_FAIL_REJECTED_BY_USER;
	dev->flags |= P2P_DEV_USER_REJECTED;
	return 0;
}


const char * p2p_wps_method_text(enum p2p_wps_method method)
{
	switch (method) {
	case WPS_NOT_READY:
		return "not-ready";
	case WPS_PIN_DISPLAY:
		return "Display";
	case WPS_PIN_KEYPAD:
		return "Keypad";
	case WPS_PBC:
		return "PBC";
	case WPS_NFC:
		return "NFC";
	case WPS_P2PS:
		return "P2PS";
	}

	return "??";
}


static const char * p2p_go_state_text(enum p2p_go_state go_state)
{
	switch (go_state) {
	case UNKNOWN_GO:
		return "unknown";
	case LOCAL_GO:
		return "local";
	case  REMOTE_GO:
		return "remote";
	}

	return "??";
}


const struct p2p_peer_info * p2p_get_peer_info(struct p2p_data *p2p,
					       const u8 *addr, int next)
{
	struct p2p_device *dev;

	if (addr)
		dev = p2p_get_device(p2p, addr);
	else
		dev = dl_list_first(&p2p->devices, struct p2p_device, list);

	if (dev && next) {
		dev = dl_list_first(&dev->list, struct p2p_device, list);
		if (&dev->list == &p2p->devices)
			dev = NULL;
	}

	if (dev == NULL)
		return NULL;

	return &dev->info;
}


int p2p_get_peer_info_txt(const struct p2p_peer_info *info,
			  char *buf, size_t buflen)
{
	struct p2p_device *dev;
	int res;
	char *pos, *end;
	struct os_reltime now;

	if (info == NULL)
		return -1;

	dev = (struct p2p_device *) (((u8 *) info) -
				     offsetof(struct p2p_device, info));

	pos = buf;
	end = buf + buflen;

	os_get_reltime(&now);
	res = os_snprintf(pos, end - pos,
			  "age=%d\n"
			  "listen_freq=%d\n"
			  "wps_method=%s\n"
			  "interface_addr=" MACSTR "\n"
			  "member_in_go_dev=" MACSTR "\n"
			  "member_in_go_iface=" MACSTR "\n"
			  "go_neg_req_sent=%d\n"
			  "go_state=%s\n"
			  "dialog_token=%u\n"
			  "intended_addr=" MACSTR "\n"
			  "country=%c%c\n"
			  "oper_freq=%d\n"
			  "req_config_methods=0x%x\n"
			  "flags=%s%s%s%s%s%s%s%s%s%s%s%s%s%s\n"
			  "status=%d\n"
			  "invitation_reqs=%u\n",
			  (int) (now.sec - dev->last_seen.sec),
			  dev->listen_freq,
			  p2p_wps_method_text(dev->wps_method),
			  MAC2STR(dev->interface_addr),
			  MAC2STR(dev->member_in_go_dev),
			  MAC2STR(dev->member_in_go_iface),
			  dev->go_neg_req_sent,
			  p2p_go_state_text(dev->go_state),
			  dev->dialog_token,
			  MAC2STR(dev->intended_addr),
			  dev->country[0] ? dev->country[0] : '_',
			  dev->country[1] ? dev->country[1] : '_',
			  dev->oper_freq,
			  dev->req_config_methods,
			  dev->flags & P2P_DEV_PROBE_REQ_ONLY ?
			  "[PROBE_REQ_ONLY]" : "",
			  dev->flags & P2P_DEV_REPORTED ? "[REPORTED]" : "",
			  dev->flags & P2P_DEV_NOT_YET_READY ?
			  "[NOT_YET_READY]" : "",
			  dev->flags & P2P_DEV_PD_PEER_DISPLAY ?
			  "[PD_PEER_DISPLAY]" : "",
			  dev->flags & P2P_DEV_PD_PEER_KEYPAD ?
			  "[PD_PEER_KEYPAD]" : "",
			  dev->flags & P2P_DEV_PD_PEER_P2PS ?
			  "[PD_PEER_P2PS]" : "",
			  dev->flags & P2P_DEV_USER_REJECTED ?
			  "[USER_REJECTED]" : "",
			  dev->flags & P2P_DEV_PEER_WAITING_RESPONSE ?
			  "[PEER_WAITING_RESPONSE]" : "",
			  dev->flags & P2P_DEV_PREFER_PERSISTENT_GROUP ?
			  "[PREFER_PERSISTENT_GROUP]" : "",
			  dev->flags & P2P_DEV_WAIT_GO_NEG_RESPONSE ?
			  "[WAIT_GO_NEG_RESPONSE]" : "",
			  dev->flags & P2P_DEV_WAIT_GO_NEG_CONFIRM ?
			  "[WAIT_GO_NEG_CONFIRM]" : "",
			  dev->flags & P2P_DEV_GROUP_CLIENT_ONLY ?
			  "[GROUP_CLIENT_ONLY]" : "",
			  dev->flags & P2P_DEV_FORCE_FREQ ?
			  "[FORCE_FREQ]" : "",
			  dev->flags & P2P_DEV_PD_FOR_JOIN ?
			  "[PD_FOR_JOIN]" : "",
			  dev->status,
			  dev->invitation_reqs);
	if (os_snprintf_error(end - pos, res))
		return pos - buf;
	pos += res;

	if (dev->ext_listen_period) {
		res = os_snprintf(pos, end - pos,
				  "ext_listen_period=%u\n"
				  "ext_listen_interval=%u\n",
				  dev->ext_listen_period,
				  dev->ext_listen_interval);
		if (os_snprintf_error(end - pos, res))
			return pos - buf;
		pos += res;
	}

	if (dev->oper_ssid_len) {
		res = os_snprintf(pos, end - pos,
				  "oper_ssid=%s\n",
				  wpa_ssid_txt(dev->oper_ssid,
					       dev->oper_ssid_len));
		if (os_snprintf_error(end - pos, res))
			return pos - buf;
		pos += res;
	}

#ifdef CONFIG_WIFI_DISPLAY
	if (dev->info.wfd_subelems) {
		res = os_snprintf(pos, end - pos, "wfd_subelems=");
		if (os_snprintf_error(end - pos, res))
			return pos - buf;
		pos += res;

		pos += wpa_snprintf_hex(pos, end - pos,
					wpabuf_head(dev->info.wfd_subelems),
					wpabuf_len(dev->info.wfd_subelems));

		res = os_snprintf(pos, end - pos, "\n");
		if (os_snprintf_error(end - pos, res))
			return pos - buf;
		pos += res;
	}
#endif /* CONFIG_WIFI_DISPLAY */

	return pos - buf;
}


int p2p_peer_known(struct p2p_data *p2p, const u8 *addr)
{
	return p2p_get_device(p2p, addr) != NULL;
}


void p2p_set_client_discoverability(struct p2p_data *p2p, int enabled)
{
	if (enabled) {
		p2p_dbg(p2p, "Client discoverability enabled");
		p2p->dev_capab |= P2P_DEV_CAPAB_CLIENT_DISCOVERABILITY;
	} else {
		p2p_dbg(p2p, "Client discoverability disabled");
		p2p->dev_capab &= ~P2P_DEV_CAPAB_CLIENT_DISCOVERABILITY;
	}
}


static struct wpabuf * p2p_build_presence_req(u32 duration1, u32 interval1,
					      u32 duration2, u32 interval2)
{
	struct wpabuf *req;
	struct p2p_noa_desc desc1, desc2, *ptr1 = NULL, *ptr2 = NULL;
	u8 *len;

	req = wpabuf_alloc(100);
	if (req == NULL)
		return NULL;

	if (duration1 || interval1) {
		os_memset(&desc1, 0, sizeof(desc1));
		desc1.count_type = 1;
		desc1.duration = duration1;
		desc1.interval = interval1;
		ptr1 = &desc1;

		if (duration2 || interval2) {
			os_memset(&desc2, 0, sizeof(desc2));
			desc2.count_type = 2;
			desc2.duration = duration2;
			desc2.interval = interval2;
			ptr2 = &desc2;
		}
	}

	p2p_buf_add_action_hdr(req, P2P_PRESENCE_REQ, 1);
	len = p2p_buf_add_ie_hdr(req);
	p2p_buf_add_noa(req, 0, 0, 0, ptr1, ptr2);
	p2p_buf_update_ie_hdr(req, len);

	return req;
}


int p2p_presence_req(struct p2p_data *p2p, const u8 *go_interface_addr,
		     const u8 *own_interface_addr, unsigned int freq,
		     u32 duration1, u32 interval1, u32 duration2,
		     u32 interval2)
{
	struct wpabuf *req;

	p2p_dbg(p2p, "Send Presence Request to GO " MACSTR
		" (own interface " MACSTR ") freq=%u dur1=%u int1=%u "
		"dur2=%u int2=%u",
		MAC2STR(go_interface_addr), MAC2STR(own_interface_addr),
		freq, duration1, interval1, duration2, interval2);

	req = p2p_build_presence_req(duration1, interval1, duration2,
				     interval2);
	if (req == NULL)
		return -1;

	p2p->pending_action_state = P2P_NO_PENDING_ACTION;
	if (p2p_send_action(p2p, freq, go_interface_addr, own_interface_addr,
			    go_interface_addr,
			    wpabuf_head(req), wpabuf_len(req), 200) < 0) {
		p2p_dbg(p2p, "Failed to send Action frame");
	}
	wpabuf_free(req);

	return 0;
}


static struct wpabuf * p2p_build_presence_resp(u8 status, const u8 *noa,
					       size_t noa_len, u8 dialog_token)
{
	struct wpabuf *resp;
	u8 *len;

	resp = wpabuf_alloc(100 + noa_len);
	if (resp == NULL)
		return NULL;

	p2p_buf_add_action_hdr(resp, P2P_PRESENCE_RESP, dialog_token);
	len = p2p_buf_add_ie_hdr(resp);
	p2p_buf_add_status(resp, status);
	if (noa) {
		wpabuf_put_u8(resp, P2P_ATTR_NOTICE_OF_ABSENCE);
		wpabuf_put_le16(resp, noa_len);
		wpabuf_put_data(resp, noa, noa_len);
	} else
		p2p_buf_add_noa(resp, 0, 0, 0, NULL, NULL);
	p2p_buf_update_ie_hdr(resp, len);

	return resp;
}


static void p2p_process_presence_req(struct p2p_data *p2p, const u8 *da,
				     const u8 *sa, const u8 *data, size_t len,
				     int rx_freq)
{
	struct p2p_message msg;
	u8 status;
	struct wpabuf *resp;
	size_t g;
	struct p2p_group *group = NULL;
	int parsed = 0;
	u8 noa[50];
	int noa_len;

	p2p_dbg(p2p, "Received P2P Action - P2P Presence Request");

	for (g = 0; g < p2p->num_groups; g++) {
		if (os_memcmp(da, p2p_group_get_interface_addr(p2p->groups[g]),
			      ETH_ALEN) == 0) {
			group = p2p->groups[g];
			break;
		}
	}
	if (group == NULL) {
		p2p_dbg(p2p, "Ignore P2P Presence Request for unknown group "
			MACSTR, MAC2STR(da));
		return;
	}

	if (p2p_parse(data, len, &msg) < 0) {
		p2p_dbg(p2p, "Failed to parse P2P Presence Request");
		status = P2P_SC_FAIL_INVALID_PARAMS;
		goto fail;
	}
	parsed = 1;

	if (msg.noa == NULL) {
		p2p_dbg(p2p, "No NoA attribute in P2P Presence Request");
		status = P2P_SC_FAIL_INVALID_PARAMS;
		goto fail;
	}

	status = p2p_group_presence_req(group, sa, msg.noa, msg.noa_len);

fail:
	if (p2p->cfg->get_noa)
		noa_len = p2p->cfg->get_noa(p2p->cfg->cb_ctx, da, noa,
					    sizeof(noa));
	else
		noa_len = -1;
	resp = p2p_build_presence_resp(status, noa_len > 0 ? noa : NULL,
				       noa_len > 0 ? noa_len : 0,
				       msg.dialog_token);
	if (parsed)
		p2p_parse_free(&msg);
	if (resp == NULL)
		return;

	p2p->pending_action_state = P2P_NO_PENDING_ACTION;
	if (p2p_send_action(p2p, rx_freq, sa, da, da,
			    wpabuf_head(resp), wpabuf_len(resp), 200) < 0) {
		p2p_dbg(p2p, "Failed to send Action frame");
	}
	wpabuf_free(resp);
}


static void p2p_process_presence_resp(struct p2p_data *p2p, const u8 *da,
				      const u8 *sa, const u8 *data, size_t len)
{
	struct p2p_message msg;

	p2p_dbg(p2p, "Received P2P Action - P2P Presence Response");

	if (p2p_parse(data, len, &msg) < 0) {
		p2p_dbg(p2p, "Failed to parse P2P Presence Response");
		return;
	}

	if (msg.status == NULL || msg.noa == NULL) {
		p2p_dbg(p2p, "No Status or NoA attribute in P2P Presence Response");
		p2p_parse_free(&msg);
		return;
	}

	if (p2p->cfg->presence_resp) {
		p2p->cfg->presence_resp(p2p->cfg->cb_ctx, sa, *msg.status,
					msg.noa, msg.noa_len);
	}

	if (*msg.status) {
		p2p_dbg(p2p, "P2P Presence Request was rejected: status %u",
			*msg.status);
		p2p_parse_free(&msg);
		return;
	}

	p2p_dbg(p2p, "P2P Presence Request was accepted");
	wpa_hexdump(MSG_DEBUG, "P2P: P2P Presence Response - NoA",
		    msg.noa, msg.noa_len);
	/* TODO: process NoA */
	p2p_parse_free(&msg);
}


static void p2p_ext_listen_timeout(void *eloop_ctx, void *timeout_ctx)
{
	struct p2p_data *p2p = eloop_ctx;

	if (p2p->ext_listen_interval) {
		/* Schedule next extended listen timeout */
		eloop_register_timeout(p2p->ext_listen_interval_sec,
				       p2p->ext_listen_interval_usec,
				       p2p_ext_listen_timeout, p2p, NULL);
	}

	if ((p2p->cfg->is_p2p_in_progress &&
	     p2p->cfg->is_p2p_in_progress(p2p->cfg->cb_ctx)) ||
	    (p2p->pending_action_state == P2P_PENDING_PD &&
	     p2p->pd_retries > 0)) {
		p2p_dbg(p2p, "Operation in progress - skip Extended Listen timeout (%s)",
			p2p_state_txt(p2p->state));
		return;
	}

	if (p2p->state == P2P_LISTEN_ONLY && p2p->ext_listen_only) {
		/*
		 * This should not really happen, but it looks like the Listen
		 * command may fail is something else (e.g., a scan) was
		 * running at an inconvenient time. As a workaround, allow new
		 * Extended Listen operation to be started.
		 */
		p2p_dbg(p2p, "Previous Extended Listen operation had not been completed - try again");
		p2p->ext_listen_only = 0;
		p2p_set_state(p2p, P2P_IDLE);
	}

	if (p2p->state != P2P_IDLE) {
		p2p_dbg(p2p, "Skip Extended Listen timeout in active state (%s)", p2p_state_txt(p2p->state));
		return;
	}

	p2p_dbg(p2p, "Extended Listen timeout");
	p2p->ext_listen_only = 1;
	if (p2p_listen(p2p, p2p->ext_listen_period) < 0) {
		p2p_dbg(p2p, "Failed to start Listen state for Extended Listen Timing");
		p2p->ext_listen_only = 0;
	}
}


int p2p_ext_listen(struct p2p_data *p2p, unsigned int period,
		   unsigned int interval)
{
	if (period > 65535 || interval > 65535 || period > interval ||
	    (period == 0 && interval > 0) || (period > 0 && interval == 0)) {
		p2p_dbg(p2p, "Invalid Extended Listen Timing request: period=%u interval=%u",
			period, interval);
		return -1;
	}

	eloop_cancel_timeout(p2p_ext_listen_timeout, p2p, NULL);

	if (interval == 0) {
		p2p_dbg(p2p, "Disabling Extended Listen Timing");
		p2p->ext_listen_period = 0;
		p2p->ext_listen_interval = 0;
		return 0;
	}

	p2p_dbg(p2p, "Enabling Extended Listen Timing: period %u msec, interval %u msec",
		period, interval);
	p2p->ext_listen_period = period;
	p2p->ext_listen_interval = interval;
	p2p->ext_listen_interval_sec = interval / 1000;
	p2p->ext_listen_interval_usec = (interval % 1000) * 1000;

	eloop_register_timeout(p2p->ext_listen_interval_sec,
			       p2p->ext_listen_interval_usec,
			       p2p_ext_listen_timeout, p2p, NULL);

	return 0;
}


void p2p_deauth_notif(struct p2p_data *p2p, const u8 *bssid, u16 reason_code,
		      const u8 *ie, size_t ie_len)
{
	struct p2p_message msg;

	if (bssid == NULL || ie == NULL)
		return;

	os_memset(&msg, 0, sizeof(msg));
	if (p2p_parse_ies(ie, ie_len, &msg))
		return;
	if (msg.minor_reason_code == NULL) {
		p2p_parse_free(&msg);
		return;
	}

	p2p_dbg(p2p, "Deauthentication notification BSSID " MACSTR
		" reason_code=%u minor_reason_code=%u",
		MAC2STR(bssid), reason_code, *msg.minor_reason_code);

	p2p_parse_free(&msg);
}


void p2p_disassoc_notif(struct p2p_data *p2p, const u8 *bssid, u16 reason_code,
			const u8 *ie, size_t ie_len)
{
	struct p2p_message msg;

	if (bssid == NULL || ie == NULL)
		return;

	os_memset(&msg, 0, sizeof(msg));
	if (p2p_parse_ies(ie, ie_len, &msg))
		return;
	if (msg.minor_reason_code == NULL) {
		p2p_parse_free(&msg);
		return;
	}

	p2p_dbg(p2p, "Disassociation notification BSSID " MACSTR
		" reason_code=%u minor_reason_code=%u",
		MAC2STR(bssid), reason_code, *msg.minor_reason_code);

	p2p_parse_free(&msg);
}


void p2p_set_managed_oper(struct p2p_data *p2p, int enabled)
{
	if (enabled) {
		p2p_dbg(p2p, "Managed P2P Device operations enabled");
		p2p->dev_capab |= P2P_DEV_CAPAB_INFRA_MANAGED;
	} else {
		p2p_dbg(p2p, "Managed P2P Device operations disabled");
		p2p->dev_capab &= ~P2P_DEV_CAPAB_INFRA_MANAGED;
	}
}


int p2p_config_get_random_social(struct p2p_config *p2p, u8 *op_class,
				 u8 *op_channel)
{
	return p2p_channel_random_social(&p2p->channels, op_class, op_channel);
}


int p2p_set_listen_channel(struct p2p_data *p2p, u8 reg_class, u8 channel,
			   u8 forced)
{
	if (p2p_channel_to_freq(reg_class, channel) < 0)
		return -1;

	/*
	 * Listen channel was set in configuration or set by control interface;
	 * cannot override it.
	 */
	if (p2p->cfg->channel_forced && forced == 0) {
		p2p_dbg(p2p,
			"Listen channel was previously configured - do not override based on optimization");
		return -1;
	}

	p2p_dbg(p2p, "Set Listen channel: reg_class %u channel %u",
		reg_class, channel);

	if (p2p->state == P2P_IDLE) {
		p2p->cfg->reg_class = reg_class;
		p2p->cfg->channel = channel;
		p2p->cfg->channel_forced = forced;
	} else {
		p2p_dbg(p2p, "Defer setting listen channel");
		p2p->pending_reg_class = reg_class;
		p2p->pending_channel = channel;
		p2p->pending_channel_forced = forced;
	}

	return 0;
}


u8 p2p_get_listen_channel(struct p2p_data *p2p)
{
	return p2p->cfg->channel;
}


int p2p_set_ssid_postfix(struct p2p_data *p2p, const u8 *postfix, size_t len)
{
	p2p_dbg(p2p, "New SSID postfix: %s", wpa_ssid_txt(postfix, len));
	if (postfix == NULL) {
		p2p->cfg->ssid_postfix_len = 0;
		return 0;
	}
	if (len > sizeof(p2p->cfg->ssid_postfix))
		return -1;
	os_memcpy(p2p->cfg->ssid_postfix, postfix, len);
	p2p->cfg->ssid_postfix_len = len;
	return 0;
}


int p2p_set_oper_channel(struct p2p_data *p2p, u8 op_reg_class, u8 op_channel,
			 int cfg_op_channel)
{
	if (p2p_channel_to_freq(op_reg_class, op_channel) < 0)
		return -1;

	p2p_dbg(p2p, "Set Operating channel: reg_class %u channel %u",
		op_reg_class, op_channel);
	p2p->cfg->op_reg_class = op_reg_class;
	p2p->cfg->op_channel = op_channel;
	p2p->cfg->cfg_op_channel = cfg_op_channel;
	return 0;
}


int p2p_set_pref_chan(struct p2p_data *p2p, unsigned int num_pref_chan,
		      const struct p2p_channel *pref_chan)
{
	struct p2p_channel *n;

	if (pref_chan) {
		n = os_malloc(num_pref_chan * sizeof(struct p2p_channel));
		if (n == NULL)
			return -1;
		os_memcpy(n, pref_chan,
			  num_pref_chan * sizeof(struct p2p_channel));
	} else
		n = NULL;

	os_free(p2p->cfg->pref_chan);
	p2p->cfg->pref_chan = n;
	p2p->cfg->num_pref_chan = num_pref_chan;

	return 0;
}


int p2p_set_no_go_freq(struct p2p_data *p2p,
		       const struct wpa_freq_range_list *list)
{
	struct wpa_freq_range *tmp;

	if (list == NULL || list->num == 0) {
		os_free(p2p->no_go_freq.range);
		p2p->no_go_freq.range = NULL;
		p2p->no_go_freq.num = 0;
		return 0;
	}

	tmp = os_calloc(list->num, sizeof(struct wpa_freq_range));
	if (tmp == NULL)
		return -1;
	os_memcpy(tmp, list->range, list->num * sizeof(struct wpa_freq_range));
	os_free(p2p->no_go_freq.range);
	p2p->no_go_freq.range = tmp;
	p2p->no_go_freq.num = list->num;
	p2p_dbg(p2p, "Updated no GO chan list");

	return 0;
}


int p2p_get_interface_addr(struct p2p_data *p2p, const u8 *dev_addr,
			   u8 *iface_addr)
{
	struct p2p_device *dev = p2p_get_device(p2p, dev_addr);
	if (dev == NULL || is_zero_ether_addr(dev->interface_addr))
		return -1;
	os_memcpy(iface_addr, dev->interface_addr, ETH_ALEN);
	return 0;
}


int p2p_get_dev_addr(struct p2p_data *p2p, const u8 *iface_addr,
			   u8 *dev_addr)
{
	struct p2p_device *dev = p2p_get_device_interface(p2p, iface_addr);
	if (dev == NULL)
		return -1;
	os_memcpy(dev_addr, dev->info.p2p_device_addr, ETH_ALEN);
	return 0;
}


void p2p_set_peer_filter(struct p2p_data *p2p, const u8 *addr)
{
	os_memcpy(p2p->peer_filter, addr, ETH_ALEN);
	if (is_zero_ether_addr(p2p->peer_filter))
		p2p_dbg(p2p, "Disable peer filter");
	else
		p2p_dbg(p2p, "Enable peer filter for " MACSTR,
			MAC2STR(p2p->peer_filter));
}


void p2p_set_cross_connect(struct p2p_data *p2p, int enabled)
{
	p2p_dbg(p2p, "Cross connection %s", enabled ? "enabled" : "disabled");
	if (p2p->cross_connect == enabled)
		return;
	p2p->cross_connect = enabled;
	/* TODO: may need to tear down any action group where we are GO(?) */
}


int p2p_get_oper_freq(struct p2p_data *p2p, const u8 *iface_addr)
{
	struct p2p_device *dev = p2p_get_device_interface(p2p, iface_addr);
	if (dev == NULL)
		return -1;
	if (dev->oper_freq <= 0)
		return -1;
	return dev->oper_freq;
}


void p2p_set_intra_bss_dist(struct p2p_data *p2p, int enabled)
{
	p2p_dbg(p2p, "Intra BSS distribution %s",
		enabled ? "enabled" : "disabled");
	p2p->cfg->p2p_intra_bss = enabled;
}


void p2p_update_channel_list(struct p2p_data *p2p,
			     const struct p2p_channels *chan,
			     const struct p2p_channels *cli_chan)
{
	p2p_dbg(p2p, "Update channel list");
	os_memcpy(&p2p->cfg->channels, chan, sizeof(struct p2p_channels));
	p2p_channels_dump(p2p, "channels", &p2p->cfg->channels);
	os_memcpy(&p2p->cfg->cli_channels, cli_chan,
		  sizeof(struct p2p_channels));
	p2p_channels_dump(p2p, "cli_channels", &p2p->cfg->cli_channels);
}


int p2p_send_action(struct p2p_data *p2p, unsigned int freq, const u8 *dst,
		    const u8 *src, const u8 *bssid, const u8 *buf,
		    size_t len, unsigned int wait_time)
{
	if (p2p->p2p_scan_running) {
		p2p_dbg(p2p, "Delay Action frame TX until p2p_scan completes");
		if (p2p->after_scan_tx) {
			p2p_dbg(p2p, "Dropped previous pending Action frame TX");
			os_free(p2p->after_scan_tx);
		}
		p2p->after_scan_tx = os_malloc(sizeof(*p2p->after_scan_tx) +
					       len);
		if (p2p->after_scan_tx == NULL)
			return -1;
		p2p->after_scan_tx->freq = freq;
		os_memcpy(p2p->after_scan_tx->dst, dst, ETH_ALEN);
		os_memcpy(p2p->after_scan_tx->src, src, ETH_ALEN);
		os_memcpy(p2p->after_scan_tx->bssid, bssid, ETH_ALEN);
		p2p->after_scan_tx->len = len;
		p2p->after_scan_tx->wait_time = wait_time;
		os_memcpy(p2p->after_scan_tx + 1, buf, len);
		return 0;
	}

	return p2p->cfg->send_action(p2p->cfg->cb_ctx, freq, dst, src, bssid,
				     buf, len, wait_time);
}


void p2p_set_best_channels(struct p2p_data *p2p, int freq_24, int freq_5,
			   int freq_overall)
{
	p2p_dbg(p2p, "Best channel: 2.4 GHz: %d,  5 GHz: %d,  overall: %d",
		freq_24, freq_5, freq_overall);
	p2p->best_freq_24 = freq_24;
	p2p->best_freq_5 = freq_5;
	p2p->best_freq_overall = freq_overall;
}


void p2p_set_own_freq_preference(struct p2p_data *p2p, int freq)
{
	p2p_dbg(p2p, "Own frequency preference: %d MHz", freq);
	p2p->own_freq_preference = freq;
}


const u8 * p2p_get_go_neg_peer(struct p2p_data *p2p)
{
	if (p2p == NULL || p2p->go_neg_peer == NULL)
		return NULL;
	return p2p->go_neg_peer->info.p2p_device_addr;
}


const struct p2p_peer_info *
p2p_get_peer_found(struct p2p_data *p2p, const u8 *addr, int next)
{
	struct p2p_device *dev;

	if (addr) {
		dev = p2p_get_device(p2p, addr);
		if (!dev)
			return NULL;

		if (!next) {
			if (dev->flags & P2P_DEV_PROBE_REQ_ONLY)
				return NULL;

			return &dev->info;
		} else {
			do {
				dev = dl_list_first(&dev->list,
						    struct p2p_device,
						    list);
				if (!dev || &dev->list == &p2p->devices)
					return NULL;
			} while (dev->flags & P2P_DEV_PROBE_REQ_ONLY);
		}
	} else {
		dev = dl_list_first(&p2p->devices, struct p2p_device, list);
		if (!dev)
			return NULL;
		while (dev->flags & P2P_DEV_PROBE_REQ_ONLY) {
			dev = dl_list_first(&dev->list,
					    struct p2p_device,
					    list);
			if (!dev || &dev->list == &p2p->devices)
				return NULL;
		}
	}

	return &dev->info;
}


int p2p_in_progress(struct p2p_data *p2p)
{
	if (p2p == NULL)
		return 0;
	if (p2p->state == P2P_SEARCH)
		return 2;
	return p2p->state != P2P_IDLE && p2p->state != P2P_PROVISIONING;
}


void p2p_set_config_timeout(struct p2p_data *p2p, u8 go_timeout,
			    u8 client_timeout)
{
	if (p2p) {
		p2p->go_timeout = go_timeout;
		p2p->client_timeout = client_timeout;
	}
}


#ifdef CONFIG_WIFI_DISPLAY

static void p2p_update_wfd_ie_groups(struct p2p_data *p2p)
{
	size_t g;
	struct p2p_group *group;

	for (g = 0; g < p2p->num_groups; g++) {
		group = p2p->groups[g];
		p2p_group_force_beacon_update_ies(group);
	}
}


int p2p_set_wfd_ie_beacon(struct p2p_data *p2p, struct wpabuf *ie)
{
	wpabuf_free(p2p->wfd_ie_beacon);
	p2p->wfd_ie_beacon = ie;
	p2p_update_wfd_ie_groups(p2p);
	return 0;
}


int p2p_set_wfd_ie_probe_req(struct p2p_data *p2p, struct wpabuf *ie)
{
	wpabuf_free(p2p->wfd_ie_probe_req);
	p2p->wfd_ie_probe_req = ie;
	return 0;
}


int p2p_set_wfd_ie_probe_resp(struct p2p_data *p2p, struct wpabuf *ie)
{
	wpabuf_free(p2p->wfd_ie_probe_resp);
	p2p->wfd_ie_probe_resp = ie;
	p2p_update_wfd_ie_groups(p2p);
	return 0;
}


int p2p_set_wfd_ie_assoc_req(struct p2p_data *p2p, struct wpabuf *ie)
{
	wpabuf_free(p2p->wfd_ie_assoc_req);
	p2p->wfd_ie_assoc_req = ie;
	return 0;
}


int p2p_set_wfd_ie_invitation(struct p2p_data *p2p, struct wpabuf *ie)
{
	wpabuf_free(p2p->wfd_ie_invitation);
	p2p->wfd_ie_invitation = ie;
	return 0;
}


int p2p_set_wfd_ie_prov_disc_req(struct p2p_data *p2p, struct wpabuf *ie)
{
	wpabuf_free(p2p->wfd_ie_prov_disc_req);
	p2p->wfd_ie_prov_disc_req = ie;
	return 0;
}


int p2p_set_wfd_ie_prov_disc_resp(struct p2p_data *p2p, struct wpabuf *ie)
{
	wpabuf_free(p2p->wfd_ie_prov_disc_resp);
	p2p->wfd_ie_prov_disc_resp = ie;
	return 0;
}


int p2p_set_wfd_ie_go_neg(struct p2p_data *p2p, struct wpabuf *ie)
{
	wpabuf_free(p2p->wfd_ie_go_neg);
	p2p->wfd_ie_go_neg = ie;
	return 0;
}


int p2p_set_wfd_dev_info(struct p2p_data *p2p, const struct wpabuf *elem)
{
	wpabuf_free(p2p->wfd_dev_info);
	if (elem) {
		p2p->wfd_dev_info = wpabuf_dup(elem);
		if (p2p->wfd_dev_info == NULL)
			return -1;
	} else
		p2p->wfd_dev_info = NULL;

	return 0;
}


int p2p_set_wfd_assoc_bssid(struct p2p_data *p2p, const struct wpabuf *elem)
{
	wpabuf_free(p2p->wfd_assoc_bssid);
	if (elem) {
		p2p->wfd_assoc_bssid = wpabuf_dup(elem);
		if (p2p->wfd_assoc_bssid == NULL)
			return -1;
	} else
		p2p->wfd_assoc_bssid = NULL;

	return 0;
}


int p2p_set_wfd_coupled_sink_info(struct p2p_data *p2p,
				  const struct wpabuf *elem)
{
	wpabuf_free(p2p->wfd_coupled_sink_info);
	if (elem) {
		p2p->wfd_coupled_sink_info = wpabuf_dup(elem);
		if (p2p->wfd_coupled_sink_info == NULL)
			return -1;
	} else
		p2p->wfd_coupled_sink_info = NULL;

	return 0;
}

#endif /* CONFIG_WIFI_DISPLAY */


int p2p_set_disc_int(struct p2p_data *p2p, int min_disc_int, int max_disc_int,
		     int max_disc_tu)
{
	if (min_disc_int > max_disc_int || min_disc_int < 0 || max_disc_int < 0)
		return -1;

	p2p->min_disc_int = min_disc_int;
	p2p->max_disc_int = max_disc_int;
	p2p->max_disc_tu = max_disc_tu;
	p2p_dbg(p2p, "Set discoverable interval: min=%d max=%d max_tu=%d",
		min_disc_int, max_disc_int, max_disc_tu);

	return 0;
}


void p2p_dbg(struct p2p_data *p2p, const char *fmt, ...)
{
	va_list ap;
	char buf[500];

	if (!p2p->cfg->debug_print)
		return;

	va_start(ap, fmt);
	vsnprintf(buf, sizeof(buf), fmt, ap);
	buf[sizeof(buf) - 1] = '\0';
	va_end(ap);
	p2p->cfg->debug_print(p2p->cfg->cb_ctx, MSG_DEBUG, buf);
}


void p2p_info(struct p2p_data *p2p, const char *fmt, ...)
{
	va_list ap;
	char buf[500];

	if (!p2p->cfg->debug_print)
		return;

	va_start(ap, fmt);
	vsnprintf(buf, sizeof(buf), fmt, ap);
	buf[sizeof(buf) - 1] = '\0';
	va_end(ap);
	p2p->cfg->debug_print(p2p->cfg->cb_ctx, MSG_INFO, buf);
}


void p2p_err(struct p2p_data *p2p, const char *fmt, ...)
{
	va_list ap;
	char buf[500];

	if (!p2p->cfg->debug_print)
		return;

	va_start(ap, fmt);
	vsnprintf(buf, sizeof(buf), fmt, ap);
	buf[sizeof(buf) - 1] = '\0';
	va_end(ap);
	p2p->cfg->debug_print(p2p->cfg->cb_ctx, MSG_ERROR, buf);
}


void p2p_loop_on_known_peers(struct p2p_data *p2p,
			     void (*peer_callback)(struct p2p_peer_info *peer,
						   void *user_data),
			     void *user_data)
{
	struct p2p_device *dev, *n;

	dl_list_for_each_safe(dev, n, &p2p->devices, struct p2p_device, list) {
		peer_callback(&dev->info, user_data);
	}
}


#ifdef CONFIG_WPS_NFC

static struct wpabuf * p2p_build_nfc_handover(struct p2p_data *p2p,
					      int client_freq,
					      const u8 *go_dev_addr,
					      const u8 *ssid, size_t ssid_len)
{
	struct wpabuf *buf;
	u8 op_class, channel;
	enum p2p_role_indication role = P2P_DEVICE_NOT_IN_GROUP;

	buf = wpabuf_alloc(1000);
	if (buf == NULL)
		return NULL;

	op_class = p2p->cfg->reg_class;
	channel = p2p->cfg->channel;

	p2p_buf_add_capability(buf, p2p->dev_capab &
			       ~P2P_DEV_CAPAB_CLIENT_DISCOVERABILITY, 0);
	p2p_buf_add_device_info(buf, p2p, NULL);

	if (p2p->num_groups > 0) {
		int freq = p2p_group_get_freq(p2p->groups[0]);
		role = P2P_GO_IN_A_GROUP;
		if (p2p_freq_to_channel(freq, &op_class, &channel) < 0) {
			p2p_dbg(p2p,
				"Unknown GO operating frequency %d MHz for NFC handover",
				freq);
			wpabuf_free(buf);
			return NULL;
		}
	} else if (client_freq > 0) {
		role = P2P_CLIENT_IN_A_GROUP;
		if (p2p_freq_to_channel(client_freq, &op_class, &channel) < 0) {
			p2p_dbg(p2p,
				"Unknown client operating frequency %d MHz for NFC handover",
				client_freq);
			wpabuf_free(buf);
			return NULL;
		}
	}

	p2p_buf_add_oob_go_neg_channel(buf, p2p->cfg->country, op_class,
				       channel, role);

	if (p2p->num_groups > 0) {
		/* Limit number of clients to avoid very long message */
		p2p_buf_add_group_info(p2p->groups[0], buf, 5);
		p2p_group_buf_add_id(p2p->groups[0], buf);
	} else if (client_freq > 0 &&
		   go_dev_addr && !is_zero_ether_addr(go_dev_addr) &&
		   ssid && ssid_len > 0) {
		/*
		 * Add the optional P2P Group ID to indicate in which group this
		 * device is a P2P Client.
		 */
		p2p_buf_add_group_id(buf, go_dev_addr, ssid, ssid_len);
	}

	return buf;
}


struct wpabuf * p2p_build_nfc_handover_req(struct p2p_data *p2p,
					   int client_freq,
					   const u8 *go_dev_addr,
					   const u8 *ssid, size_t ssid_len)
{
	return p2p_build_nfc_handover(p2p, client_freq, go_dev_addr, ssid,
				      ssid_len);
}


struct wpabuf * p2p_build_nfc_handover_sel(struct p2p_data *p2p,
					   int client_freq,
					   const u8 *go_dev_addr,
					   const u8 *ssid, size_t ssid_len)
{
	return p2p_build_nfc_handover(p2p, client_freq, go_dev_addr, ssid,
				      ssid_len);
}


int p2p_process_nfc_connection_handover(struct p2p_data *p2p,
					struct p2p_nfc_params *params)
{
	struct p2p_message msg;
	struct p2p_device *dev;
	const u8 *p2p_dev_addr;
	int freq;
	enum p2p_role_indication role;

	params->next_step = NO_ACTION;

	if (p2p_parse_ies_separate(params->wsc_attr, params->wsc_len,
				   params->p2p_attr, params->p2p_len, &msg)) {
		p2p_dbg(p2p, "Failed to parse WSC/P2P attributes from NFC");
		p2p_parse_free(&msg);
		return -1;
	}

	if (msg.p2p_device_addr)
		p2p_dev_addr = msg.p2p_device_addr;
	else if (msg.device_id)
		p2p_dev_addr = msg.device_id;
	else {
		p2p_dbg(p2p, "Ignore scan data without P2P Device Info or P2P Device Id");
		p2p_parse_free(&msg);
		return -1;
	}

	if (msg.oob_dev_password) {
		os_memcpy(params->oob_dev_pw, msg.oob_dev_password,
			  msg.oob_dev_password_len);
		params->oob_dev_pw_len = msg.oob_dev_password_len;
	}

	dev = p2p_create_device(p2p, p2p_dev_addr);
	if (dev == NULL) {
		p2p_parse_free(&msg);
		return -1;
	}

	params->peer = &dev->info;

	os_get_reltime(&dev->last_seen);
	dev->flags &= ~(P2P_DEV_PROBE_REQ_ONLY | P2P_DEV_GROUP_CLIENT_ONLY);
	p2p_copy_wps_info(p2p, dev, 0, &msg);

	if (!msg.oob_go_neg_channel) {
		p2p_dbg(p2p, "OOB GO Negotiation Channel attribute not included");
		return -1;
	}

	if (msg.oob_go_neg_channel[3] == 0 &&
	    msg.oob_go_neg_channel[4] == 0)
		freq = 0;
	else
		freq = p2p_channel_to_freq(msg.oob_go_neg_channel[3],
					   msg.oob_go_neg_channel[4]);
	if (freq < 0) {
		p2p_dbg(p2p, "Unknown peer OOB GO Neg channel");
		return -1;
	}
	role = msg.oob_go_neg_channel[5];

	if (role == P2P_GO_IN_A_GROUP) {
		p2p_dbg(p2p, "Peer OOB GO operating channel: %u MHz", freq);
		params->go_freq = freq;
	} else if (role == P2P_CLIENT_IN_A_GROUP) {
		p2p_dbg(p2p, "Peer (client) OOB GO operating channel: %u MHz",
			freq);
		params->go_freq = freq;
	} else
		p2p_dbg(p2p, "Peer OOB GO Neg channel: %u MHz", freq);
	dev->oob_go_neg_freq = freq;

	if (!params->sel && role != P2P_GO_IN_A_GROUP) {
		freq = p2p_channel_to_freq(p2p->cfg->reg_class,
					   p2p->cfg->channel);
		if (freq < 0) {
			p2p_dbg(p2p, "Own listen channel not known");
			return -1;
		}
		p2p_dbg(p2p, "Use own Listen channel as OOB GO Neg channel: %u MHz", freq);
		dev->oob_go_neg_freq = freq;
	}

	if (msg.group_id) {
		os_memcpy(params->go_dev_addr, msg.group_id, ETH_ALEN);
		params->go_ssid_len = msg.group_id_len - ETH_ALEN;
		os_memcpy(params->go_ssid, msg.group_id + ETH_ALEN,
			  params->go_ssid_len);
	}

	if (dev->flags & P2P_DEV_USER_REJECTED) {
		p2p_dbg(p2p, "Do not report rejected device");
		p2p_parse_free(&msg);
		return 0;
	}

	if (!(dev->flags & P2P_DEV_REPORTED)) {
		p2p->cfg->dev_found(p2p->cfg->cb_ctx, p2p_dev_addr, &dev->info,
				    !(dev->flags & P2P_DEV_REPORTED_ONCE));
		dev->flags |= P2P_DEV_REPORTED | P2P_DEV_REPORTED_ONCE;
	}
	p2p_parse_free(&msg);

	if (role == P2P_GO_IN_A_GROUP && p2p->num_groups > 0)
		params->next_step = BOTH_GO;
	else if (role == P2P_GO_IN_A_GROUP)
		params->next_step = JOIN_GROUP;
	else if (role == P2P_CLIENT_IN_A_GROUP) {
		dev->flags |= P2P_DEV_GROUP_CLIENT_ONLY;
		params->next_step = PEER_CLIENT;
	} else if (p2p->num_groups > 0)
		params->next_step = AUTH_JOIN;
	else if (params->sel)
		params->next_step = INIT_GO_NEG;
	else
		params->next_step = RESP_GO_NEG;

	return 0;
}


void p2p_set_authorized_oob_dev_pw_id(struct p2p_data *p2p, u16 dev_pw_id,
				      int go_intent,
				      const u8 *own_interface_addr)
{

	p2p->authorized_oob_dev_pw_id = dev_pw_id;
	if (dev_pw_id == 0) {
		p2p_dbg(p2p, "NFC OOB Password unauthorized for static handover");
		return;
	}

	p2p_dbg(p2p, "NFC OOB Password (id=%u) authorized for static handover",
		dev_pw_id);

	p2p->go_intent = go_intent;
	os_memcpy(p2p->intended_addr, own_interface_addr, ETH_ALEN);
}

#endif /* CONFIG_WPS_NFC */


int p2p_set_passphrase_len(struct p2p_data *p2p, unsigned int len)
{
	if (len < 8 || len > 63)
		return -1;
	p2p->cfg->passphrase_len = len;
	return 0;
}


void p2p_set_vendor_elems(struct p2p_data *p2p, struct wpabuf **vendor_elem)
{
	p2p->vendor_elem = vendor_elem;
}


void p2p_go_neg_wait_timeout(void *eloop_ctx, void *timeout_ctx)
{
	struct p2p_data *p2p = eloop_ctx;

	p2p_dbg(p2p,
		"Timeout on waiting peer to become ready for GO Negotiation");
<<<<<<< HEAD
	if (p2p->go_neg_peer)
		p2p_go_neg_failed(p2p, p2p->go_neg_peer, -1);
=======
	p2p_go_neg_failed(p2p, -1);
>>>>>>> c748fdcc
}<|MERGE_RESOLUTION|>--- conflicted
+++ resolved
@@ -229,14 +229,11 @@
 void p2p_go_neg_failed(struct p2p_data *p2p, int status)
 {
 	struct p2p_go_neg_results res;
-<<<<<<< HEAD
-=======
 	struct p2p_device *peer = p2p->go_neg_peer;
 
 	if (!peer)
 		return;
 
->>>>>>> c748fdcc
 	eloop_cancel_timeout(p2p_go_neg_wait_timeout, p2p, NULL);
 	if (p2p->state != P2P_SEARCH) {
 		/*
@@ -245,15 +242,6 @@
 		 */
 		p2p_clear_timeout(p2p);
 		p2p_set_state(p2p, P2P_IDLE);
-<<<<<<< HEAD
-	}
-
-	if (p2p->go_neg_peer) {
-		p2p->go_neg_peer->flags &= ~P2P_DEV_PEER_WAITING_RESPONSE;
-		p2p->go_neg_peer->wps_method = WPS_NOT_READY;
-		p2p->go_neg_peer->oob_pw_id = 0;
-=======
->>>>>>> c748fdcc
 	}
 
 	peer->flags &= ~P2P_DEV_PEER_WAITING_RESPONSE;
@@ -3184,7 +3172,6 @@
 		if (dev == p2p->last_p2p_find_oper) {
 			found = 1;
 			continue;
-<<<<<<< HEAD
 		}
 		if (!found)
 			continue;
@@ -3192,15 +3179,6 @@
 			p2p->last_p2p_find_oper = dev;
 			return;
 		}
-=======
-		}
-		if (!found)
-			continue;
-		if (p2p_pre_find_operation(p2p, dev) > 0) {
-			p2p->last_p2p_find_oper = dev;
-			return;
-		}
->>>>>>> c748fdcc
 	}
 
 	/*
@@ -3242,11 +3220,7 @@
 		return;
 	}
 
-<<<<<<< HEAD
-	if (p2p->sd_query->for_all_peers) {
-=======
 	if (p2p->sd_query && p2p->sd_query->for_all_peers) {
->>>>>>> c748fdcc
 		/* Update the pending broadcast SD query count for this device
 		 */
 		p2p->sd_peer->sd_pending_bcast_queries--;
@@ -5401,10 +5375,5 @@
 
 	p2p_dbg(p2p,
 		"Timeout on waiting peer to become ready for GO Negotiation");
-<<<<<<< HEAD
-	if (p2p->go_neg_peer)
-		p2p_go_neg_failed(p2p, p2p->go_neg_peer, -1);
-=======
 	p2p_go_neg_failed(p2p, -1);
->>>>>>> c748fdcc
 }