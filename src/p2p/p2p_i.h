--- conflicted
+++ resolved
@@ -854,11 +854,8 @@
 			unsigned int force_freq, unsigned int pref_freq,
 			int go);
 void p2p_go_neg_wait_timeout(void *eloop_ctx, void *timeout_ctx);
-<<<<<<< HEAD
-=======
 int p2p_go_select_channel(struct p2p_data *p2p, struct p2p_device *dev,
 			  u8 *status);
->>>>>>> c748fdcc
 void p2p_dbg(struct p2p_data *p2p, const char *fmt, ...)
 PRINTF_FORMAT(2, 3);
 void p2p_info(struct p2p_data *p2p, const char *fmt, ...)
