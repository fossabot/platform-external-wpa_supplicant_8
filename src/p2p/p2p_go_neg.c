/*
 * Wi-Fi Direct - P2P Group Owner Negotiation
 * Copyright (c) 2009-2010, Atheros Communications
 *
 * This software may be distributed under the terms of the BSD license.
 * See README for more details.
 */

#include "includes.h"

#include "common.h"
#include "utils/eloop.h"
#include "common/ieee802_11_defs.h"
#include "common/wpa_ctrl.h"
#include "wps/wps_defs.h"
#include "p2p_i.h"
#include "p2p.h"


static int p2p_go_det(u8 own_intent, u8 peer_value)
{
	u8 peer_intent = peer_value >> 1;
	if (own_intent == peer_intent) {
		if (own_intent == P2P_MAX_GO_INTENT)
			return -1; /* both devices want to become GO */

		/* Use tie breaker bit to determine GO */
		return (peer_value & 0x01) ? 0 : 1;
	}

	return own_intent > peer_intent;
}


int p2p_peer_channels_check(struct p2p_data *p2p, struct p2p_channels *own,
			    struct p2p_device *dev,
			    const u8 *channel_list, size_t channel_list_len)
{
	const u8 *pos, *end;
	struct p2p_channels *ch;
	size_t channels;
	struct p2p_channels intersection;

	ch = &dev->channels;
	os_memset(ch, 0, sizeof(*ch));
	pos = channel_list;
	end = channel_list + channel_list_len;

	if (end - pos < 3)
		return -1;
	os_memcpy(dev->country, pos, 3);
	wpa_hexdump_ascii(MSG_DEBUG, "P2P: Peer country", pos, 3);
	if (pos[2] != 0x04 && os_memcmp(pos, p2p->cfg->country, 2) != 0) {
		p2p_info(p2p, "Mismatching country (ours=%c%c peer's=%c%c)",
			p2p->cfg->country[0], p2p->cfg->country[1],
			pos[0], pos[1]);
		return -1;
	}
	pos += 3;

	while (pos + 2 < end) {
		struct p2p_reg_class *cl = &ch->reg_class[ch->reg_classes];
		cl->reg_class = *pos++;
		if (pos + 1 + pos[0] > end) {
			p2p_info(p2p, "Invalid peer Channel List");
			return -1;
		}
		channels = *pos++;
		cl->channels = channels > P2P_MAX_REG_CLASS_CHANNELS ?
			P2P_MAX_REG_CLASS_CHANNELS : channels;
		os_memcpy(cl->channel, pos, cl->channels);
		pos += channels;
		ch->reg_classes++;
		if (ch->reg_classes == P2P_MAX_REG_CLASSES)
			break;
	}

	p2p_channels_intersect(own, &dev->channels, &intersection);
	p2p_dbg(p2p, "Own reg_classes %d peer reg_classes %d intersection reg_classes %d",
		(int) own->reg_classes,
		(int) dev->channels.reg_classes,
		(int) intersection.reg_classes);
	if (intersection.reg_classes == 0) {
		p2p_info(p2p, "No common channels found");
		return -1;
	}
	return 0;
}


static int p2p_peer_channels(struct p2p_data *p2p, struct p2p_device *dev,
			     const u8 *channel_list, size_t channel_list_len)
{
	return p2p_peer_channels_check(p2p, &p2p->channels, dev,
				       channel_list, channel_list_len);
}


u16 p2p_wps_method_pw_id(enum p2p_wps_method wps_method)
{
	switch (wps_method) {
	case WPS_PIN_DISPLAY:
		return DEV_PW_REGISTRAR_SPECIFIED;
	case WPS_PIN_KEYPAD:
		return DEV_PW_USER_SPECIFIED;
	case WPS_PBC:
		return DEV_PW_PUSHBUTTON;
	case WPS_NFC:
		return DEV_PW_NFC_CONNECTION_HANDOVER;
	default:
		return DEV_PW_DEFAULT;
	}
}


static const char * p2p_wps_method_str(enum p2p_wps_method wps_method)
{
	switch (wps_method) {
	case WPS_PIN_DISPLAY:
		return "Display";
	case WPS_PIN_KEYPAD:
		return "Keypad";
	case WPS_PBC:
		return "PBC";
	case WPS_NFC:
		return "NFC";
	default:
		return "??";
	}
}


static struct wpabuf * p2p_build_go_neg_req(struct p2p_data *p2p,
					    struct p2p_device *peer)
{
	struct wpabuf *buf;
	u8 *len;
	u8 group_capab;
	size_t extra = 0;
	u16 pw_id;

#ifdef CONFIG_WIFI_DISPLAY
	if (p2p->wfd_ie_go_neg)
		extra = wpabuf_len(p2p->wfd_ie_go_neg);
#endif /* CONFIG_WIFI_DISPLAY */

	if (p2p->vendor_elem && p2p->vendor_elem[VENDOR_ELEM_P2P_GO_NEG_REQ])
		extra += wpabuf_len(p2p->vendor_elem[VENDOR_ELEM_P2P_GO_NEG_REQ]);

	buf = wpabuf_alloc(1000 + extra);
	if (buf == NULL)
		return NULL;

	p2p_buf_add_public_action_hdr(buf, P2P_GO_NEG_REQ, peer->dialog_token);

	len = p2p_buf_add_ie_hdr(buf);
	group_capab = 0;
	if (peer->flags & P2P_DEV_PREFER_PERSISTENT_GROUP) {
		group_capab |= P2P_GROUP_CAPAB_PERSISTENT_GROUP;
		if (peer->flags & P2P_DEV_PREFER_PERSISTENT_RECONN)
			group_capab |= P2P_GROUP_CAPAB_PERSISTENT_RECONN;
	}
	if (p2p->cross_connect)
		group_capab |= P2P_GROUP_CAPAB_CROSS_CONN;
	if (p2p->cfg->p2p_intra_bss)
		group_capab |= P2P_GROUP_CAPAB_INTRA_BSS_DIST;
	p2p_buf_add_capability(buf, p2p->dev_capab &
			       ~P2P_DEV_CAPAB_CLIENT_DISCOVERABILITY,
			       group_capab);
	p2p_buf_add_go_intent(buf, (p2p->go_intent << 1) | peer->tie_breaker);
	p2p_buf_add_config_timeout(buf, p2p->go_timeout, p2p->client_timeout);
	p2p_buf_add_listen_channel(buf, p2p->cfg->country, p2p->cfg->reg_class,
				   p2p->cfg->channel);
	if (p2p->ext_listen_interval)
		p2p_buf_add_ext_listen_timing(buf, p2p->ext_listen_period,
					      p2p->ext_listen_interval);
	p2p_buf_add_intended_addr(buf, p2p->intended_addr);
	p2p_buf_add_channel_list(buf, p2p->cfg->country, &p2p->channels);
	p2p_buf_add_device_info(buf, p2p, peer);
	p2p_buf_add_operating_channel(buf, p2p->cfg->country,
				      p2p->op_reg_class, p2p->op_channel);
	p2p_buf_update_ie_hdr(buf, len);

	/* WPS IE with Device Password ID attribute */
	pw_id = p2p_wps_method_pw_id(peer->wps_method);
	if (peer->oob_pw_id)
		pw_id = peer->oob_pw_id;
	if (p2p_build_wps_ie(p2p, buf, pw_id, 0) < 0) {
		p2p_dbg(p2p, "Failed to build WPS IE for GO Negotiation Request");
		wpabuf_free(buf);
		return NULL;
	}

#ifdef CONFIG_WIFI_DISPLAY
	if (p2p->wfd_ie_go_neg)
		wpabuf_put_buf(buf, p2p->wfd_ie_go_neg);
#endif /* CONFIG_WIFI_DISPLAY */

	if (p2p->vendor_elem && p2p->vendor_elem[VENDOR_ELEM_P2P_GO_NEG_REQ])
		wpabuf_put_buf(buf, p2p->vendor_elem[VENDOR_ELEM_P2P_GO_NEG_REQ]);

	return buf;
}


int p2p_connect_send(struct p2p_data *p2p, struct p2p_device *dev)
{
	struct wpabuf *req;
	int freq;

	if (dev->flags & P2P_DEV_PD_BEFORE_GO_NEG) {
		u16 config_method;
		p2p_dbg(p2p, "Use PD-before-GO-Neg workaround for " MACSTR,
			MAC2STR(dev->info.p2p_device_addr));
		if (dev->wps_method == WPS_PIN_DISPLAY)
			config_method = WPS_CONFIG_KEYPAD;
		else if (dev->wps_method == WPS_PIN_KEYPAD)
			config_method = WPS_CONFIG_DISPLAY;
		else if (dev->wps_method == WPS_PBC)
			config_method = WPS_CONFIG_PUSHBUTTON;
		else
			return -1;
		return p2p_prov_disc_req(p2p, dev->info.p2p_device_addr,
					 config_method, 0, 0, 1);
	}

	freq = dev->listen_freq > 0 ? dev->listen_freq : dev->oper_freq;
	if (dev->oob_go_neg_freq > 0)
		freq = dev->oob_go_neg_freq;
	if (freq <= 0) {
		p2p_dbg(p2p, "No Listen/Operating frequency known for the peer "
			MACSTR " to send GO Negotiation Request",
			MAC2STR(dev->info.p2p_device_addr));
		return -1;
	}

	req = p2p_build_go_neg_req(p2p, dev);
	if (req == NULL)
		return -1;
	p2p_dbg(p2p, "Sending GO Negotiation Request");
	p2p_set_state(p2p, P2P_CONNECT);
	p2p->pending_action_state = P2P_PENDING_GO_NEG_REQUEST;
	p2p->go_neg_peer = dev;
	eloop_cancel_timeout(p2p_go_neg_wait_timeout, p2p, NULL);
	dev->flags |= P2P_DEV_WAIT_GO_NEG_RESPONSE;
	dev->connect_reqs++;
	if (p2p_send_action(p2p, freq, dev->info.p2p_device_addr,
			    p2p->cfg->dev_addr, dev->info.p2p_device_addr,
			    wpabuf_head(req), wpabuf_len(req), 500) < 0) {
		p2p_dbg(p2p, "Failed to send Action frame");
		/* Use P2P find to recover and retry */
		p2p_set_timeout(p2p, 0, 0);
	} else
		dev->go_neg_req_sent++;

	wpabuf_free(req);

	return 0;
}


static struct wpabuf * p2p_build_go_neg_resp(struct p2p_data *p2p,
					     struct p2p_device *peer,
					     u8 dialog_token, u8 status,
					     u8 tie_breaker)
{
	struct wpabuf *buf;
	u8 *len;
	u8 group_capab;
	size_t extra = 0;
	u16 pw_id;

	p2p_dbg(p2p, "Building GO Negotiation Response");

#ifdef CONFIG_WIFI_DISPLAY
	if (p2p->wfd_ie_go_neg)
		extra = wpabuf_len(p2p->wfd_ie_go_neg);
#endif /* CONFIG_WIFI_DISPLAY */

	if (p2p->vendor_elem && p2p->vendor_elem[VENDOR_ELEM_P2P_GO_NEG_RESP])
		extra += wpabuf_len(p2p->vendor_elem[VENDOR_ELEM_P2P_GO_NEG_RESP]);

	buf = wpabuf_alloc(1000 + extra);
	if (buf == NULL)
		return NULL;

	p2p_buf_add_public_action_hdr(buf, P2P_GO_NEG_RESP, dialog_token);

	len = p2p_buf_add_ie_hdr(buf);
	p2p_buf_add_status(buf, status);
	group_capab = 0;
	if (peer && peer->go_state == LOCAL_GO) {
		if (peer->flags & P2P_DEV_PREFER_PERSISTENT_GROUP) {
			group_capab |= P2P_GROUP_CAPAB_PERSISTENT_GROUP;
			if (peer->flags & P2P_DEV_PREFER_PERSISTENT_RECONN)
				group_capab |=
					P2P_GROUP_CAPAB_PERSISTENT_RECONN;
		}
		if (p2p->cross_connect)
			group_capab |= P2P_GROUP_CAPAB_CROSS_CONN;
		if (p2p->cfg->p2p_intra_bss)
			group_capab |= P2P_GROUP_CAPAB_INTRA_BSS_DIST;
	}
	p2p_buf_add_capability(buf, p2p->dev_capab &
			       ~P2P_DEV_CAPAB_CLIENT_DISCOVERABILITY,
			       group_capab);
	p2p_buf_add_go_intent(buf, (p2p->go_intent << 1) | tie_breaker);
	p2p_buf_add_config_timeout(buf, p2p->go_timeout, p2p->client_timeout);
	if (peer && peer->go_state == REMOTE_GO) {
		p2p_dbg(p2p, "Omit Operating Channel attribute");
	} else {
		p2p_buf_add_operating_channel(buf, p2p->cfg->country,
					      p2p->op_reg_class,
					      p2p->op_channel);
	}
	p2p_buf_add_intended_addr(buf, p2p->intended_addr);
	if (status || peer == NULL) {
		p2p_buf_add_channel_list(buf, p2p->cfg->country,
					 &p2p->channels);
	} else if (peer->go_state == REMOTE_GO) {
		p2p_buf_add_channel_list(buf, p2p->cfg->country,
					 &p2p->channels);
	} else {
		struct p2p_channels res;
		p2p_channels_intersect(&p2p->channels, &peer->channels,
				       &res);
		p2p_buf_add_channel_list(buf, p2p->cfg->country, &res);
	}
	p2p_buf_add_device_info(buf, p2p, peer);
	if (peer && peer->go_state == LOCAL_GO) {
		p2p_buf_add_group_id(buf, p2p->cfg->dev_addr, p2p->ssid,
				     p2p->ssid_len);
	}
	p2p_buf_update_ie_hdr(buf, len);

	/* WPS IE with Device Password ID attribute */
	pw_id = p2p_wps_method_pw_id(peer ? peer->wps_method : WPS_NOT_READY);
	if (peer && peer->oob_pw_id)
		pw_id = peer->oob_pw_id;
	if (p2p_build_wps_ie(p2p, buf, pw_id, 0) < 0) {
		p2p_dbg(p2p, "Failed to build WPS IE for GO Negotiation Response");
		wpabuf_free(buf);
		return NULL;
	}

#ifdef CONFIG_WIFI_DISPLAY
	if (p2p->wfd_ie_go_neg)
		wpabuf_put_buf(buf, p2p->wfd_ie_go_neg);
#endif /* CONFIG_WIFI_DISPLAY */

	if (p2p->vendor_elem && p2p->vendor_elem[VENDOR_ELEM_P2P_GO_NEG_RESP])
		wpabuf_put_buf(buf, p2p->vendor_elem[VENDOR_ELEM_P2P_GO_NEG_RESP]);

	return buf;
}


/**
 * p2p_reselect_channel - Re-select operating channel based on peer information
 * @p2p: P2P module context from p2p_init()
 * @intersection: Support channel list intersection from local and peer
 *
 * This function is used to re-select the best channel after having received
 * information from the peer to allow supported channel lists to be intersected.
 * This can be used to improve initial channel selection done in
 * p2p_prepare_channel() prior to the start of GO Negotiation. In addition, this
 * can be used for Invitation case.
 */
void p2p_reselect_channel(struct p2p_data *p2p,
			  struct p2p_channels *intersection)
{
	struct p2p_reg_class *cl;
	int freq;
	u8 op_reg_class, op_channel;
	unsigned int i;
	const int op_classes_5ghz[] = { 124, 115, 0 };
	const int op_classes_ht40[] = { 126, 127, 116, 117, 0 };
	const int op_classes_vht[] = { 128, 0 };

	if (p2p->own_freq_preference > 0 &&
	    p2p_freq_to_channel(p2p->own_freq_preference,
				&op_reg_class, &op_channel) == 0 &&
	    p2p_channels_includes(intersection, op_reg_class, op_channel)) {
		p2p_dbg(p2p, "Pick own channel preference (reg_class %u channel %u) from intersection",
			op_reg_class, op_channel);
		p2p->op_reg_class = op_reg_class;
		p2p->op_channel = op_channel;
		return;
	}

	if (p2p->best_freq_overall > 0 &&
	    p2p_freq_to_channel(p2p->best_freq_overall,
				&op_reg_class, &op_channel) == 0 &&
	    p2p_channels_includes(intersection, op_reg_class, op_channel)) {
		p2p_dbg(p2p, "Pick best overall channel (reg_class %u channel %u) from intersection",
			op_reg_class, op_channel);
		p2p->op_reg_class = op_reg_class;
		p2p->op_channel = op_channel;
		return;
	}

	/* First, try to pick the best channel from another band */
	freq = p2p_channel_to_freq(p2p->op_reg_class, p2p->op_channel);
	if (freq >= 2400 && freq < 2500 && p2p->best_freq_5 > 0 &&
	    !p2p_channels_includes(intersection, p2p->op_reg_class,
				   p2p->op_channel) &&
	    p2p_freq_to_channel(p2p->best_freq_5,
				&op_reg_class, &op_channel) == 0 &&
	    p2p_channels_includes(intersection, op_reg_class, op_channel)) {
		p2p_dbg(p2p, "Pick best 5 GHz channel (reg_class %u channel %u) from intersection",
			op_reg_class, op_channel);
		p2p->op_reg_class = op_reg_class;
		p2p->op_channel = op_channel;
		return;
	}

	if (freq >= 4900 && freq < 6000 && p2p->best_freq_24 > 0 &&
	    !p2p_channels_includes(intersection, p2p->op_reg_class,
				   p2p->op_channel) &&
	    p2p_freq_to_channel(p2p->best_freq_24,
				&op_reg_class, &op_channel) == 0 &&
	    p2p_channels_includes(intersection, op_reg_class, op_channel)) {
		p2p_dbg(p2p, "Pick best 2.4 GHz channel (reg_class %u channel %u) from intersection",
			op_reg_class, op_channel);
		p2p->op_reg_class = op_reg_class;
		p2p->op_channel = op_channel;
		return;
	}

	/* Select channel with highest preference if the peer supports it */
	for (i = 0; p2p->cfg->pref_chan && i < p2p->cfg->num_pref_chan; i++) {
		if (p2p_channels_includes(intersection,
					  p2p->cfg->pref_chan[i].op_class,
					  p2p->cfg->pref_chan[i].chan)) {
			p2p->op_reg_class = p2p->cfg->pref_chan[i].op_class;
			p2p->op_channel = p2p->cfg->pref_chan[i].chan;
			p2p_dbg(p2p, "Pick highest preferred channel (op_class %u channel %u) from intersection",
				p2p->op_reg_class, p2p->op_channel);
			return;
		}
	}

	/* Try a channel where we might be able to use VHT */
	if (p2p_channel_select(intersection, op_classes_vht,
			       &p2p->op_reg_class, &p2p->op_channel) == 0) {
		p2p_dbg(p2p, "Pick possible VHT channel (op_class %u channel %u) from intersection",
			p2p->op_reg_class, p2p->op_channel);
		return;
	}

	/* Try a channel where we might be able to use HT40 */
	if (p2p_channel_select(intersection, op_classes_ht40,
			       &p2p->op_reg_class, &p2p->op_channel) == 0) {
		p2p_dbg(p2p, "Pick possible HT40 channel (op_class %u channel %u) from intersection",
			p2p->op_reg_class, p2p->op_channel);
		return;
	}

	/* Prefer a 5 GHz channel */
	if (p2p_channel_select(intersection, op_classes_5ghz,
			       &p2p->op_reg_class, &p2p->op_channel) == 0) {
		p2p_dbg(p2p, "Pick possible 5 GHz channel (op_class %u channel %u) from intersection",
			p2p->op_reg_class, p2p->op_channel);
		return;
	}

	/*
	 * Try to see if the original channel is in the intersection. If
	 * so, no need to change anything, as it already contains some
	 * randomness.
	 */
	if (p2p_channels_includes(intersection, p2p->op_reg_class,
				  p2p->op_channel)) {
		p2p_dbg(p2p, "Using original operating class and channel (op_class %u channel %u) from intersection",
			p2p->op_reg_class, p2p->op_channel);
		return;
	}

	/*
	 * Fall back to whatever is included in the channel intersection since
	 * no better options seems to be available.
	 */
	cl = &intersection->reg_class[0];
	p2p_dbg(p2p, "Pick another channel (reg_class %u channel %u) from intersection",
		cl->reg_class, cl->channel[0]);
	p2p->op_reg_class = cl->reg_class;
	p2p->op_channel = cl->channel[0];
}


static int p2p_go_select_channel(struct p2p_data *p2p, struct p2p_device *dev,
				 u8 *status)
{
	struct p2p_channels tmp, intersection;

	p2p_channels_dump(p2p, "own channels", &p2p->channels);
	p2p_channels_dump(p2p, "peer channels", &dev->channels);
	p2p_channels_intersect(&p2p->channels, &dev->channels, &tmp);
	p2p_channels_dump(p2p, "intersection", &tmp);
	p2p_channels_remove_freqs(&tmp, &p2p->no_go_freq);
	p2p_channels_dump(p2p, "intersection after no-GO removal", &tmp);
	p2p_channels_intersect(&tmp, &p2p->cfg->channels, &intersection);
	p2p_channels_dump(p2p, "intersection with local channel list",
			  &intersection);
	if (intersection.reg_classes == 0 ||
	    intersection.reg_class[0].channels == 0) {
		*status = P2P_SC_FAIL_NO_COMMON_CHANNELS;
		p2p_dbg(p2p, "No common channels found");
		return -1;
	}

	if (!p2p_channels_includes(&intersection, p2p->op_reg_class,
				   p2p->op_channel)) {
		if (dev->flags & P2P_DEV_FORCE_FREQ) {
			*status = P2P_SC_FAIL_NO_COMMON_CHANNELS;
			p2p_dbg(p2p, "Peer does not support the forced channel");
			return -1;
		}

		p2p_dbg(p2p, "Selected operating channel (op_class %u channel %u) not acceptable to the peer",
			p2p->op_reg_class, p2p->op_channel);
		p2p_reselect_channel(p2p, &intersection);
	} else if (!(dev->flags & P2P_DEV_FORCE_FREQ) &&
		   !p2p->cfg->cfg_op_channel) {
		p2p_dbg(p2p, "Try to optimize channel selection with peer information received; previously selected op_class %u channel %u",
			p2p->op_reg_class, p2p->op_channel);
		p2p_reselect_channel(p2p, &intersection);
	}

	if (!p2p->ssid_set) {
		p2p_build_ssid(p2p, p2p->ssid, &p2p->ssid_len);
		p2p->ssid_set = 1;
	}

	return 0;
}


void p2p_process_go_neg_req(struct p2p_data *p2p, const u8 *sa,
			    const u8 *data, size_t len, int rx_freq)
{
	struct p2p_device *dev = NULL;
	struct wpabuf *resp;
	struct p2p_message msg;
	u8 status = P2P_SC_FAIL_INVALID_PARAMS;
	int tie_breaker = 0;
	int freq;

	p2p_dbg(p2p, "Received GO Negotiation Request from " MACSTR "(freq=%d)",
		MAC2STR(sa), rx_freq);

	if (p2p_parse(data, len, &msg))
		return;

	if (!msg.capability) {
		p2p_dbg(p2p, "Mandatory Capability attribute missing from GO Negotiation Request");
#ifdef CONFIG_P2P_STRICT
		goto fail;
#endif /* CONFIG_P2P_STRICT */
	}

	if (msg.go_intent)
		tie_breaker = *msg.go_intent & 0x01;
	else {
		p2p_dbg(p2p, "Mandatory GO Intent attribute missing from GO Negotiation Request");
#ifdef CONFIG_P2P_STRICT
		goto fail;
#endif /* CONFIG_P2P_STRICT */
	}

	if (!msg.config_timeout) {
		p2p_dbg(p2p, "Mandatory Configuration Timeout attribute missing from GO Negotiation Request");
#ifdef CONFIG_P2P_STRICT
		goto fail;
#endif /* CONFIG_P2P_STRICT */
	}

	if (!msg.listen_channel) {
		p2p_dbg(p2p, "No Listen Channel attribute received");
		goto fail;
	}
	if (!msg.operating_channel) {
		p2p_dbg(p2p, "No Operating Channel attribute received");
		goto fail;
	}
	if (!msg.channel_list) {
		p2p_dbg(p2p, "No Channel List attribute received");
		goto fail;
	}
	if (!msg.intended_addr) {
		p2p_dbg(p2p, "No Intended P2P Interface Address attribute received");
		goto fail;
	}
	if (!msg.p2p_device_info) {
		p2p_dbg(p2p, "No P2P Device Info attribute received");
		goto fail;
	}

	if (os_memcmp(msg.p2p_device_addr, sa, ETH_ALEN) != 0) {
		p2p_dbg(p2p, "Unexpected GO Negotiation Request SA=" MACSTR
			" != dev_addr=" MACSTR,
			MAC2STR(sa), MAC2STR(msg.p2p_device_addr));
		goto fail;
	}

	dev = p2p_get_device(p2p, sa);

	if (msg.status && *msg.status) {
		p2p_dbg(p2p, "Unexpected Status attribute (%d) in GO Negotiation Request",
			*msg.status);
		if (dev && p2p->go_neg_peer == dev &&
		    *msg.status == P2P_SC_FAIL_REJECTED_BY_USER) {
			/*
			 * This mechanism for using Status attribute in GO
			 * Negotiation Request is not compliant with the P2P
			 * specification, but some deployed devices use it to
			 * indicate rejection of GO Negotiation in a case where
			 * they have sent out GO Negotiation Response with
			 * status 1. The P2P specification explicitly disallows
			 * this. To avoid unnecessary interoperability issues
			 * and extra frames, mark the pending negotiation as
			 * failed and do not reply to this GO Negotiation
			 * Request frame.
			 */
			p2p->cfg->send_action_done(p2p->cfg->cb_ctx);
			p2p_go_neg_failed(p2p, dev, *msg.status);
			p2p_parse_free(&msg);
			return;
		}
		goto fail;
	}

	if (dev == NULL)
		dev = p2p_add_dev_from_go_neg_req(p2p, sa, &msg);
	else if ((dev->flags & P2P_DEV_PROBE_REQ_ONLY) ||
		  !(dev->flags & P2P_DEV_REPORTED))
		p2p_add_dev_info(p2p, sa, dev, &msg);
	else if (!dev->listen_freq && !dev->oper_freq) {
		/*
		 * This may happen if the peer entry was added based on PD
		 * Request and no Probe Request/Response frame has been received
		 * from this peer (or that information has timed out).
		 */
		p2p_dbg(p2p, "Update peer " MACSTR
			" based on GO Neg Req since listen/oper freq not known",
			MAC2STR(dev->info.p2p_device_addr));
		p2p_add_dev_info(p2p, sa, dev, &msg);
	}

	if (p2p->go_neg_peer && p2p->go_neg_peer == dev)
		eloop_cancel_timeout(p2p_go_neg_wait_timeout, p2p, NULL);

	if (dev && dev->flags & P2P_DEV_USER_REJECTED) {
		p2p_dbg(p2p, "User has rejected this peer");
		status = P2P_SC_FAIL_REJECTED_BY_USER;
	} else if (dev == NULL ||
		   (dev->wps_method == WPS_NOT_READY &&
		    (p2p->authorized_oob_dev_pw_id == 0 ||
		     p2p->authorized_oob_dev_pw_id !=
		     msg.dev_password_id))) {
		p2p_dbg(p2p, "Not ready for GO negotiation with " MACSTR,
			MAC2STR(sa));
		status = P2P_SC_FAIL_INFO_CURRENTLY_UNAVAILABLE;
		p2p->cfg->go_neg_req_rx(p2p->cfg->cb_ctx, sa,
					msg.dev_password_id);
	} else if (p2p->go_neg_peer && p2p->go_neg_peer != dev) {
		p2p_dbg(p2p, "Already in Group Formation with another peer");
		status = P2P_SC_FAIL_UNABLE_TO_ACCOMMODATE;
	} else {
		int go;

		if (!p2p->go_neg_peer) {
			p2p_dbg(p2p, "Starting GO Negotiation with previously authorized peer");
			if (!(dev->flags & P2P_DEV_FORCE_FREQ)) {
				p2p_dbg(p2p, "Use default channel settings");
				p2p->op_reg_class = p2p->cfg->op_reg_class;
				p2p->op_channel = p2p->cfg->op_channel;
				os_memcpy(&p2p->channels, &p2p->cfg->channels,
					  sizeof(struct p2p_channels));
			} else {
				p2p_dbg(p2p, "Use previously configured forced channel settings");
			}
		}

		dev->flags &= ~P2P_DEV_NOT_YET_READY;

		if (!msg.go_intent) {
			p2p_dbg(p2p, "No GO Intent attribute received");
			goto fail;
		}
		if ((*msg.go_intent >> 1) > P2P_MAX_GO_INTENT) {
			p2p_dbg(p2p, "Invalid GO Intent value (%u) received",
				*msg.go_intent >> 1);
			goto fail;
		}

		if (dev->go_neg_req_sent &&
		    os_memcmp(sa, p2p->cfg->dev_addr, ETH_ALEN) > 0) {
			p2p_dbg(p2p, "Do not reply since peer has higher address and GO Neg Request already sent");
			p2p_parse_free(&msg);
			return;
		}

		go = p2p_go_det(p2p->go_intent, *msg.go_intent);
		if (go < 0) {
			p2p_dbg(p2p, "Incompatible GO Intent");
			status = P2P_SC_FAIL_BOTH_GO_INTENT_15;
			goto fail;
		}

		if (p2p_peer_channels(p2p, dev, msg.channel_list,
				      msg.channel_list_len) < 0) {
			p2p_dbg(p2p, "No common channels found");
			status = P2P_SC_FAIL_NO_COMMON_CHANNELS;
			goto fail;
		}

		switch (msg.dev_password_id) {
		case DEV_PW_REGISTRAR_SPECIFIED:
			p2p_dbg(p2p, "PIN from peer Display");
			if (dev->wps_method != WPS_PIN_KEYPAD) {
				p2p_dbg(p2p, "We have wps_method=%s -> incompatible",
					p2p_wps_method_str(dev->wps_method));
				status = P2P_SC_FAIL_INCOMPATIBLE_PROV_METHOD;
				goto fail;
			}
			break;
		case DEV_PW_USER_SPECIFIED:
			p2p_dbg(p2p, "Peer entered PIN on Keypad");
			if (dev->wps_method != WPS_PIN_DISPLAY) {
				p2p_dbg(p2p, "We have wps_method=%s -> incompatible",
					p2p_wps_method_str(dev->wps_method));
				status = P2P_SC_FAIL_INCOMPATIBLE_PROV_METHOD;
				goto fail;
			}
			break;
		case DEV_PW_PUSHBUTTON:
			p2p_dbg(p2p, "Peer using pushbutton");
			if (dev->wps_method != WPS_PBC) {
				p2p_dbg(p2p, "We have wps_method=%s -> incompatible",
					p2p_wps_method_str(dev->wps_method));
				status = P2P_SC_FAIL_INCOMPATIBLE_PROV_METHOD;
				goto fail;
			}
			break;
		default:
			if (msg.dev_password_id &&
			    msg.dev_password_id == dev->oob_pw_id) {
				p2p_dbg(p2p, "Peer using NFC");
				if (dev->wps_method != WPS_NFC) {
					p2p_dbg(p2p, "We have wps_method=%s -> incompatible",
						p2p_wps_method_str(
							dev->wps_method));
					status = P2P_SC_FAIL_INCOMPATIBLE_PROV_METHOD;
					goto fail;
				}
				break;
			}
#ifdef CONFIG_WPS_NFC
			if (p2p->authorized_oob_dev_pw_id &&
			    msg.dev_password_id ==
			    p2p->authorized_oob_dev_pw_id) {
				p2p_dbg(p2p, "Using static handover with our device password from NFC Tag");
				dev->wps_method = WPS_NFC;
				dev->oob_pw_id = p2p->authorized_oob_dev_pw_id;
				break;
			}
#endif /* CONFIG_WPS_NFC */
			p2p_dbg(p2p, "Unsupported Device Password ID %d",
				msg.dev_password_id);
			status = P2P_SC_FAIL_INCOMPATIBLE_PROV_METHOD;
			goto fail;
		}

		if (go && p2p_go_select_channel(p2p, dev, &status) < 0)
			goto fail;

		dev->go_state = go ? LOCAL_GO : REMOTE_GO;
		dev->oper_freq = p2p_channel_to_freq(msg.operating_channel[3],
						     msg.operating_channel[4]);
		p2p_dbg(p2p, "Peer operating channel preference: %d MHz",
			dev->oper_freq);

		if (msg.config_timeout) {
			dev->go_timeout = msg.config_timeout[0];
			dev->client_timeout = msg.config_timeout[1];
		}

		p2p_dbg(p2p, "GO Negotiation with " MACSTR, MAC2STR(sa));
		if (p2p->state != P2P_IDLE)
			p2p_stop_find_for_freq(p2p, rx_freq);
		p2p_set_state(p2p, P2P_GO_NEG);
		p2p_clear_timeout(p2p);
		dev->dialog_token = msg.dialog_token;
		os_memcpy(dev->intended_addr, msg.intended_addr, ETH_ALEN);
		p2p->go_neg_peer = dev;
		eloop_cancel_timeout(p2p_go_neg_wait_timeout, p2p, NULL);
		status = P2P_SC_SUCCESS;
	}

fail:
	if (dev)
		dev->status = status;
	resp = p2p_build_go_neg_resp(p2p, dev, msg.dialog_token, status,
				     !tie_breaker);
	p2p_parse_free(&msg);
	if (resp == NULL)
		return;
	p2p_dbg(p2p, "Sending GO Negotiation Response");
	if (rx_freq > 0)
		freq = rx_freq;
	else
		freq = p2p_channel_to_freq(p2p->cfg->reg_class,
					   p2p->cfg->channel);
	if (freq < 0) {
		p2p_dbg(p2p, "Unknown regulatory class/channel");
		wpabuf_free(resp);
		return;
	}
	if (status == P2P_SC_SUCCESS) {
		p2p->pending_action_state = P2P_PENDING_GO_NEG_RESPONSE;
		dev->flags |= P2P_DEV_WAIT_GO_NEG_CONFIRM;
		if (os_memcmp(sa, p2p->cfg->dev_addr, ETH_ALEN) < 0) {
			/*
			 * Peer has smaller address, so the GO Negotiation
			 * Response from us is expected to complete
			 * negotiation. Ignore a GO Negotiation Response from
			 * the peer if it happens to be received after this
			 * point due to a race condition in GO Negotiation
			 * Request transmission and processing.
			 */
			dev->flags &= ~P2P_DEV_WAIT_GO_NEG_RESPONSE;
		}
	} else
		p2p->pending_action_state =
			P2P_PENDING_GO_NEG_RESPONSE_FAILURE;
	if (p2p_send_action(p2p, freq, sa, p2p->cfg->dev_addr,
			    p2p->cfg->dev_addr,
			    wpabuf_head(resp), wpabuf_len(resp), 500) < 0) {
		p2p_dbg(p2p, "Failed to send Action frame");
	}

	wpabuf_free(resp);
}


static struct wpabuf * p2p_build_go_neg_conf(struct p2p_data *p2p,
					     struct p2p_device *peer,
					     u8 dialog_token, u8 status,
					     const u8 *resp_chan, int go)
{
	struct wpabuf *buf;
	u8 *len;
	struct p2p_channels res;
	u8 group_capab;
	size_t extra = 0;

	p2p_dbg(p2p, "Building GO Negotiation Confirm");

#ifdef CONFIG_WIFI_DISPLAY
	if (p2p->wfd_ie_go_neg)
		extra = wpabuf_len(p2p->wfd_ie_go_neg);
#endif /* CONFIG_WIFI_DISPLAY */

	if (p2p->vendor_elem && p2p->vendor_elem[VENDOR_ELEM_P2P_GO_NEG_CONF])
		extra += wpabuf_len(p2p->vendor_elem[VENDOR_ELEM_P2P_GO_NEG_CONF]);

	buf = wpabuf_alloc(1000 + extra);
	if (buf == NULL)
		return NULL;

	p2p_buf_add_public_action_hdr(buf, P2P_GO_NEG_CONF, dialog_token);

	len = p2p_buf_add_ie_hdr(buf);
	p2p_buf_add_status(buf, status);
	group_capab = 0;
	if (peer->go_state == LOCAL_GO) {
		if (peer->flags & P2P_DEV_PREFER_PERSISTENT_GROUP) {
			group_capab |= P2P_GROUP_CAPAB_PERSISTENT_GROUP;
			if (peer->flags & P2P_DEV_PREFER_PERSISTENT_RECONN)
				group_capab |=
					P2P_GROUP_CAPAB_PERSISTENT_RECONN;
		}
		if (p2p->cross_connect)
			group_capab |= P2P_GROUP_CAPAB_CROSS_CONN;
		if (p2p->cfg->p2p_intra_bss)
			group_capab |= P2P_GROUP_CAPAB_INTRA_BSS_DIST;
	}
	p2p_buf_add_capability(buf, p2p->dev_capab &
			       ~P2P_DEV_CAPAB_CLIENT_DISCOVERABILITY,
			       group_capab);
	if (go || resp_chan == NULL)
		p2p_buf_add_operating_channel(buf, p2p->cfg->country,
					      p2p->op_reg_class,
					      p2p->op_channel);
	else
		p2p_buf_add_operating_channel(buf, (const char *) resp_chan,
					      resp_chan[3], resp_chan[4]);
	p2p_channels_intersect(&p2p->channels, &peer->channels, &res);
	p2p_buf_add_channel_list(buf, p2p->cfg->country, &res);
	if (go) {
		p2p_buf_add_group_id(buf, p2p->cfg->dev_addr, p2p->ssid,
				     p2p->ssid_len);
	}
	p2p_buf_update_ie_hdr(buf, len);

#ifdef CONFIG_WIFI_DISPLAY
	if (p2p->wfd_ie_go_neg)
		wpabuf_put_buf(buf, p2p->wfd_ie_go_neg);
#endif /* CONFIG_WIFI_DISPLAY */

	if (p2p->vendor_elem && p2p->vendor_elem[VENDOR_ELEM_P2P_GO_NEG_CONF])
		wpabuf_put_buf(buf, p2p->vendor_elem[VENDOR_ELEM_P2P_GO_NEG_CONF]);

	return buf;
}


void p2p_process_go_neg_resp(struct p2p_data *p2p, const u8 *sa,
			     const u8 *data, size_t len, int rx_freq)
{
	struct p2p_device *dev;
	int go = -1;
	struct p2p_message msg;
	u8 status = P2P_SC_SUCCESS;
	int freq;

	p2p_dbg(p2p, "Received GO Negotiation Response from " MACSTR
		" (freq=%d)", MAC2STR(sa), rx_freq);
	dev = p2p_get_device(p2p, sa);
	if (dev == NULL || dev->wps_method == WPS_NOT_READY ||
	    dev != p2p->go_neg_peer) {
		p2p_dbg(p2p, "Not ready for GO negotiation with " MACSTR,
			MAC2STR(sa));
		return;
	}

	if (p2p_parse(data, len, &msg))
		return;

	if (!(dev->flags & P2P_DEV_WAIT_GO_NEG_RESPONSE)) {
		p2p_dbg(p2p, "Was not expecting GO Negotiation Response - ignore");
		p2p_parse_free(&msg);
		return;
	}
	dev->flags &= ~P2P_DEV_WAIT_GO_NEG_RESPONSE;

	if (msg.dialog_token != dev->dialog_token) {
		p2p_dbg(p2p, "Unexpected Dialog Token %u (expected %u)",
			msg.dialog_token, dev->dialog_token);
		p2p_parse_free(&msg);
		return;
	}

	if (!msg.status) {
		p2p_dbg(p2p, "No Status attribute received");
		status = P2P_SC_FAIL_INVALID_PARAMS;
		goto fail;
	}
	if (*msg.status) {
		p2p_dbg(p2p, "GO Negotiation rejected: status %d", *msg.status);
		dev->go_neg_req_sent = 0;
		if (*msg.status == P2P_SC_FAIL_INFO_CURRENTLY_UNAVAILABLE) {
			p2p_dbg(p2p, "Wait for the peer to become ready for GO Negotiation");
			dev->flags |= P2P_DEV_NOT_YET_READY;
<<<<<<< HEAD
			eloop_cancel_timeout(p2p_go_neg_wait_timeout, p2p,
					     NULL);
			eloop_register_timeout(120, 0, p2p_go_neg_wait_timeout,
					       p2p, NULL);
=======
			os_get_reltime(&dev->go_neg_wait_started);
>>>>>>> 32645019
			if (p2p->state == P2P_CONNECT_LISTEN)
				p2p_set_state(p2p, P2P_WAIT_PEER_CONNECT);
			else
				p2p_set_state(p2p, P2P_WAIT_PEER_IDLE);
			p2p_set_timeout(p2p, 0, 0);
		} else {
			p2p_dbg(p2p, "Stop GO Negotiation attempt");
			p2p_go_neg_failed(p2p, dev, *msg.status);
		}
		p2p->cfg->send_action_done(p2p->cfg->cb_ctx);
		p2p_parse_free(&msg);
		return;
	}

	if (!msg.capability) {
		p2p_dbg(p2p, "Mandatory Capability attribute missing from GO Negotiation Response");
#ifdef CONFIG_P2P_STRICT
		status = P2P_SC_FAIL_INVALID_PARAMS;
		goto fail;
#endif /* CONFIG_P2P_STRICT */
	}

	if (!msg.p2p_device_info) {
		p2p_dbg(p2p, "Mandatory P2P Device Info attribute missing from GO Negotiation Response");
#ifdef CONFIG_P2P_STRICT
		status = P2P_SC_FAIL_INVALID_PARAMS;
		goto fail;
#endif /* CONFIG_P2P_STRICT */
	}

	if (!msg.intended_addr) {
		p2p_dbg(p2p, "No Intended P2P Interface Address attribute received");
		status = P2P_SC_FAIL_INVALID_PARAMS;
		goto fail;
	}

	if (!msg.go_intent) {
		p2p_dbg(p2p, "No GO Intent attribute received");
		status = P2P_SC_FAIL_INVALID_PARAMS;
		goto fail;
	}
	if ((*msg.go_intent >> 1) > P2P_MAX_GO_INTENT) {
		p2p_dbg(p2p, "Invalid GO Intent value (%u) received",
			*msg.go_intent >> 1);
		status = P2P_SC_FAIL_INVALID_PARAMS;
		goto fail;
	}

	go = p2p_go_det(p2p->go_intent, *msg.go_intent);
	if (go < 0) {
		p2p_dbg(p2p, "Incompatible GO Intent");
		status = P2P_SC_FAIL_INCOMPATIBLE_PARAMS;
		goto fail;
	}

	if (!go && msg.group_id) {
		/* Store SSID for Provisioning step */
		p2p->ssid_len = msg.group_id_len - ETH_ALEN;
		os_memcpy(p2p->ssid, msg.group_id + ETH_ALEN, p2p->ssid_len);
	} else if (!go) {
		p2p_dbg(p2p, "Mandatory P2P Group ID attribute missing from GO Negotiation Response");
		p2p->ssid_len = 0;
		status = P2P_SC_FAIL_INVALID_PARAMS;
		goto fail;
	}

	if (!msg.config_timeout) {
		p2p_dbg(p2p, "Mandatory Configuration Timeout attribute missing from GO Negotiation Response");
#ifdef CONFIG_P2P_STRICT
		status = P2P_SC_FAIL_INVALID_PARAMS;
		goto fail;
#endif /* CONFIG_P2P_STRICT */
	} else {
		dev->go_timeout = msg.config_timeout[0];
		dev->client_timeout = msg.config_timeout[1];
	}

	if (!msg.operating_channel && !go) {
		/*
		 * Note: P2P Client may omit Operating Channel attribute to
		 * indicate it does not have a preference.
		 */
		p2p_dbg(p2p, "No Operating Channel attribute received");
		status = P2P_SC_FAIL_INVALID_PARAMS;
		goto fail;
	}
	if (!msg.channel_list) {
		p2p_dbg(p2p, "No Channel List attribute received");
		status = P2P_SC_FAIL_INVALID_PARAMS;
		goto fail;
	}

	if (p2p_peer_channels(p2p, dev, msg.channel_list,
			      msg.channel_list_len) < 0) {
		p2p_dbg(p2p, "No common channels found");
		status = P2P_SC_FAIL_NO_COMMON_CHANNELS;
		goto fail;
	}

	if (msg.operating_channel) {
		dev->oper_freq = p2p_channel_to_freq(msg.operating_channel[3],
						     msg.operating_channel[4]);
		p2p_dbg(p2p, "Peer operating channel preference: %d MHz",
			dev->oper_freq);
	} else
		dev->oper_freq = 0;

	switch (msg.dev_password_id) {
	case DEV_PW_REGISTRAR_SPECIFIED:
		p2p_dbg(p2p, "PIN from peer Display");
		if (dev->wps_method != WPS_PIN_KEYPAD) {
			p2p_dbg(p2p, "We have wps_method=%s -> incompatible",
				p2p_wps_method_str(dev->wps_method));
			status = P2P_SC_FAIL_INCOMPATIBLE_PROV_METHOD;
			goto fail;
		}
		break;
	case DEV_PW_USER_SPECIFIED:
		p2p_dbg(p2p, "Peer entered PIN on Keypad");
		if (dev->wps_method != WPS_PIN_DISPLAY) {
			p2p_dbg(p2p, "We have wps_method=%s -> incompatible",
				p2p_wps_method_str(dev->wps_method));
			status = P2P_SC_FAIL_INCOMPATIBLE_PROV_METHOD;
			goto fail;
		}
		break;
	case DEV_PW_PUSHBUTTON:
		p2p_dbg(p2p, "Peer using pushbutton");
		if (dev->wps_method != WPS_PBC) {
			p2p_dbg(p2p, "We have wps_method=%s -> incompatible",
				p2p_wps_method_str(dev->wps_method));
			status = P2P_SC_FAIL_INCOMPATIBLE_PROV_METHOD;
			goto fail;
		}
		break;
	default:
		if (msg.dev_password_id &&
		    msg.dev_password_id == dev->oob_pw_id) {
			p2p_dbg(p2p, "Peer using NFC");
			if (dev->wps_method != WPS_NFC) {
				p2p_dbg(p2p, "We have wps_method=%s -> incompatible",
					p2p_wps_method_str(dev->wps_method));
				status = P2P_SC_FAIL_INCOMPATIBLE_PROV_METHOD;
				goto fail;
			}
			break;
		}
		p2p_dbg(p2p, "Unsupported Device Password ID %d",
			msg.dev_password_id);
		status = P2P_SC_FAIL_INCOMPATIBLE_PROV_METHOD;
		goto fail;
	}

	if (go && p2p_go_select_channel(p2p, dev, &status) < 0)
		goto fail;

	p2p_set_state(p2p, P2P_GO_NEG);
	p2p_clear_timeout(p2p);

	p2p_dbg(p2p, "GO Negotiation with " MACSTR, MAC2STR(sa));
	os_memcpy(dev->intended_addr, msg.intended_addr, ETH_ALEN);

fail:
	/* Store GO Negotiation Confirmation to allow retransmission */
	wpabuf_free(dev->go_neg_conf);
	dev->go_neg_conf = p2p_build_go_neg_conf(p2p, dev, msg.dialog_token,
						 status, msg.operating_channel,
						 go);
	p2p_parse_free(&msg);
	if (dev->go_neg_conf == NULL)
		return;
	p2p_dbg(p2p, "Sending GO Negotiation Confirm");
	if (status == P2P_SC_SUCCESS) {
		p2p->pending_action_state = P2P_PENDING_GO_NEG_CONFIRM;
		dev->go_state = go ? LOCAL_GO : REMOTE_GO;
	} else
		p2p->pending_action_state = P2P_NO_PENDING_ACTION;
	if (rx_freq > 0)
		freq = rx_freq;
	else
		freq = dev->listen_freq;

	dev->go_neg_conf_freq = freq;
	dev->go_neg_conf_sent = 0;

	if (p2p_send_action(p2p, freq, sa, p2p->cfg->dev_addr, sa,
			    wpabuf_head(dev->go_neg_conf),
			    wpabuf_len(dev->go_neg_conf), 200) < 0) {
		p2p_dbg(p2p, "Failed to send Action frame");
		p2p_go_neg_failed(p2p, dev, -1);
		p2p->cfg->send_action_done(p2p->cfg->cb_ctx);
	} else
		dev->go_neg_conf_sent++;
	if (status != P2P_SC_SUCCESS) {
		p2p_dbg(p2p, "GO Negotiation failed");
		p2p_go_neg_failed(p2p, dev, status);
	}
}


void p2p_process_go_neg_conf(struct p2p_data *p2p, const u8 *sa,
			     const u8 *data, size_t len)
{
	struct p2p_device *dev;
	struct p2p_message msg;

	p2p_dbg(p2p, "Received GO Negotiation Confirm from " MACSTR,
		MAC2STR(sa));
	dev = p2p_get_device(p2p, sa);
	if (dev == NULL || dev->wps_method == WPS_NOT_READY ||
	    dev != p2p->go_neg_peer) {
		p2p_dbg(p2p, "Not ready for GO negotiation with " MACSTR,
			MAC2STR(sa));
		return;
	}

	if (p2p->pending_action_state == P2P_PENDING_GO_NEG_RESPONSE) {
		p2p_dbg(p2p, "Stopped waiting for TX status on GO Negotiation Response since we already received Confirmation");
		p2p->pending_action_state = P2P_NO_PENDING_ACTION;
	}

	if (p2p_parse(data, len, &msg))
		return;

	if (!(dev->flags & P2P_DEV_WAIT_GO_NEG_CONFIRM)) {
		p2p_dbg(p2p, "Was not expecting GO Negotiation Confirm - ignore");
		p2p_parse_free(&msg);
		return;
	}
	dev->flags &= ~P2P_DEV_WAIT_GO_NEG_CONFIRM;
	p2p->cfg->send_action_done(p2p->cfg->cb_ctx);

	if (msg.dialog_token != dev->dialog_token) {
		p2p_dbg(p2p, "Unexpected Dialog Token %u (expected %u)",
			msg.dialog_token, dev->dialog_token);
		p2p_parse_free(&msg);
		return;
	}

	if (!msg.status) {
		p2p_dbg(p2p, "No Status attribute received");
		p2p_parse_free(&msg);
		return;
	}
	if (*msg.status) {
		p2p_dbg(p2p, "GO Negotiation rejected: status %d", *msg.status);
		p2p_go_neg_failed(p2p, dev, *msg.status);
		p2p_parse_free(&msg);
		return;
	}

	if (dev->go_state == REMOTE_GO && msg.group_id) {
		/* Store SSID for Provisioning step */
		p2p->ssid_len = msg.group_id_len - ETH_ALEN;
		os_memcpy(p2p->ssid, msg.group_id + ETH_ALEN, p2p->ssid_len);
	} else if (dev->go_state == REMOTE_GO) {
		p2p_dbg(p2p, "Mandatory P2P Group ID attribute missing from GO Negotiation Confirmation");
		p2p->ssid_len = 0;
		p2p_go_neg_failed(p2p, dev, P2P_SC_FAIL_INVALID_PARAMS);
		p2p_parse_free(&msg);
		return;
	}

	if (!msg.operating_channel) {
		p2p_dbg(p2p, "Mandatory Operating Channel attribute missing from GO Negotiation Confirmation");
#ifdef CONFIG_P2P_STRICT
		p2p_parse_free(&msg);
		return;
#endif /* CONFIG_P2P_STRICT */
	} else if (dev->go_state == REMOTE_GO) {
		int oper_freq = p2p_channel_to_freq(msg.operating_channel[3],
						    msg.operating_channel[4]);
		if (oper_freq != dev->oper_freq) {
			p2p_dbg(p2p, "Updated peer (GO) operating channel preference from %d MHz to %d MHz",
				dev->oper_freq, oper_freq);
			dev->oper_freq = oper_freq;
		}
	}

	if (!msg.channel_list) {
		p2p_dbg(p2p, "Mandatory Operating Channel attribute missing from GO Negotiation Confirmation");
#ifdef CONFIG_P2P_STRICT
		p2p_parse_free(&msg);
		return;
#endif /* CONFIG_P2P_STRICT */
	}

	p2p_parse_free(&msg);

	if (dev->go_state == UNKNOWN_GO) {
		/*
		 * This should not happen since GO negotiation has already
		 * been completed.
		 */
		p2p_dbg(p2p, "Unexpected GO Neg state - do not know which end becomes GO");
		return;
	}

	/*
	 * The peer could have missed our ctrl::ack frame for GO Negotiation
	 * Confirm and continue retransmitting the frame. To reduce the
	 * likelihood of the peer not getting successful TX status for the
	 * GO Negotiation Confirm frame, wait a short time here before starting
	 * the group so that we will remain on the current channel to
	 * acknowledge any possible retransmission from the peer.
	 */
	p2p_dbg(p2p, "20 ms wait on current channel before starting group");
	os_sleep(0, 20000);

	p2p_go_complete(p2p, dev);
}<|MERGE_RESOLUTION|>--- conflicted
+++ resolved
@@ -963,14 +963,10 @@
 		if (*msg.status == P2P_SC_FAIL_INFO_CURRENTLY_UNAVAILABLE) {
 			p2p_dbg(p2p, "Wait for the peer to become ready for GO Negotiation");
 			dev->flags |= P2P_DEV_NOT_YET_READY;
-<<<<<<< HEAD
 			eloop_cancel_timeout(p2p_go_neg_wait_timeout, p2p,
 					     NULL);
 			eloop_register_timeout(120, 0, p2p_go_neg_wait_timeout,
 					       p2p, NULL);
-=======
-			os_get_reltime(&dev->go_neg_wait_started);
->>>>>>> 32645019
 			if (p2p->state == P2P_CONNECT_LISTEN)
 				p2p_set_state(p2p, P2P_WAIT_PEER_CONNECT);
 			else
