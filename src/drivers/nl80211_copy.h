--- conflicted
+++ resolved
@@ -722,27 +722,6 @@
  *	QoS mapping is relevant for IP packets, it is only valid during an
  *	association. This is cleared on disassociation and AP restart.
  *
-<<<<<<< HEAD
- * @NL80211_CMD_AUTHORIZATION_EVENT: Indicates that the device offloaded
- *	the establishment of temporal keys for an RSN connection.  This is
- *	used as part of key managment offload, where a device operating as a
- *	station is capable of doing the exchange necessary to establish
- *	temporal keys during initial RSN connection or after roaming.  This
- *	event might also be sent after the device handles a PTK rekeying
- *	operation.  The supplicant should expect to do the exchange itself,
- *	by preparing to process the EAPOL-Key frames, until
- *	NL80211_CMD_AUTHORIZATION_EVENT is sent with success status.  The
- *	NL80211_ATTR_AUTHORIZATION_STATUS attribute provides the status of
- *	the offload and NL80211_KEY_REPLAY_CTR provides the Key Replay
- *	Counter value last used in a valid EAPOL-Key frame.
- *
- * @NL80211_CMD_KEY_MGMT_SET_PMK: Used to pass the PMK to the device for
- *	key management offload.  This will be used in the case of key
- *	management offload on an already established PMKSA.  The PMK is passed
- *	in NL80211_ATTR_PMK once it is known by the supplicant.  If connection
- *	is FT (802.11r) enabled with 802.1X, then the second 256 bits of the
- *	MSK is passed instead of the PMK.
-=======
  * @NL80211_CMD_ADD_TX_TS: Ask the kernel to add a traffic stream for the given
  *	%NL80211_ATTR_TSID and %NL80211_ATTR_MAC with %NL80211_ATTR_USER_PRIO
  *	and %NL80211_ATTR_ADMITTED_TIME parameters.
@@ -758,7 +737,26 @@
  *	and %NL80211_ATTR_MAC parameters. It isn't necessary to call this
  *	before removing a station entry entirely, or before disassociating
  *	or similar, cleanup will happen in the driver/device in this case.
->>>>>>> 32645019
+ *
+ * @NL80211_CMD_AUTHORIZATION_EVENT: Indicates that the device offloaded
+ *	the establishment of temporal keys for an RSN connection.  This is
+ *	used as part of key managment offload, where a device operating as a
+ *	station is capable of doing the exchange necessary to establish
+ *	temporal keys during initial RSN connection or after roaming.  This
+ *	event might also be sent after the device handles a PTK rekeying
+ *	operation.  The supplicant should expect to do the exchange itself,
+ *	by preparing to process the EAPOL-Key frames, until
+ *	NL80211_CMD_AUTHORIZATION_EVENT is sent with success status.  The
+ *	NL80211_ATTR_AUTHORIZATION_STATUS attribute provides the status of
+ *	the offload and NL80211_KEY_REPLAY_CTR provides the Key Replay
+ *	Counter value last used in a valid EAPOL-Key frame.
+ *
+ * @NL80211_CMD_KEY_MGMT_SET_PMK: Used to pass the PMK to the device for
+ *	key management offload.  This will be used in the case of key
+ *	management offload on an already established PMKSA.  The PMK is passed
+ *	in NL80211_ATTR_PMK once it is known by the supplicant.  If connection
+ *	is FT (802.11r) enabled with 802.1X, then the second 256 bits of the
+ *	MSK is passed instead of the PMK.
  *
  * @NL80211_CMD_MAX: highest used command number
  * @__NL80211_CMD_AFTER_LAST: internal use
@@ -931,13 +929,11 @@
 
 	NL80211_CMD_SET_QOS_MAP,
 
-<<<<<<< HEAD
-	NL80211_CMD_AUTHORIZATION_EVENT,
-	NL80211_CMD_KEY_MGMT_SET_PMK,
-=======
 	NL80211_CMD_ADD_TX_TS,
 	NL80211_CMD_DEL_TX_TS,
->>>>>>> 32645019
+
+    NL80211_CMD_AUTHORIZATION_EVENT,
+	NL80211_CMD_KEY_MGMT_SET_PMK,
 
 	/* add new commands above here */
 
@@ -1637,7 +1633,34 @@
  *	creation then the new interface will be owned by the netlink socket
  *	that created it and will be destroyed when the socket is closed
  *
-<<<<<<< HEAD
+ * @NL80211_ATTR_TDLS_INITIATOR: flag attribute indicating the current end is
+ *	the TDLS link initiator.
+ *
+ * @NL80211_ATTR_USE_RRM: flag for indicating whether the current connection
+ *	shall support Radio Resource Measurements (11k). This attribute can be
+ *	used with %NL80211_CMD_ASSOCIATE and %NL80211_CMD_CONNECT requests.
+ *	User space applications are expected to use this flag only if the
+ *	underlying device supports these minimal RRM features:
+ *		%NL80211_FEATURE_DS_PARAM_SET_IE_IN_PROBES,
+ *		%NL80211_FEATURE_QUIET,
+ *	If this flag is used, driver must add the Power Capabilities IE to the
+ *	association request. In addition, it must also set the RRM capability
+ *	flag in the association request's Capability Info field.
+ *
+ * @NL80211_ATTR_WIPHY_DYN_ACK: flag attribute used to enable ACK timeout
+ *	estimation algorithm (dynack). In order to activate dynack
+ *	%NL80211_FEATURE_ACKTO_ESTIMATION feature flag must be set by lower
+ *	drivers to indicate dynack capability. Dynack is automatically disabled
+ *	setting valid value for coverage class.
+ *
+ * @NL80211_ATTR_TSID: a TSID value (u8 attribute)
+ * @NL80211_ATTR_USER_PRIO: user priority value (u8 attribute)
+ * @NL80211_ATTR_ADMITTED_TIME: admitted time in units of 32 microseconds
+ *	(per second) (u16 attribute)
+ *
+ * @NL80211_ATTR_SMPS_MODE: SMPS mode to use (ap mode). see
+ *	&enum nl80211_smps_mode.
+ *
  * @NL80211_ATTR_AUTHORIZATION_STATUS: Status of key management offload.
  * @NL80211_ATTR_KEY_REPLAY_CTR: Key Replay Counter value last used in a
  *	valid EAPOL-Key frame.
@@ -1653,35 +1676,6 @@
  * @NL80211_ATTR_PMK_LEN: The length of the PMK.
  * @NL80211_ATTR_PTK_KCK: Pairwise Transient Key, Key Confirmation Key.
  * @NL80211_ATTR_PTK_KEK: Pairwise Transient Key, Key Encryption Key.
-=======
- * @NL80211_ATTR_TDLS_INITIATOR: flag attribute indicating the current end is
- *	the TDLS link initiator.
- *
- * @NL80211_ATTR_USE_RRM: flag for indicating whether the current connection
- *	shall support Radio Resource Measurements (11k). This attribute can be
- *	used with %NL80211_CMD_ASSOCIATE and %NL80211_CMD_CONNECT requests.
- *	User space applications are expected to use this flag only if the
- *	underlying device supports these minimal RRM features:
- *		%NL80211_FEATURE_DS_PARAM_SET_IE_IN_PROBES,
- *		%NL80211_FEATURE_QUIET,
- *	If this flag is used, driver must add the Power Capabilities IE to the
- *	association request. In addition, it must also set the RRM capability
- *	flag in the association request's Capability Info field.
- *
- * @NL80211_ATTR_WIPHY_DYN_ACK: flag attribute used to enable ACK timeout
- *	estimation algorithm (dynack). In order to activate dynack
- *	%NL80211_FEATURE_ACKTO_ESTIMATION feature flag must be set by lower
- *	drivers to indicate dynack capability. Dynack is automatically disabled
- *	setting valid value for coverage class.
- *
- * @NL80211_ATTR_TSID: a TSID value (u8 attribute)
- * @NL80211_ATTR_USER_PRIO: user priority value (u8 attribute)
- * @NL80211_ATTR_ADMITTED_TIME: admitted time in units of 32 microseconds
- *	(per second) (u16 attribute)
- *
- * @NL80211_ATTR_SMPS_MODE: SMPS mode to use (ap mode). see
- *	&enum nl80211_smps_mode.
->>>>>>> 32645019
  *
  * @NL80211_ATTR_MAX: highest attribute number currently defined
  * @__NL80211_ATTR_AFTER_LAST: internal use
@@ -2017,6 +2011,23 @@
 	NL80211_ATTR_MAX_AP_ASSOC_STA,
 
 	NL80211_ATTR_TDLS_PEER_CAPABILITY,
+
+	NL80211_ATTR_IFACE_SOCKET_OWNER,
+
+	NL80211_ATTR_CSA_C_OFFSETS_TX,
+	NL80211_ATTR_MAX_CSA_COUNTERS,
+
+	NL80211_ATTR_TDLS_INITIATOR,
+
+	NL80211_ATTR_USE_RRM,
+
+	NL80211_ATTR_WIPHY_DYN_ACK,
+
+	NL80211_ATTR_TSID,
+	NL80211_ATTR_USER_PRIO,
+	NL80211_ATTR_ADMITTED_TIME,
+
+	NL80211_ATTR_SMPS_MODE,
 
 	NL80211_ATTR_AUTHORIZATION_STATUS,
 	NL80211_ATTR_KEY_REPLAY_CTR,
@@ -2029,24 +2040,7 @@
 	NL80211_ATTR_PTK_KCK,
 	NL80211_ATTR_PTK_KEK,
 
-	NL80211_ATTR_IFACE_SOCKET_OWNER,
-
-	NL80211_ATTR_CSA_C_OFFSETS_TX,
-	NL80211_ATTR_MAX_CSA_COUNTERS,
-
-	NL80211_ATTR_TDLS_INITIATOR,
-
-	NL80211_ATTR_USE_RRM,
-
-	NL80211_ATTR_WIPHY_DYN_ACK,
-
-	NL80211_ATTR_TSID,
-	NL80211_ATTR_USER_PRIO,
-	NL80211_ATTR_ADMITTED_TIME,
-
-	NL80211_ATTR_SMPS_MODE,
-
-	/* add attributes here, update the policy in nl80211.c */
+    /* add attributes here, update the policy in nl80211.c */
 
 	__NL80211_ATTR_AFTER_LAST,
 	NL80211_ATTR_MAX = __NL80211_ATTR_AFTER_LAST - 1
