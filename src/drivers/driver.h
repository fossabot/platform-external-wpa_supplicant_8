/*
 * Driver interface definition
 * Copyright (c) 2003-2015, Jouni Malinen <j@w1.fi>
 *
 * This software may be distributed under the terms of the BSD license.
 * See README for more details.
 *
 * This file defines a driver interface used by both %wpa_supplicant and
 * hostapd. The first part of the file defines data structures used in various
 * driver operations. This is followed by the struct wpa_driver_ops that each
 * driver wrapper will beed to define with callback functions for requesting
 * driver operations. After this, there are definitions for driver event
 * reporting with wpa_supplicant_event() and some convenience helper functions
 * that can be used to report events.
 */

#ifndef DRIVER_H
#define DRIVER_H

#define WPA_SUPPLICANT_DRIVER_VERSION 4

#include "common/defs.h"
#include "common/ieee802_11_defs.h"
#include "utils/list.h"

#define HOSTAPD_CHAN_DISABLED 0x00000001
#define HOSTAPD_CHAN_NO_IR 0x00000002
#define HOSTAPD_CHAN_RADAR 0x00000008
#define HOSTAPD_CHAN_HT40PLUS 0x00000010
#define HOSTAPD_CHAN_HT40MINUS 0x00000020
#define HOSTAPD_CHAN_HT40 0x00000040
#define HOSTAPD_CHAN_SURVEY_LIST_INITIALIZED 0x00000080

#define HOSTAPD_CHAN_DFS_UNKNOWN 0x00000000
#define HOSTAPD_CHAN_DFS_USABLE 0x00000100
#define HOSTAPD_CHAN_DFS_UNAVAILABLE 0x00000200
#define HOSTAPD_CHAN_DFS_AVAILABLE 0x00000300
#define HOSTAPD_CHAN_DFS_MASK 0x00000300

#define HOSTAPD_CHAN_VHT_10_70 0x00000800
#define HOSTAPD_CHAN_VHT_30_50 0x00001000
#define HOSTAPD_CHAN_VHT_50_30 0x00002000
#define HOSTAPD_CHAN_VHT_70_10 0x00004000

#define HOSTAPD_CHAN_INDOOR_ONLY 0x00010000
#define HOSTAPD_CHAN_GO_CONCURRENT 0x00020000

/**
 * enum reg_change_initiator - Regulatory change initiator
 */
enum reg_change_initiator {
	REGDOM_SET_BY_CORE,
	REGDOM_SET_BY_USER,
	REGDOM_SET_BY_DRIVER,
	REGDOM_SET_BY_COUNTRY_IE,
	REGDOM_BEACON_HINT,
};

/**
 * enum reg_type - Regulatory change types
 */
enum reg_type {
	REGDOM_TYPE_UNKNOWN,
	REGDOM_TYPE_COUNTRY,
	REGDOM_TYPE_WORLD,
	REGDOM_TYPE_CUSTOM_WORLD,
	REGDOM_TYPE_INTERSECTION,
};

/**
 * struct hostapd_channel_data - Channel information
 */
struct hostapd_channel_data {
	/**
	 * chan - Channel number (IEEE 802.11)
	 */
	short chan;

	/**
	 * freq - Frequency in MHz
	 */
	int freq;

	/**
	 * flag - Channel flags (HOSTAPD_CHAN_*)
	 */
	int flag;

	/**
	 * max_tx_power - Regulatory transmit power limit in dBm
	 */
	u8 max_tx_power;

	/**
	 * survey_list - Linked list of surveys (struct freq_survey)
	 */
	struct dl_list survey_list;

	/**
	 * min_nf - Minimum observed noise floor, in dBm, based on all
	 * surveyed channel data
	 */
	s8 min_nf;

#ifdef CONFIG_ACS
	/**
	 * interference_factor - Computed interference factor on this
	 * channel (used internally in src/ap/acs.c; driver wrappers do not
	 * need to set this)
	 */
	long double interference_factor;
#endif /* CONFIG_ACS */

	/**
	 * dfs_cac_ms - DFS CAC time in milliseconds
	 */
	unsigned int dfs_cac_ms;
};

#define HOSTAPD_MODE_FLAG_HT_INFO_KNOWN BIT(0)
#define HOSTAPD_MODE_FLAG_VHT_INFO_KNOWN BIT(1)

/**
 * struct hostapd_hw_modes - Supported hardware mode information
 */
struct hostapd_hw_modes {
	/**
	 * mode - Hardware mode
	 */
	enum hostapd_hw_mode mode;

	/**
	 * num_channels - Number of entries in the channels array
	 */
	int num_channels;

	/**
	 * channels - Array of supported channels
	 */
	struct hostapd_channel_data *channels;

	/**
	 * num_rates - Number of entries in the rates array
	 */
	int num_rates;

	/**
	 * rates - Array of supported rates in 100 kbps units
	 */
	int *rates;

	/**
	 * ht_capab - HT (IEEE 802.11n) capabilities
	 */
	u16 ht_capab;

	/**
	 * mcs_set - MCS (IEEE 802.11n) rate parameters
	 */
	u8 mcs_set[16];

	/**
	 * a_mpdu_params - A-MPDU (IEEE 802.11n) parameters
	 */
	u8 a_mpdu_params;

	/**
	 * vht_capab - VHT (IEEE 802.11ac) capabilities
	 */
	u32 vht_capab;

	/**
	 * vht_mcs_set - VHT MCS (IEEE 802.11ac) rate parameters
	 */
	u8 vht_mcs_set[8];

	unsigned int flags; /* HOSTAPD_MODE_FLAG_* */
};


#define IEEE80211_MODE_INFRA	0
#define IEEE80211_MODE_IBSS	1
#define IEEE80211_MODE_AP	2
#define IEEE80211_MODE_MESH	5

#define IEEE80211_CAP_ESS	0x0001
#define IEEE80211_CAP_IBSS	0x0002
#define IEEE80211_CAP_PRIVACY	0x0010
#define IEEE80211_CAP_RRM	0x1000

/* DMG (60 GHz) IEEE 802.11ad */
/* type - bits 0..1 */
#define IEEE80211_CAP_DMG_MASK	0x0003
#define IEEE80211_CAP_DMG_IBSS	0x0001 /* Tx by: STA */
#define IEEE80211_CAP_DMG_PBSS	0x0002 /* Tx by: PCP */
#define IEEE80211_CAP_DMG_AP	0x0003 /* Tx by: AP */

#define WPA_SCAN_QUAL_INVALID		BIT(0)
#define WPA_SCAN_NOISE_INVALID		BIT(1)
#define WPA_SCAN_LEVEL_INVALID		BIT(2)
#define WPA_SCAN_LEVEL_DBM		BIT(3)
#define WPA_SCAN_ASSOCIATED		BIT(5)

/**
 * struct wpa_scan_res - Scan result for an BSS/IBSS
 * @flags: information flags about the BSS/IBSS (WPA_SCAN_*)
 * @bssid: BSSID
 * @freq: frequency of the channel in MHz (e.g., 2412 = channel 1)
 * @beacon_int: beacon interval in TUs (host byte order)
 * @caps: capability information field in host byte order
 * @qual: signal quality
 * @noise: noise level
 * @level: signal level
 * @tsf: Timestamp
 * @age: Age of the information in milliseconds (i.e., how many milliseconds
 * ago the last Beacon or Probe Response frame was received)
 * @est_throughput: Estimated throughput in kbps (this is calculated during
 * scan result processing if left zero by the driver wrapper)
 * @snr: Signal-to-noise ratio in dB (calculated during scan result processing)
 * @ie_len: length of the following IE field in octets
 * @beacon_ie_len: length of the following Beacon IE field in octets
 *
 * This structure is used as a generic format for scan results from the
 * driver. Each driver interface implementation is responsible for converting
 * the driver or OS specific scan results into this format.
 *
 * If the driver does not support reporting all IEs, the IE data structure is
 * constructed of the IEs that are available. This field will also need to
 * include SSID in IE format. All drivers are encouraged to be extended to
 * report all IEs to make it easier to support future additions.
 *
 * This structure data is followed by ie_len octets of IEs from Probe Response
 * frame (or if the driver does not indicate source of IEs, these may also be
 * from Beacon frame). After the first set of IEs, another set of IEs may follow
 * (with beacon_ie_len octets of data) if the driver provides both IE sets.
 */
struct wpa_scan_res {
	unsigned int flags;
	u8 bssid[ETH_ALEN];
	int freq;
	u16 beacon_int;
	u16 caps;
	int qual;
	int noise;
	int level;
	u64 tsf;
	unsigned int age;
	unsigned int est_throughput;
	int snr;
	size_t ie_len;
	size_t beacon_ie_len;
	/* Followed by ie_len + beacon_ie_len octets of IE data */
};

/**
 * struct wpa_scan_results - Scan results
 * @res: Array of pointers to allocated variable length scan result entries
 * @num: Number of entries in the scan result array
 * @fetch_time: Time when the results were fetched from the driver
 */
struct wpa_scan_results {
	struct wpa_scan_res **res;
	size_t num;
	struct os_reltime fetch_time;
};

/**
 * struct wpa_interface_info - Network interface information
 * @next: Pointer to the next interface or NULL if this is the last one
 * @ifname: Interface name that can be used with init() or init2()
 * @desc: Human readable adapter description (e.g., vendor/model) or NULL if
 *	not available
 * @drv_name: struct wpa_driver_ops::name (note: unlike other strings, this one
 *	is not an allocated copy, i.e., get_interfaces() caller will not free
 *	this)
 */
struct wpa_interface_info {
	struct wpa_interface_info *next;
	char *ifname;
	char *desc;
	const char *drv_name;
};

#define WPAS_MAX_SCAN_SSIDS 16

/**
 * struct wpa_driver_scan_params - Scan parameters
 * Data for struct wpa_driver_ops::scan2().
 */
struct wpa_driver_scan_params {
	/**
	 * ssids - SSIDs to scan for
	 */
	struct wpa_driver_scan_ssid {
		/**
		 * ssid - specific SSID to scan for (ProbeReq)
		 * %NULL or zero-length SSID is used to indicate active scan
		 * with wildcard SSID.
		 */
		const u8 *ssid;
		/**
		 * ssid_len: Length of the SSID in octets
		 */
		size_t ssid_len;
	} ssids[WPAS_MAX_SCAN_SSIDS];

	/**
	 * num_ssids - Number of entries in ssids array
	 * Zero indicates a request for a passive scan.
	 */
	size_t num_ssids;

	/**
	 * extra_ies - Extra IE(s) to add into Probe Request or %NULL
	 */
	const u8 *extra_ies;

	/**
	 * extra_ies_len - Length of extra_ies in octets
	 */
	size_t extra_ies_len;

	/**
	 * freqs - Array of frequencies to scan or %NULL for all frequencies
	 *
	 * The frequency is set in MHz. The array is zero-terminated.
	 */
	int *freqs;

	/**
	 * filter_ssids - Filter for reporting SSIDs
	 *
	 * This optional parameter can be used to request the driver wrapper to
	 * filter scan results to include only the specified SSIDs. %NULL
	 * indicates that no filtering is to be done. This can be used to
	 * reduce memory needs for scan results in environments that have large
	 * number of APs with different SSIDs.
	 *
	 * The driver wrapper is allowed to take this allocated buffer into its
	 * own use by setting the pointer to %NULL. In that case, the driver
	 * wrapper is responsible for freeing the buffer with os_free() once it
	 * is not needed anymore.
	 */
	struct wpa_driver_scan_filter {
		u8 ssid[SSID_MAX_LEN];
		size_t ssid_len;
	} *filter_ssids;

	/**
	 * num_filter_ssids - Number of entries in filter_ssids array
	 */
	size_t num_filter_ssids;

	/**
	 * filter_rssi - Filter by RSSI
	 *
	 * The driver may filter scan results in firmware to reduce host
	 * wakeups and thereby save power. Specify the RSSI threshold in s32
	 * dBm.
	 */
	s32 filter_rssi;

	/**
	 * p2p_probe - Used to disable CCK (802.11b) rates for P2P probes
	 *
	 * When set, the driver is expected to remove rates 1, 2, 5.5, and 11
	 * Mbps from the support rates element(s) in the Probe Request frames
	 * and not to transmit the frames at any of those rates.
	 */
	unsigned int p2p_probe:1;

	/**
	 * only_new_results - Request driver to report only new results
	 *
	 * This is used to request the driver to report only BSSes that have
	 * been detected after this scan request has been started, i.e., to
	 * flush old cached BSS entries.
	 */
	unsigned int only_new_results:1;

	/**
	 * low_priority - Requests driver to use a lower scan priority
	 *
	 * This is used to request the driver to use a lower scan priority
	 * if it supports such a thing.
	 */
	unsigned int low_priority:1;

	/**
	 * mac_addr_rand - Requests driver to randomize MAC address
	 */
	unsigned int mac_addr_rand:1;

	/**
	 * mac_addr - MAC address used with randomization. The address cannot be
	 * a multicast one, i.e., bit 0 of byte 0 should not be set.
	 */
	const u8 *mac_addr;

	/**
	 * mac_addr_mask - MAC address mask used with randomization.
	 *
	 * Bits that are 0 in the mask should be randomized. Bits that are 1 in
	 * the mask should be taken as is from mac_addr. The mask should not
	 * allow the generation of a multicast address, i.e., bit 0 of byte 0
	 * must be set.
	 */
	const u8 *mac_addr_mask;

	/*
	 * NOTE: Whenever adding new parameters here, please make sure
	 * wpa_scan_clone_params() and wpa_scan_free_params() get updated with
	 * matching changes.
	 */
};

/**
 * struct wpa_driver_auth_params - Authentication parameters
 * Data for struct wpa_driver_ops::authenticate().
 */
struct wpa_driver_auth_params {
	int freq;
	const u8 *bssid;
	const u8 *ssid;
	size_t ssid_len;
	int auth_alg;
	const u8 *ie;
	size_t ie_len;
	const u8 *wep_key[4];
	size_t wep_key_len[4];
	int wep_tx_keyidx;
	int local_state_change;

	/**
	 * p2p - Whether this connection is a P2P group
	 */
	int p2p;

	/**
	 * sae_data - SAE elements for Authentication frame
	 *
	 * This buffer starts with the Authentication transaction sequence
	 * number field. If SAE is not used, this pointer is %NULL.
	 */
	const u8 *sae_data;

	/**
	 * sae_data_len - Length of sae_data buffer in octets
	 */
	size_t sae_data_len;
};

/**
 * enum wps_mode - WPS mode
 */
enum wps_mode {
	/**
	 * WPS_MODE_NONE - No WPS provisioning being used
	 */
	WPS_MODE_NONE,

	/**
	 * WPS_MODE_OPEN - WPS provisioning with AP that is in open mode
	 */
	WPS_MODE_OPEN,

	/**
	 * WPS_MODE_PRIVACY - WPS provisioning with AP that is using protection
	 */
	WPS_MODE_PRIVACY
};

/**
 * struct hostapd_freq_params - Channel parameters
 */
struct hostapd_freq_params {
	/**
	 * mode - Mode/band (HOSTAPD_MODE_IEEE80211A, ..)
	 */
	enum hostapd_hw_mode mode;

	/**
	 * freq - Primary channel center frequency in MHz
	 */
	int freq;

	/**
	 * channel - Channel number
	 */
	int channel;

	/**
	 * ht_enabled - Whether HT is enabled
	 */
	int ht_enabled;

	/**
	 * sec_channel_offset - Secondary channel offset for HT40
	 *
	 * 0 = HT40 disabled,
	 * -1 = HT40 enabled, secondary channel below primary,
	 * 1 = HT40 enabled, secondary channel above primary
	 */
	int sec_channel_offset;

	/**
	 * vht_enabled - Whether VHT is enabled
	 */
	int vht_enabled;

	/**
	 * center_freq1 - Segment 0 center frequency in MHz
	 *
	 * Valid for both HT and VHT.
	 */
	int center_freq1;

	/**
	 * center_freq2 - Segment 1 center frequency in MHz
	 *
	 * Non-zero only for bandwidth 80 and an 80+80 channel
	 */
	int center_freq2;

	/**
	 * bandwidth - Channel bandwidth in MHz (20, 40, 80, 160)
	 */
	int bandwidth;
};

/**
 * struct wpa_driver_associate_params - Association parameters
 * Data for struct wpa_driver_ops::associate().
 */
struct wpa_driver_associate_params {
	/**
	 * bssid - BSSID of the selected AP
	 * This can be %NULL, if ap_scan=2 mode is used and the driver is
	 * responsible for selecting with which BSS to associate. */
	const u8 *bssid;

	/**
	 * bssid_hint - BSSID of a proposed AP
	 *
	 * This indicates which BSS has been found a suitable candidate for
	 * initial association for drivers that use driver/firmwate-based BSS
	 * selection. Unlike the @bssid parameter, @bssid_hint does not limit
	 * the driver from selecting other BSSes in the ESS.
	 */
	const u8 *bssid_hint;

	/**
	 * ssid - The selected SSID
	 */
	const u8 *ssid;

	/**
	 * ssid_len - Length of the SSID (1..32)
	 */
	size_t ssid_len;

	/**
	 * freq - channel parameters
	 */
	struct hostapd_freq_params freq;

	/**
	 * freq_hint - Frequency of the channel the proposed AP is using
	 *
	 * This provides a channel on which a suitable BSS has been found as a
	 * hint for the driver. Unlike the @freq parameter, @freq_hint does not
	 * limit the driver from selecting other channels for
	 * driver/firmware-based BSS selection.
	 */
	int freq_hint;

	/**
	 * bg_scan_period - Background scan period in seconds, 0 to disable
	 * background scan, or -1 to indicate no change to default driver
	 * configuration
	 */
	int bg_scan_period;

	/**
	 * beacon_int - Beacon interval for IBSS or 0 to use driver default
	 */
	int beacon_int;

	/**
	 * wpa_ie - WPA information element for (Re)Association Request
	 * WPA information element to be included in (Re)Association
	 * Request (including information element id and length). Use
	 * of this WPA IE is optional. If the driver generates the WPA
	 * IE, it can use pairwise_suite, group_suite, and
	 * key_mgmt_suite to select proper algorithms. In this case,
	 * the driver has to notify wpa_supplicant about the used WPA
	 * IE by generating an event that the interface code will
	 * convert into EVENT_ASSOCINFO data (see below).
	 *
	 * When using WPA2/IEEE 802.11i, wpa_ie is used for RSN IE
	 * instead. The driver can determine which version is used by
	 * looking at the first byte of the IE (0xdd for WPA, 0x30 for
	 * WPA2/RSN).
	 *
	 * When using WPS, wpa_ie is used for WPS IE instead of WPA/RSN IE.
	 */
	const u8 *wpa_ie;

	/**
	 * wpa_ie_len - length of the wpa_ie
	 */
	size_t wpa_ie_len;

	/**
	 * wpa_proto - Bitfield of WPA_PROTO_* values to indicate WPA/WPA2
	 */
	unsigned int wpa_proto;

	/**
	 * pairwise_suite - Selected pairwise cipher suite (WPA_CIPHER_*)
	 *
	 * This is usually ignored if @wpa_ie is used.
	 */
	unsigned int pairwise_suite;

	/**
	 * group_suite - Selected group cipher suite (WPA_CIPHER_*)
	 *
	 * This is usually ignored if @wpa_ie is used.
	 */
	unsigned int group_suite;

	/**
	 * key_mgmt_suite - Selected key management suite (WPA_KEY_MGMT_*)
	 *
	 * This is usually ignored if @wpa_ie is used.
	 */
	unsigned int key_mgmt_suite;

	/**
	 * auth_alg - Allowed authentication algorithms
	 * Bit field of WPA_AUTH_ALG_*
	 */
	int auth_alg;

	/**
	 * mode - Operation mode (infra/ibss) IEEE80211_MODE_*
	 */
	int mode;

	/**
	 * wep_key - WEP keys for static WEP configuration
	 */
	const u8 *wep_key[4];

	/**
	 * wep_key_len - WEP key length for static WEP configuration
	 */
	size_t wep_key_len[4];

	/**
	 * wep_tx_keyidx - WEP TX key index for static WEP configuration
	 */
	int wep_tx_keyidx;

	/**
	 * mgmt_frame_protection - IEEE 802.11w management frame protection
	 */
	enum mfp_options mgmt_frame_protection;

	/**
	 * ft_ies - IEEE 802.11r / FT information elements
	 * If the supplicant is using IEEE 802.11r (FT) and has the needed keys
	 * for fast transition, this parameter is set to include the IEs that
	 * are to be sent in the next FT Authentication Request message.
	 * update_ft_ies() handler is called to update the IEs for further
	 * FT messages in the sequence.
	 *
	 * The driver should use these IEs only if the target AP is advertising
	 * the same mobility domain as the one included in the MDIE here.
	 *
	 * In ap_scan=2 mode, the driver can use these IEs when moving to a new
	 * AP after the initial association. These IEs can only be used if the
	 * target AP is advertising support for FT and is using the same MDIE
	 * and SSID as the current AP.
	 *
	 * The driver is responsible for reporting the FT IEs received from the
	 * AP's response using wpa_supplicant_event() with EVENT_FT_RESPONSE
	 * type. update_ft_ies() handler will then be called with the FT IEs to
	 * include in the next frame in the authentication sequence.
	 */
	const u8 *ft_ies;

	/**
	 * ft_ies_len - Length of ft_ies in bytes
	 */
	size_t ft_ies_len;

	/**
	 * ft_md - FT Mobility domain (6 octets) (also included inside ft_ies)
	 *
	 * This value is provided to allow the driver interface easier access
	 * to the current mobility domain. This value is set to %NULL if no
	 * mobility domain is currently active.
	 */
	const u8 *ft_md;

	/**
	 * passphrase - RSN passphrase for PSK
	 *
	 * This value is made available only for WPA/WPA2-Personal (PSK) and
	 * only for drivers that set WPA_DRIVER_FLAGS_4WAY_HANDSHAKE. This is
	 * the 8..63 character ASCII passphrase, if available. Please note that
	 * this can be %NULL if passphrase was not used to generate the PSK. In
	 * that case, the psk field must be used to fetch the PSK.
	 */
	const char *passphrase;

	/**
	 * psk - RSN PSK (alternative for passphrase for PSK)
	 *
	 * This value is made available only for WPA/WPA2-Personal (PSK) and
	 * only for drivers that set WPA_DRIVER_FLAGS_4WAY_HANDSHAKE. This is
	 * the 32-octet (256-bit) PSK, if available. The driver wrapper should
	 * be prepared to handle %NULL value as an error.
	 */
	const u8 *psk;

	/**
	 * drop_unencrypted - Enable/disable unencrypted frame filtering
	 *
	 * Configure the driver to drop all non-EAPOL frames (both receive and
	 * transmit paths). Unencrypted EAPOL frames (ethertype 0x888e) must
	 * still be allowed for key negotiation.
	 */
	int drop_unencrypted;

	/**
	 * prev_bssid - Previously used BSSID in this ESS
	 *
	 * When not %NULL, this is a request to use reassociation instead of
	 * association.
	 */
	const u8 *prev_bssid;

	/**
	 * wps - WPS mode
	 *
	 * If the driver needs to do special configuration for WPS association,
	 * this variable provides more information on what type of association
	 * is being requested. Most drivers should not need ot use this.
	 */
	enum wps_mode wps;

	/**
	 * p2p - Whether this connection is a P2P group
	 */
	int p2p;

	/**
	 * uapsd - UAPSD parameters for the network
	 * -1 = do not change defaults
	 * AP mode: 1 = enabled, 0 = disabled
	 * STA mode: bits 0..3 UAPSD enabled for VO,VI,BK,BE
	 */
	int uapsd;

	/**
	 * fixed_bssid - Whether to force this BSSID in IBSS mode
	 * 1 = Fix this BSSID and prevent merges.
	 * 0 = Do not fix BSSID.
	 */
	int fixed_bssid;

	/**
	 * fixed_freq - Fix control channel in IBSS mode
	 * 0 = don't fix control channel (default)
	 * 1 = fix control channel; this prevents IBSS merging with another
	 *	channel
	 */
	int fixed_freq;

	/**
	 * disable_ht - Disable HT (IEEE 802.11n) for this connection
	 */
	int disable_ht;

	/**
	 * htcaps - HT Capabilities over-rides
	 *
	 * Only bits set in the mask will be used, and not all values are used
	 * by the kernel anyway. Currently, MCS, MPDU and MSDU fields are used.
	 *
	 * Pointer to struct ieee80211_ht_capabilities.
	 */
	const u8 *htcaps;

	/**
	 * htcaps_mask - HT Capabilities over-rides mask
	 *
	 * Pointer to struct ieee80211_ht_capabilities.
	 */
	const u8 *htcaps_mask;

#ifdef CONFIG_VHT_OVERRIDES
	/**
	 * disable_vht - Disable VHT for this connection
	 */
	int disable_vht;

	/**
	 * VHT capability overrides.
	 */
	const struct ieee80211_vht_capabilities *vhtcaps;
	const struct ieee80211_vht_capabilities *vhtcaps_mask;
#endif /* CONFIG_VHT_OVERRIDES */

	/**
	 * req_key_mgmt_offload - Request key management offload for connection
	 *
	 * Request key management offload for this connection if the device
	 * supports it.
	 */
	int req_key_mgmt_offload;
<<<<<<< HEAD
=======

	/**
	 * Flag for indicating whether this association includes support for
	 * RRM (Radio Resource Measurements)
	 */
	int rrm_used;
>>>>>>> c748fdcc
};

enum hide_ssid {
	NO_SSID_HIDING,
	HIDDEN_SSID_ZERO_LEN,
	HIDDEN_SSID_ZERO_CONTENTS
};

struct wowlan_triggers {
	u8 any;
	u8 disconnect;
	u8 magic_pkt;
	u8 gtk_rekey_failure;
	u8 eap_identity_req;
	u8 four_way_handshake;
	u8 rfkill_release;
};

struct wpa_driver_ap_params {
	/**
	 * head - Beacon head from IEEE 802.11 header to IEs before TIM IE
	 */
	u8 *head;

	/**
	 * head_len - Length of the head buffer in octets
	 */
	size_t head_len;

	/**
	 * tail - Beacon tail following TIM IE
	 */
	u8 *tail;

	/**
	 * tail_len - Length of the tail buffer in octets
	 */
	size_t tail_len;

	/**
	 * dtim_period - DTIM period
	 */
	int dtim_period;

	/**
	 * beacon_int - Beacon interval
	 */
	int beacon_int;

	/**
	 * basic_rates: -1 terminated array of basic rates in 100 kbps
	 *
	 * This parameter can be used to set a specific basic rate set for the
	 * BSS. If %NULL, default basic rate set is used.
	 */
	int *basic_rates;

	/**
	 * proberesp - Probe Response template
	 *
	 * This is used by drivers that reply to Probe Requests internally in
	 * AP mode and require the full Probe Response template.
	 */
	u8 *proberesp;

	/**
	 * proberesp_len - Length of the proberesp buffer in octets
	 */
	size_t proberesp_len;

	/**
	 * ssid - The SSID to use in Beacon/Probe Response frames
	 */
	const u8 *ssid;

	/**
	 * ssid_len - Length of the SSID (1..32)
	 */
	size_t ssid_len;

	/**
	 * hide_ssid - Whether to hide the SSID
	 */
	enum hide_ssid hide_ssid;

	/**
	 * pairwise_ciphers - WPA_CIPHER_* bitfield
	 */
	unsigned int pairwise_ciphers;

	/**
	 * group_cipher - WPA_CIPHER_*
	 */
	unsigned int group_cipher;

	/**
	 * key_mgmt_suites - WPA_KEY_MGMT_* bitfield
	 */
	unsigned int key_mgmt_suites;

	/**
	 * auth_algs - WPA_AUTH_ALG_* bitfield
	 */
	unsigned int auth_algs;

	/**
	 * wpa_version - WPA_PROTO_* bitfield
	 */
	unsigned int wpa_version;

	/**
	 * privacy - Whether privacy is used in the BSS
	 */
	int privacy;

	/**
	 * beacon_ies - WPS/P2P IE(s) for Beacon frames
	 *
	 * This is used to add IEs like WPS IE and P2P IE by drivers that do
	 * not use the full Beacon template.
	 */
	const struct wpabuf *beacon_ies;

	/**
	 * proberesp_ies - P2P/WPS IE(s) for Probe Response frames
	 *
	 * This is used to add IEs like WPS IE and P2P IE by drivers that
	 * reply to Probe Request frames internally.
	 */
	const struct wpabuf *proberesp_ies;

	/**
	 * assocresp_ies - WPS IE(s) for (Re)Association Response frames
	 *
	 * This is used to add IEs like WPS IE by drivers that reply to
	 * (Re)Association Request frames internally.
	 */
	const struct wpabuf *assocresp_ies;

	/**
	 * isolate - Whether to isolate frames between associated stations
	 *
	 * If this is non-zero, the AP is requested to disable forwarding of
	 * frames between associated stations.
	 */
	int isolate;

	/**
	 * cts_protect - Whether CTS protection is enabled
	 */
	int cts_protect;

	/**
	 * preamble - Whether short preamble is enabled
	 */
	int preamble;

	/**
	 * short_slot_time - Whether short slot time is enabled
	 *
	 * 0 = short slot time disable, 1 = short slot time enabled, -1 = do
	 * not set (e.g., when 802.11g mode is not in use)
	 */
	int short_slot_time;

	/**
	 * ht_opmode - HT operation mode or -1 if HT not in use
	 */
	int ht_opmode;

	/**
	 * interworking - Whether Interworking is enabled
	 */
	int interworking;

	/**
	 * hessid - Homogeneous ESS identifier or %NULL if not set
	 */
	const u8 *hessid;

	/**
	 * access_network_type - Access Network Type (0..15)
	 *
	 * This is used for filtering Probe Request frames when Interworking is
	 * enabled.
	 */
	u8 access_network_type;

	/**
	 * ap_max_inactivity - Timeout in seconds to detect STA's inactivity
	 *
	 * This is used by driver which advertises this capability.
	 */
	int ap_max_inactivity;

	/**
	 * ctwindow - Client Traffic Window (in TUs)
	 */
	u8 p2p_go_ctwindow;

	/**
	 * smps_mode - SMPS mode
	 *
	 * SMPS mode to be used by the AP, specified as the relevant bits of
	 * ht_capab (i.e. HT_CAP_INFO_SMPS_*).
	 */
	unsigned int smps_mode;

	/**
	 * disable_dgaf - Whether group-addressed frames are disabled
	 */
	int disable_dgaf;

	/**
	 * osen - Whether OSEN security is enabled
	 */
	int osen;

	/**
	 * freq - Channel parameters for dynamic bandwidth changes
	 */
	struct hostapd_freq_params *freq;

	/**
	 * reenable - Whether this is to re-enable beaconing
	 */
	int reenable;
};

struct wpa_driver_mesh_bss_params {
#define WPA_DRIVER_MESH_CONF_FLAG_AUTO_PLINKS	0x00000001
	/*
	 * TODO: Other mesh configuration parameters would go here.
	 * See NL80211_MESHCONF_* for all the mesh config parameters.
	 */
	unsigned int flags;
	int peer_link_timeout;
};

struct wpa_driver_mesh_join_params {
	const u8 *meshid;
	int meshid_len;
	const int *basic_rates;
	const u8 *ies;
	int ie_len;
	struct hostapd_freq_params freq;
	int beacon_int;
	int max_peer_links;
	struct wpa_driver_mesh_bss_params conf;
#define WPA_DRIVER_MESH_FLAG_USER_MPM	0x00000001
#define WPA_DRIVER_MESH_FLAG_DRIVER_MPM	0x00000002
#define WPA_DRIVER_MESH_FLAG_SAE_AUTH	0x00000004
#define WPA_DRIVER_MESH_FLAG_AMPE	0x00000008
	unsigned int flags;
};

/**
 * struct wpa_driver_capa - Driver capability information
 */
struct wpa_driver_capa {
#define WPA_DRIVER_CAPA_KEY_MGMT_WPA		0x00000001
#define WPA_DRIVER_CAPA_KEY_MGMT_WPA2		0x00000002
#define WPA_DRIVER_CAPA_KEY_MGMT_WPA_PSK	0x00000004
#define WPA_DRIVER_CAPA_KEY_MGMT_WPA2_PSK	0x00000008
#define WPA_DRIVER_CAPA_KEY_MGMT_WPA_NONE	0x00000010
#define WPA_DRIVER_CAPA_KEY_MGMT_FT		0x00000020
#define WPA_DRIVER_CAPA_KEY_MGMT_FT_PSK		0x00000040
#define WPA_DRIVER_CAPA_KEY_MGMT_WAPI_PSK	0x00000080
#define WPA_DRIVER_CAPA_KEY_MGMT_SUITE_B	0x00000100
#define WPA_DRIVER_CAPA_KEY_MGMT_SUITE_B_192	0x00000200
	/** Bitfield of supported key management suites */
	unsigned int key_mgmt;

#define WPA_DRIVER_CAPA_ENC_WEP40	0x00000001
#define WPA_DRIVER_CAPA_ENC_WEP104	0x00000002
#define WPA_DRIVER_CAPA_ENC_TKIP	0x00000004
#define WPA_DRIVER_CAPA_ENC_CCMP	0x00000008
#define WPA_DRIVER_CAPA_ENC_WEP128	0x00000010
#define WPA_DRIVER_CAPA_ENC_GCMP	0x00000020
#define WPA_DRIVER_CAPA_ENC_GCMP_256	0x00000040
#define WPA_DRIVER_CAPA_ENC_CCMP_256	0x00000080
#define WPA_DRIVER_CAPA_ENC_BIP		0x00000100
#define WPA_DRIVER_CAPA_ENC_BIP_GMAC_128	0x00000200
#define WPA_DRIVER_CAPA_ENC_BIP_GMAC_256	0x00000400
#define WPA_DRIVER_CAPA_ENC_BIP_CMAC_256	0x00000800
#define WPA_DRIVER_CAPA_ENC_GTK_NOT_USED	0x00001000
	/** Bitfield of supported cipher suites */
	unsigned int enc;

#define WPA_DRIVER_AUTH_OPEN		0x00000001
#define WPA_DRIVER_AUTH_SHARED		0x00000002
#define WPA_DRIVER_AUTH_LEAP		0x00000004
	/** Bitfield of supported IEEE 802.11 authentication algorithms */
	unsigned int auth;

/** Driver generated WPA/RSN IE */
#define WPA_DRIVER_FLAGS_DRIVER_IE	0x00000001
/** Driver needs static WEP key setup after association command */
#define WPA_DRIVER_FLAGS_SET_KEYS_AFTER_ASSOC 0x00000002
/** Driver takes care of all DFS operations */
#define WPA_DRIVER_FLAGS_DFS_OFFLOAD			0x00000004
/** Driver takes care of RSN 4-way handshake internally; PMK is configured with
 * struct wpa_driver_ops::set_key using alg = WPA_ALG_PMK */
#define WPA_DRIVER_FLAGS_4WAY_HANDSHAKE 0x00000008
/** Driver is for a wired Ethernet interface */
#define WPA_DRIVER_FLAGS_WIRED		0x00000010
/** Driver provides separate commands for authentication and association (SME in
 * wpa_supplicant). */
#define WPA_DRIVER_FLAGS_SME		0x00000020
/** Driver supports AP mode */
#define WPA_DRIVER_FLAGS_AP		0x00000040
/** Driver needs static WEP key setup after association has been completed */
#define WPA_DRIVER_FLAGS_SET_KEYS_AFTER_ASSOC_DONE	0x00000080
/** Driver supports dynamic HT 20/40 MHz channel changes during BSS lifetime */
#define WPA_DRIVER_FLAGS_HT_2040_COEX			0x00000100
/** Driver supports concurrent P2P operations */
#define WPA_DRIVER_FLAGS_P2P_CONCURRENT	0x00000200
/**
 * Driver uses the initial interface as a dedicated management interface, i.e.,
 * it cannot be used for P2P group operations or non-P2P purposes.
 */
#define WPA_DRIVER_FLAGS_P2P_DEDICATED_INTERFACE	0x00000400
/** This interface is P2P capable (P2P GO or P2P Client) */
#define WPA_DRIVER_FLAGS_P2P_CAPABLE	0x00000800
/** Driver supports station and key removal when stopping an AP */
#define WPA_DRIVER_FLAGS_AP_TEARDOWN_SUPPORT		0x00001000
/**
 * Driver uses the initial interface for P2P management interface and non-P2P
 * purposes (e.g., connect to infra AP), but this interface cannot be used for
 * P2P group operations.
 */
#define WPA_DRIVER_FLAGS_P2P_MGMT_AND_NON_P2P		0x00002000
/**
 * Driver is known to use sane error codes, i.e., when it indicates that
 * something (e.g., association) fails, there was indeed a failure and the
 * operation does not end up getting completed successfully later.
 */
#define WPA_DRIVER_FLAGS_SANE_ERROR_CODES		0x00004000
/** Driver supports off-channel TX */
#define WPA_DRIVER_FLAGS_OFFCHANNEL_TX			0x00008000
/** Driver indicates TX status events for EAPOL Data frames */
#define WPA_DRIVER_FLAGS_EAPOL_TX_STATUS		0x00010000
/** Driver indicates TX status events for Deauth/Disassoc frames */
#define WPA_DRIVER_FLAGS_DEAUTH_TX_STATUS		0x00020000
/** Driver supports roaming (BSS selection) in firmware */
#define WPA_DRIVER_FLAGS_BSS_SELECTION			0x00040000
/** Driver supports operating as a TDLS peer */
#define WPA_DRIVER_FLAGS_TDLS_SUPPORT			0x00080000
/** Driver requires external TDLS setup/teardown/discovery */
#define WPA_DRIVER_FLAGS_TDLS_EXTERNAL_SETUP		0x00100000
/** Driver indicates support for Probe Response offloading in AP mode */
#define WPA_DRIVER_FLAGS_PROBE_RESP_OFFLOAD		0x00200000
/** Driver supports U-APSD in AP mode */
#define WPA_DRIVER_FLAGS_AP_UAPSD			0x00400000
/** Driver supports inactivity timer in AP mode */
#define WPA_DRIVER_FLAGS_INACTIVITY_TIMER		0x00800000
/** Driver expects user space implementation of MLME in AP mode */
#define WPA_DRIVER_FLAGS_AP_MLME			0x01000000
/** Driver supports SAE with user space SME */
#define WPA_DRIVER_FLAGS_SAE				0x02000000
/** Driver makes use of OBSS scan mechanism in wpa_supplicant */
#define WPA_DRIVER_FLAGS_OBSS_SCAN			0x04000000
/** Driver supports IBSS (Ad-hoc) mode */
#define WPA_DRIVER_FLAGS_IBSS				0x08000000
/** Driver supports radar detection */
#define WPA_DRIVER_FLAGS_RADAR				0x10000000
<<<<<<< HEAD
/* Driver support ACS offload */
#define WPA_DRIVER_FLAGS_ACS_OFFLOAD		0x0000000200000000ULL
/* Driver supports a dedicated interface for P2P Device */
=======
/** Driver supports a dedicated interface for P2P Device */
>>>>>>> c748fdcc
#define WPA_DRIVER_FLAGS_DEDICATED_P2P_DEVICE		0x20000000
/** Driver supports QoS Mapping */
#define WPA_DRIVER_FLAGS_QOS_MAPPING			0x40000000
/** Driver supports CSA in AP mode */
#define WPA_DRIVER_FLAGS_AP_CSA				0x80000000
<<<<<<< HEAD
/* Driver supports mesh */
#define WPA_DRIVER_FLAGS_MESH			0x0000000100000000ULL
/* Driver supports key management offload */
#define WPA_DRIVER_FLAGS_KEY_MGMT_OFFLOAD	0x0000000400000000ULL
	u64 flags;

=======
/** Driver supports mesh */
#define WPA_DRIVER_FLAGS_MESH			0x0000000100000000ULL
/** Driver support ACS offload */
#define WPA_DRIVER_FLAGS_ACS_OFFLOAD		0x0000000200000000ULL
/** Driver supports key management offload */
#define WPA_DRIVER_FLAGS_KEY_MGMT_OFFLOAD	0x0000000400000000ULL
/** Driver supports TDLS channel switching */
#define WPA_DRIVER_FLAGS_TDLS_CHANNEL_SWITCH	0x0000000800000000ULL
/** Driver supports IBSS with HT datarates */
#define WPA_DRIVER_FLAGS_HT_IBSS		0x0000001000000000ULL
/** Driver supports IBSS with VHT datarates */
#define WPA_DRIVER_FLAGS_VHT_IBSS		0x0000002000000000ULL
	u64 flags;

#define WPA_DRIVER_SMPS_MODE_STATIC			0x00000001
#define WPA_DRIVER_SMPS_MODE_DYNAMIC			0x00000002
	unsigned int smps_modes;

	unsigned int wmm_ac_supported:1;

	unsigned int mac_addr_rand_scan_supported:1;
	unsigned int mac_addr_rand_sched_scan_supported:1;

	/** Maximum number of supported active probe SSIDs */
>>>>>>> c748fdcc
	int max_scan_ssids;

	/** Maximum number of supported active probe SSIDs for sched_scan */
	int max_sched_scan_ssids;

	/** Whether sched_scan (offloaded scanning) is supported */
	int sched_scan_supported;

	/** Maximum number of supported match sets for sched_scan */
	int max_match_sets;

	/**
	 * max_remain_on_chan - Maximum remain-on-channel duration in msec
	 */
	unsigned int max_remain_on_chan;

	/**
	 * max_stations - Maximum number of associated stations the driver
	 * supports in AP mode
	 */
	unsigned int max_stations;

	/**
	 * probe_resp_offloads - Bitmap of supported protocols by the driver
	 * for Probe Response offloading.
	 */
/** Driver Probe Response offloading support for WPS ver. 1 */
#define WPA_DRIVER_PROBE_RESP_OFFLOAD_WPS		0x00000001
/** Driver Probe Response offloading support for WPS ver. 2 */
#define WPA_DRIVER_PROBE_RESP_OFFLOAD_WPS2		0x00000002
/** Driver Probe Response offloading support for P2P */
#define WPA_DRIVER_PROBE_RESP_OFFLOAD_P2P		0x00000004
/** Driver Probe Response offloading support for IEEE 802.11u (Interworking) */
#define WPA_DRIVER_PROBE_RESP_OFFLOAD_INTERWORKING	0x00000008
	unsigned int probe_resp_offloads;

	unsigned int max_acl_mac_addrs;

	/**
	 * Number of supported concurrent channels
	 */
	unsigned int num_multichan_concurrent;

	/**
	 * extended_capa - extended capabilities in driver/device
	 *
	 * Must be allocated and freed by driver and the pointers must be
	 * valid for the lifetime of the driver, i.e., freed in deinit()
	 */
	const u8 *extended_capa, *extended_capa_mask;
	unsigned int extended_capa_len;

	struct wowlan_triggers wowlan_triggers;

/** Driver adds the DS Params Set IE in Probe Request frames */
#define WPA_DRIVER_FLAGS_DS_PARAM_SET_IE_IN_PROBES	0x00000001
/** Driver adds the WFA TPC IE in Probe Request frames */
#define WPA_DRIVER_FLAGS_WFA_TPC_IE_IN_PROBES		0x00000002
/** Driver handles quiet period requests */
#define WPA_DRIVER_FLAGS_QUIET				0x00000004
/**
 * Driver is capable of inserting the current TX power value into the body of
 * transmitted frames.
 * Background: Some Action frames include a TPC Report IE. This IE contains a
 * TX power field, which has to be updated by lower layers. One such Action
 * frame is Link Measurement Report (part of RRM). Another is TPC Report (part
 * of spectrum management). Note that this insertion takes place at a fixed
 * offset, namely the 6th byte in the Action frame body.
 */
#define WPA_DRIVER_FLAGS_TX_POWER_INSERTION		0x00000008
	u32 rrm_flags;
};


struct hostapd_data;

struct hostap_sta_driver_data {
	unsigned long rx_packets, tx_packets, rx_bytes, tx_bytes;
	unsigned long current_tx_rate;
	unsigned long inactive_msec;
	unsigned long flags;
	unsigned long num_ps_buf_frames;
	unsigned long tx_retry_failed;
	unsigned long tx_retry_count;
	int last_rssi;
	int last_ack_rssi;
};

struct hostapd_sta_add_params {
	const u8 *addr;
	u16 aid;
	u16 capability;
	const u8 *supp_rates;
	size_t supp_rates_len;
	u16 listen_interval;
	const struct ieee80211_ht_capabilities *ht_capabilities;
	const struct ieee80211_vht_capabilities *vht_capabilities;
	int vht_opmode_enabled;
	u8 vht_opmode;
	u32 flags; /* bitmask of WPA_STA_* flags */
	u32 flags_mask; /* unset bits in flags */
#ifdef CONFIG_MESH
	enum mesh_plink_state plink_state;
#endif /* CONFIG_MESH */
	int set; /* Set STA parameters instead of add */
	u8 qosinfo;
	const u8 *ext_capab;
	size_t ext_capab_len;
	const u8 *supp_channels;
	size_t supp_channels_len;
	const u8 *supp_oper_classes;
	size_t supp_oper_classes_len;
};

struct mac_address {
	u8 addr[ETH_ALEN];
};

struct hostapd_acl_params {
	u8 acl_policy;
	unsigned int num_mac_acl;
	struct mac_address mac_acl[0];
};

enum wpa_driver_if_type {
	/**
	 * WPA_IF_STATION - Station mode interface
	 */
	WPA_IF_STATION,

	/**
	 * WPA_IF_AP_VLAN - AP mode VLAN interface
	 *
	 * This interface shares its address and Beacon frame with the main
	 * BSS.
	 */
	WPA_IF_AP_VLAN,

	/**
	 * WPA_IF_AP_BSS - AP mode BSS interface
	 *
	 * This interface has its own address and Beacon frame.
	 */
	WPA_IF_AP_BSS,

	/**
	 * WPA_IF_P2P_GO - P2P Group Owner
	 */
	WPA_IF_P2P_GO,

	/**
	 * WPA_IF_P2P_CLIENT - P2P Client
	 */
	WPA_IF_P2P_CLIENT,

	/**
	 * WPA_IF_P2P_GROUP - P2P Group interface (will become either
	 * WPA_IF_P2P_GO or WPA_IF_P2P_CLIENT, but the role is not yet known)
	 */
	WPA_IF_P2P_GROUP,

	/**
	 * WPA_IF_P2P_DEVICE - P2P Device interface is used to indentify the
	 * abstracted P2P Device function in the driver
	 */
	WPA_IF_P2P_DEVICE,

	/*
	 * WPA_IF_MESH - Mesh interface
	 */
	WPA_IF_MESH,
};

struct wpa_init_params {
	void *global_priv;
	const u8 *bssid;
	const char *ifname;
	const char *driver_params;
	int use_pae_group_addr;
	char **bridge;
	size_t num_bridge;

	u8 *own_addr; /* buffer for writing own MAC address */
};


struct wpa_bss_params {
	/** Interface name (for multi-SSID/VLAN support) */
	const char *ifname;
	/** Whether IEEE 802.1X or WPA/WPA2 is enabled */
	int enabled;

	int wpa;
	int ieee802_1x;
	int wpa_group;
	int wpa_pairwise;
	int wpa_key_mgmt;
	int rsn_preauth;
	enum mfp_options ieee80211w;
};

#define WPA_STA_AUTHORIZED BIT(0)
#define WPA_STA_WMM BIT(1)
#define WPA_STA_SHORT_PREAMBLE BIT(2)
#define WPA_STA_MFP BIT(3)
#define WPA_STA_TDLS_PEER BIT(4)
#define WPA_STA_AUTHENTICATED BIT(5)

enum tdls_oper {
	TDLS_DISCOVERY_REQ,
	TDLS_SETUP,
	TDLS_TEARDOWN,
	TDLS_ENABLE_LINK,
	TDLS_DISABLE_LINK,
	TDLS_ENABLE,
	TDLS_DISABLE
};

enum wnm_oper {
	WNM_SLEEP_ENTER_CONFIRM,
	WNM_SLEEP_ENTER_FAIL,
	WNM_SLEEP_EXIT_CONFIRM,
	WNM_SLEEP_EXIT_FAIL,
	WNM_SLEEP_TFS_REQ_IE_ADD,   /* STA requests driver to add TFS req IE */
	WNM_SLEEP_TFS_REQ_IE_NONE,  /* STA requests empty TFS req IE */
	WNM_SLEEP_TFS_REQ_IE_SET,   /* AP requests driver to set TFS req IE for
				     * a STA */
	WNM_SLEEP_TFS_RESP_IE_ADD,  /* AP requests driver to add TFS resp IE
				     * for a STA */
	WNM_SLEEP_TFS_RESP_IE_NONE, /* AP requests empty TFS resp IE */
	WNM_SLEEP_TFS_RESP_IE_SET,  /* AP requests driver to set TFS resp IE
				     * for a STA */
	WNM_SLEEP_TFS_IE_DEL        /* AP delete the TFS IE */
};

/* enum chan_width - Channel width definitions */
enum chan_width {
	CHAN_WIDTH_20_NOHT,
	CHAN_WIDTH_20,
	CHAN_WIDTH_40,
	CHAN_WIDTH_80,
	CHAN_WIDTH_80P80,
	CHAN_WIDTH_160,
	CHAN_WIDTH_UNKNOWN
};

/**
 * struct wpa_signal_info - Information about channel signal quality
 */
struct wpa_signal_info {
	u32 frequency;
	int above_threshold;
	int current_signal;
	int avg_signal;
	int avg_beacon_signal;
	int current_noise;
	int current_txrate;
	enum chan_width chanwidth;
	int center_frq1;
	int center_frq2;
};

/**
 * struct beacon_data - Beacon data
 * @head: Head portion of Beacon frame (before TIM IE)
 * @tail: Tail portion of Beacon frame (after TIM IE)
 * @beacon_ies: Extra information element(s) to add into Beacon frames or %NULL
 * @proberesp_ies: Extra information element(s) to add into Probe Response
 *	frames or %NULL
 * @assocresp_ies: Extra information element(s) to add into (Re)Association
 *	Response frames or %NULL
 * @probe_resp: Probe Response frame template
 * @head_len: Length of @head
 * @tail_len: Length of @tail
 * @beacon_ies_len: Length of beacon_ies in octets
 * @proberesp_ies_len: Length of proberesp_ies in octets
 * @proberesp_ies_len: Length of proberesp_ies in octets
 * @probe_resp_len: Length of probe response template (@probe_resp)
 */
struct beacon_data {
	u8 *head, *tail;
	u8 *beacon_ies;
	u8 *proberesp_ies;
	u8 *assocresp_ies;
	u8 *probe_resp;

	size_t head_len, tail_len;
	size_t beacon_ies_len;
	size_t proberesp_ies_len;
	size_t assocresp_ies_len;
	size_t probe_resp_len;
};

/**
 * struct csa_settings - Settings for channel switch command
 * @cs_count: Count in Beacon frames (TBTT) to perform the switch
 * @block_tx: 1 - block transmission for CSA period
 * @freq_params: Next channel frequency parameter
 * @beacon_csa: Beacon/probe resp/asooc resp info for CSA period
 * @beacon_after: Next beacon/probe resp/asooc resp info
 * @counter_offset_beacon: Offset to the count field in beacon's tail
 * @counter_offset_presp: Offset to the count field in probe resp.
 */
struct csa_settings {
	u8 cs_count;
	u8 block_tx;

	struct hostapd_freq_params freq_params;
	struct beacon_data beacon_csa;
	struct beacon_data beacon_after;

	u16 counter_offset_beacon;
	u16 counter_offset_presp;
};

/* TDLS peer capabilities for send_tdls_mgmt() */
enum tdls_peer_capability {
	TDLS_PEER_HT = BIT(0),
	TDLS_PEER_VHT = BIT(1),
	TDLS_PEER_WMM = BIT(2),
};

/* valid info in the wmm_params struct */
enum wmm_params_valid_info {
	WMM_PARAMS_UAPSD_QUEUES_INFO = BIT(0),
};

/**
 * struct wmm_params - WMM parameterss configured for this association
 * @info_bitmap: Bitmap of valid wmm_params info; indicates what fields
 *	of the struct contain valid information.
 * @uapsd_queues: Bitmap of ACs configured for uapsd (valid only if
 *	%WMM_PARAMS_UAPSD_QUEUES_INFO is set)
 */
struct wmm_params {
	u8 info_bitmap;
	u8 uapsd_queues;
};

#ifdef CONFIG_MACSEC
struct macsec_init_params {
	Boolean always_include_sci;
	Boolean use_es;
	Boolean use_scb;
};
#endif /* CONFIG_MACSEC */

<<<<<<< HEAD
=======
enum drv_br_port_attr {
	DRV_BR_PORT_ATTR_PROXYARP,
	DRV_BR_PORT_ATTR_HAIRPIN_MODE,
};

enum drv_br_net_param {
	DRV_BR_NET_PARAM_GARP_ACCEPT,
	DRV_BR_MULTICAST_SNOOPING,
};

>>>>>>> c748fdcc
struct drv_acs_params {
	/* Selected mode (HOSTAPD_MODE_*) */
	enum hostapd_hw_mode hw_mode;

	/* Indicates whether HT is enabled */
	int ht_enabled;

	/* Indicates whether HT40 is enabled */
	int ht40_enabled;

	/* Indicates whether VHT is enabled */
	int vht_enabled;

	/* Configured ACS channel width */
	u16 ch_width;

	/* ACS channel list info */
	unsigned int ch_list_len;
	const u8 *ch_list;
};


/**
 * struct wpa_driver_ops - Driver interface API definition
 *
 * This structure defines the API that each driver interface needs to implement
 * for core wpa_supplicant code. All driver specific functionality is captured
 * in this wrapper.
 */
struct wpa_driver_ops {
	/** Name of the driver interface */
	const char *name;
	/** One line description of the driver interface */
	const char *desc;

	/**
	 * get_bssid - Get the current BSSID
	 * @priv: private driver interface data
	 * @bssid: buffer for BSSID (ETH_ALEN = 6 bytes)
	 *
	 * Returns: 0 on success, -1 on failure
	 *
	 * Query kernel driver for the current BSSID and copy it to bssid.
	 * Setting bssid to 00:00:00:00:00:00 is recommended if the STA is not
	 * associated.
	 */
	int (*get_bssid)(void *priv, u8 *bssid);

	/**
	 * get_ssid - Get the current SSID
	 * @priv: private driver interface data
	 * @ssid: buffer for SSID (at least 32 bytes)
	 *
	 * Returns: Length of the SSID on success, -1 on failure
	 *
	 * Query kernel driver for the current SSID and copy it to ssid.
	 * Returning zero is recommended if the STA is not associated.
	 *
	 * Note: SSID is an array of octets, i.e., it is not nul terminated and
	 * can, at least in theory, contain control characters (including nul)
	 * and as such, should be processed as binary data, not a printable
	 * string.
	 */
	int (*get_ssid)(void *priv, u8 *ssid);

	/**
	 * set_key - Configure encryption key
	 * @ifname: Interface name (for multi-SSID/VLAN support)
	 * @priv: private driver interface data
	 * @alg: encryption algorithm (%WPA_ALG_NONE, %WPA_ALG_WEP,
	 *	%WPA_ALG_TKIP, %WPA_ALG_CCMP, %WPA_ALG_IGTK, %WPA_ALG_PMK,
	 *	%WPA_ALG_GCMP, %WPA_ALG_GCMP_256, %WPA_ALG_CCMP_256,
	 *	%WPA_ALG_BIP_GMAC_128, %WPA_ALG_BIP_GMAC_256,
	 *	%WPA_ALG_BIP_CMAC_256);
	 *	%WPA_ALG_NONE clears the key.
	 * @addr: Address of the peer STA (BSSID of the current AP when setting
	 *	pairwise key in station mode), ff:ff:ff:ff:ff:ff for
	 *	broadcast keys, %NULL for default keys that are used both for
	 *	broadcast and unicast; when clearing keys, %NULL is used to
	 *	indicate that both the broadcast-only and default key of the
	 *	specified key index is to be cleared
	 * @key_idx: key index (0..3), usually 0 for unicast keys; 0..4095 for
	 *	IGTK
	 * @set_tx: configure this key as the default Tx key (only used when
	 *	driver does not support separate unicast/individual key
	 * @seq: sequence number/packet number, seq_len octets, the next
	 *	packet number to be used for in replay protection; configured
	 *	for Rx keys (in most cases, this is only used with broadcast
	 *	keys and set to zero for unicast keys); %NULL if not set
	 * @seq_len: length of the seq, depends on the algorithm:
	 *	TKIP: 6 octets, CCMP/GCMP: 6 octets, IGTK: 6 octets
	 * @key: key buffer; TKIP: 16-byte temporal key, 8-byte Tx Mic key,
	 *	8-byte Rx Mic Key
	 * @key_len: length of the key buffer in octets (WEP: 5 or 13,
	 *	TKIP: 32, CCMP/GCMP: 16, IGTK: 16)
	 *
	 * Returns: 0 on success, -1 on failure
	 *
	 * Configure the given key for the kernel driver. If the driver
	 * supports separate individual keys (4 default keys + 1 individual),
	 * addr can be used to determine whether the key is default or
	 * individual. If only 4 keys are supported, the default key with key
	 * index 0 is used as the individual key. STA must be configured to use
	 * it as the default Tx key (set_tx is set) and accept Rx for all the
	 * key indexes. In most cases, WPA uses only key indexes 1 and 2 for
	 * broadcast keys, so key index 0 is available for this kind of
	 * configuration.
	 *
	 * Please note that TKIP keys include separate TX and RX MIC keys and
	 * some drivers may expect them in different order than wpa_supplicant
	 * is using. If the TX/RX keys are swapped, all TKIP encrypted packets
	 * will trigger Michael MIC errors. This can be fixed by changing the
	 * order of MIC keys by swapping te bytes 16..23 and 24..31 of the key
	 * in driver_*.c set_key() implementation, see driver_ndis.c for an
	 * example on how this can be done.
	 */
	int (*set_key)(const char *ifname, void *priv, enum wpa_alg alg,
		       const u8 *addr, int key_idx, int set_tx,
		       const u8 *seq, size_t seq_len,
		       const u8 *key, size_t key_len);

	/**
	 * init - Initialize driver interface
	 * @ctx: context to be used when calling wpa_supplicant functions,
	 * e.g., wpa_supplicant_event()
	 * @ifname: interface name, e.g., wlan0
	 *
	 * Returns: Pointer to private data, %NULL on failure
	 *
	 * Initialize driver interface, including event processing for kernel
	 * driver events (e.g., associated, scan results, Michael MIC failure).
	 * This function can allocate a private configuration data area for
	 * @ctx, file descriptor, interface name, etc. information that may be
	 * needed in future driver operations. If this is not used, non-NULL
	 * value will need to be returned because %NULL is used to indicate
	 * failure. The returned value will be used as 'void *priv' data for
	 * all other driver_ops functions.
	 *
	 * The main event loop (eloop.c) of wpa_supplicant can be used to
	 * register callback for read sockets (eloop_register_read_sock()).
	 *
	 * See below for more information about events and
	 * wpa_supplicant_event() function.
	 */
	void * (*init)(void *ctx, const char *ifname);

	/**
	 * deinit - Deinitialize driver interface
	 * @priv: private driver interface data from init()
	 *
	 * Shut down driver interface and processing of driver events. Free
	 * private data buffer if one was allocated in init() handler.
	 */
	void (*deinit)(void *priv);

	/**
	 * set_param - Set driver configuration parameters
	 * @priv: private driver interface data from init()
	 * @param: driver specific configuration parameters
	 *
	 * Returns: 0 on success, -1 on failure
	 *
	 * Optional handler for notifying driver interface about configuration
	 * parameters (driver_param).
	 */
	int (*set_param)(void *priv, const char *param);

	/**
	 * set_countermeasures - Enable/disable TKIP countermeasures
	 * @priv: private driver interface data
	 * @enabled: 1 = countermeasures enabled, 0 = disabled
	 *
	 * Returns: 0 on success, -1 on failure
	 *
	 * Configure TKIP countermeasures. When these are enabled, the driver
	 * should drop all received and queued frames that are using TKIP.
	 */
	int (*set_countermeasures)(void *priv, int enabled);

	/**
	 * deauthenticate - Request driver to deauthenticate
	 * @priv: private driver interface data
	 * @addr: peer address (BSSID of the AP)
	 * @reason_code: 16-bit reason code to be sent in the deauthentication
	 *	frame
	 *
	 * Returns: 0 on success, -1 on failure
	 */
	int (*deauthenticate)(void *priv, const u8 *addr, int reason_code);

	/**
	 * associate - Request driver to associate
	 * @priv: private driver interface data
	 * @params: association parameters
	 *
	 * Returns: 0 on success, -1 on failure
	 */
	int (*associate)(void *priv,
			 struct wpa_driver_associate_params *params);

	/**
	 * add_pmkid - Add PMKSA cache entry to the driver
	 * @priv: private driver interface data
	 * @bssid: BSSID for the PMKSA cache entry
	 * @pmkid: PMKID for the PMKSA cache entry
	 *
	 * Returns: 0 on success, -1 on failure
	 *
	 * This function is called when a new PMK is received, as a result of
	 * either normal authentication or RSN pre-authentication.
	 *
	 * If the driver generates RSN IE, i.e., it does not use wpa_ie in
	 * associate(), add_pmkid() can be used to add new PMKSA cache entries
	 * in the driver. If the driver uses wpa_ie from wpa_supplicant, this
	 * driver_ops function does not need to be implemented. Likewise, if
	 * the driver does not support WPA, this function is not needed.
	 */
	int (*add_pmkid)(void *priv, const u8 *bssid, const u8 *pmkid);

	/**
	 * remove_pmkid - Remove PMKSA cache entry to the driver
	 * @priv: private driver interface data
	 * @bssid: BSSID for the PMKSA cache entry
	 * @pmkid: PMKID for the PMKSA cache entry
	 *
	 * Returns: 0 on success, -1 on failure
	 *
	 * This function is called when the supplicant drops a PMKSA cache
	 * entry for any reason.
	 *
	 * If the driver generates RSN IE, i.e., it does not use wpa_ie in
	 * associate(), remove_pmkid() can be used to synchronize PMKSA caches
	 * between the driver and wpa_supplicant. If the driver uses wpa_ie
	 * from wpa_supplicant, this driver_ops function does not need to be
	 * implemented. Likewise, if the driver does not support WPA, this
	 * function is not needed.
	 */
	int (*remove_pmkid)(void *priv, const u8 *bssid, const u8 *pmkid);

	/**
	 * flush_pmkid - Flush PMKSA cache
	 * @priv: private driver interface data
	 *
	 * Returns: 0 on success, -1 on failure
	 *
	 * This function is called when the supplicant drops all PMKSA cache
	 * entries for any reason.
	 *
	 * If the driver generates RSN IE, i.e., it does not use wpa_ie in
	 * associate(), remove_pmkid() can be used to synchronize PMKSA caches
	 * between the driver and wpa_supplicant. If the driver uses wpa_ie
	 * from wpa_supplicant, this driver_ops function does not need to be
	 * implemented. Likewise, if the driver does not support WPA, this
	 * function is not needed.
	 */
	int (*flush_pmkid)(void *priv);

	/**
	 * get_capa - Get driver capabilities
	 * @priv: private driver interface data
	 *
	 * Returns: 0 on success, -1 on failure
	 *
	 * Get driver/firmware/hardware capabilities.
	 */
	int (*get_capa)(void *priv, struct wpa_driver_capa *capa);

	/**
	 * poll - Poll driver for association information
	 * @priv: private driver interface data
	 *
	 * This is an option callback that can be used when the driver does not
	 * provide event mechanism for association events. This is called when
	 * receiving WPA EAPOL-Key messages that require association
	 * information. The driver interface is supposed to generate associnfo
	 * event before returning from this callback function. In addition, the
	 * driver interface should generate an association event after having
	 * sent out associnfo.
	 */
	void (*poll)(void *priv);

	/**
	 * get_ifname - Get interface name
	 * @priv: private driver interface data
	 *
	 * Returns: Pointer to the interface name. This can differ from the
	 * interface name used in init() call. Init() is called first.
	 *
	 * This optional function can be used to allow the driver interface to
	 * replace the interface name with something else, e.g., based on an
	 * interface mapping from a more descriptive name.
	 */
	const char * (*get_ifname)(void *priv);

	/**
	 * get_mac_addr - Get own MAC address
	 * @priv: private driver interface data
	 *
	 * Returns: Pointer to own MAC address or %NULL on failure
	 *
	 * This optional function can be used to get the own MAC address of the
	 * device from the driver interface code. This is only needed if the
	 * l2_packet implementation for the OS does not provide easy access to
	 * a MAC address. */
	const u8 * (*get_mac_addr)(void *priv);

	/**
	 * set_operstate - Sets device operating state to DORMANT or UP
	 * @priv: private driver interface data
	 * @state: 0 = dormant, 1 = up
	 * Returns: 0 on success, -1 on failure
	 *
	 * This is an optional function that can be used on operating systems
	 * that support a concept of controlling network device state from user
	 * space applications. This function, if set, gets called with
	 * state = 1 when authentication has been completed and with state = 0
	 * when connection is lost.
	 */
	int (*set_operstate)(void *priv, int state);

	/**
	 * mlme_setprotection - MLME-SETPROTECTION.request primitive
	 * @priv: Private driver interface data
	 * @addr: Address of the station for which to set protection (may be
	 * %NULL for group keys)
	 * @protect_type: MLME_SETPROTECTION_PROTECT_TYPE_*
	 * @key_type: MLME_SETPROTECTION_KEY_TYPE_*
	 * Returns: 0 on success, -1 on failure
	 *
	 * This is an optional function that can be used to set the driver to
	 * require protection for Tx and/or Rx frames. This uses the layer
	 * interface defined in IEEE 802.11i-2004 clause 10.3.22.1
	 * (MLME-SETPROTECTION.request). Many drivers do not use explicit
	 * set protection operation; instead, they set protection implicitly
	 * based on configured keys.
	 */
	int (*mlme_setprotection)(void *priv, const u8 *addr, int protect_type,
				  int key_type);

	/**
	 * get_hw_feature_data - Get hardware support data (channels and rates)
	 * @priv: Private driver interface data
	 * @num_modes: Variable for returning the number of returned modes
	 * flags: Variable for returning hardware feature flags
	 * Returns: Pointer to allocated hardware data on success or %NULL on
	 * failure. Caller is responsible for freeing this.
	 */
	struct hostapd_hw_modes * (*get_hw_feature_data)(void *priv,
							 u16 *num_modes,
							 u16 *flags);

	/**
	 * send_mlme - Send management frame from MLME
	 * @priv: Private driver interface data
	 * @data: IEEE 802.11 management frame with IEEE 802.11 header
	 * @data_len: Size of the management frame
	 * @noack: Do not wait for this frame to be acked (disable retries)
	 * Returns: 0 on success, -1 on failure
	 */
	int (*send_mlme)(void *priv, const u8 *data, size_t data_len,
			 int noack);

	/**
	 * update_ft_ies - Update FT (IEEE 802.11r) IEs
	 * @priv: Private driver interface data
	 * @md: Mobility domain (2 octets) (also included inside ies)
	 * @ies: FT IEs (MDIE, FTIE, ...) or %NULL to remove IEs
	 * @ies_len: Length of FT IEs in bytes
	 * Returns: 0 on success, -1 on failure
	 *
	 * The supplicant uses this callback to let the driver know that keying
	 * material for FT is available and that the driver can use the
	 * provided IEs in the next message in FT authentication sequence.
	 *
	 * This function is only needed for driver that support IEEE 802.11r
	 * (Fast BSS Transition).
	 */
	int (*update_ft_ies)(void *priv, const u8 *md, const u8 *ies,
			     size_t ies_len);

	/**
	 * get_scan_results2 - Fetch the latest scan results
	 * @priv: private driver interface data
	 *
	 * Returns: Allocated buffer of scan results (caller is responsible for
	 * freeing the data structure) on success, NULL on failure
	 */
	 struct wpa_scan_results * (*get_scan_results2)(void *priv);

	/**
	 * set_country - Set country
	 * @priv: Private driver interface data
	 * @alpha2: country to which to switch to
	 * Returns: 0 on success, -1 on failure
	 *
	 * This function is for drivers which support some form
	 * of setting a regulatory domain.
	 */
	int (*set_country)(void *priv, const char *alpha2);

	/**
	 * get_country - Get country
	 * @priv: Private driver interface data
	 * @alpha2: Buffer for returning country code (at least 3 octets)
	 * Returns: 0 on success, -1 on failure
	 */
	int (*get_country)(void *priv, char *alpha2);

	/**
	 * global_init - Global driver initialization
	 * Returns: Pointer to private data (global), %NULL on failure
	 *
	 * This optional function is called to initialize the driver wrapper
	 * for global data, i.e., data that applies to all interfaces. If this
	 * function is implemented, global_deinit() will also need to be
	 * implemented to free the private data. The driver will also likely
	 * use init2() function instead of init() to get the pointer to global
	 * data available to per-interface initializer.
	 */
	void * (*global_init)(void);

	/**
	 * global_deinit - Global driver deinitialization
	 * @priv: private driver global data from global_init()
	 *
	 * Terminate any global driver related functionality and free the
	 * global data structure.
	 */
	void (*global_deinit)(void *priv);

	/**
	 * init2 - Initialize driver interface (with global data)
	 * @ctx: context to be used when calling wpa_supplicant functions,
	 * e.g., wpa_supplicant_event()
	 * @ifname: interface name, e.g., wlan0
	 * @global_priv: private driver global data from global_init()
	 * Returns: Pointer to private data, %NULL on failure
	 *
	 * This function can be used instead of init() if the driver wrapper
	 * uses global data.
	 */
	void * (*init2)(void *ctx, const char *ifname, void *global_priv);

	/**
	 * get_interfaces - Get information about available interfaces
	 * @global_priv: private driver global data from global_init()
	 * Returns: Allocated buffer of interface information (caller is
	 * responsible for freeing the data structure) on success, NULL on
	 * failure
	 */
	struct wpa_interface_info * (*get_interfaces)(void *global_priv);

	/**
	 * scan2 - Request the driver to initiate scan
	 * @priv: private driver interface data
	 * @params: Scan parameters
	 *
	 * Returns: 0 on success, -1 on failure
	 *
	 * Once the scan results are ready, the driver should report scan
	 * results event for wpa_supplicant which will eventually request the
	 * results with wpa_driver_get_scan_results2().
	 */
	int (*scan2)(void *priv, struct wpa_driver_scan_params *params);

	/**
	 * authenticate - Request driver to authenticate
	 * @priv: private driver interface data
	 * @params: authentication parameters
	 * Returns: 0 on success, -1 on failure
	 *
	 * This is an optional function that can be used with drivers that
	 * support separate authentication and association steps, i.e., when
	 * wpa_supplicant can act as the SME. If not implemented, associate()
	 * function is expected to take care of IEEE 802.11 authentication,
	 * too.
	 */
	int (*authenticate)(void *priv,
			    struct wpa_driver_auth_params *params);

	/**
	 * set_ap - Set Beacon and Probe Response information for AP mode
	 * @priv: Private driver interface data
	 * @params: Parameters to use in AP mode
	 *
	 * This function is used to configure Beacon template and/or extra IEs
	 * to add for Beacon and Probe Response frames for the driver in
	 * AP mode. The driver is responsible for building the full Beacon
	 * frame by concatenating the head part with TIM IE generated by the
	 * driver/firmware and finishing with the tail part. Depending on the
	 * driver architectue, this can be done either by using the full
	 * template or the set of additional IEs (e.g., WPS and P2P IE).
	 * Similarly, Probe Response processing depends on the driver design.
	 * If the driver (or firmware) takes care of replying to Probe Request
	 * frames, the extra IEs provided here needs to be added to the Probe
	 * Response frames.
	 *
	 * Returns: 0 on success, -1 on failure
	 */
	int (*set_ap)(void *priv, struct wpa_driver_ap_params *params);

	/**
	 * set_acl - Set ACL in AP mode
	 * @priv: Private driver interface data
	 * @params: Parameters to configure ACL
	 * Returns: 0 on success, -1 on failure
	 *
	 * This is used only for the drivers which support MAC address ACL.
	 */
	int (*set_acl)(void *priv, struct hostapd_acl_params *params);

	/**
	 * hapd_init - Initialize driver interface (hostapd only)
	 * @hapd: Pointer to hostapd context
	 * @params: Configuration for the driver wrapper
	 * Returns: Pointer to private data, %NULL on failure
	 *
	 * This function is used instead of init() or init2() when the driver
	 * wrapper is used with hostapd.
	 */
	void * (*hapd_init)(struct hostapd_data *hapd,
			    struct wpa_init_params *params);

	/**
	 * hapd_deinit - Deinitialize driver interface (hostapd only)
	 * @priv: Private driver interface data from hapd_init()
	 */
	void (*hapd_deinit)(void *priv);

	/**
	 * set_ieee8021x - Enable/disable IEEE 802.1X support (AP only)
	 * @priv: Private driver interface data
	 * @params: BSS parameters
	 * Returns: 0 on success, -1 on failure
	 *
	 * This is an optional function to configure the kernel driver to
	 * enable/disable IEEE 802.1X support and set WPA/WPA2 parameters. This
	 * can be left undefined (set to %NULL) if IEEE 802.1X support is
	 * always enabled and the driver uses set_ap() to set WPA/RSN IE
	 * for Beacon frames.
	 *
	 * DEPRECATED - use set_ap() instead
	 */
	int (*set_ieee8021x)(void *priv, struct wpa_bss_params *params);

	/**
	 * set_privacy - Enable/disable privacy (AP only)
	 * @priv: Private driver interface data
	 * @enabled: 1 = privacy enabled, 0 = disabled
	 * Returns: 0 on success, -1 on failure
	 *
	 * This is an optional function to configure privacy field in the
	 * kernel driver for Beacon frames. This can be left undefined (set to
	 * %NULL) if the driver uses the Beacon template from set_ap().
	 *
	 * DEPRECATED - use set_ap() instead
	 */
	int (*set_privacy)(void *priv, int enabled);

	/**
	 * get_seqnum - Fetch the current TSC/packet number (AP only)
	 * @ifname: The interface name (main or virtual)
	 * @priv: Private driver interface data
	 * @addr: MAC address of the station or %NULL for group keys
	 * @idx: Key index
	 * @seq: Buffer for returning the latest used TSC/packet number
	 * Returns: 0 on success, -1 on failure
	 *
	 * This function is used to fetch the last used TSC/packet number for
	 * a TKIP, CCMP, GCMP, or BIP/IGTK key. It is mainly used with group
	 * keys, so there is no strict requirement on implementing support for
	 * unicast keys (i.e., addr != %NULL).
	 */
	int (*get_seqnum)(const char *ifname, void *priv, const u8 *addr,
			  int idx, u8 *seq);

	/**
	 * flush - Flush all association stations (AP only)
	 * @priv: Private driver interface data
	 * Returns: 0 on success, -1 on failure
	 *
	 * This function requests the driver to disassociate all associated
	 * stations. This function does not need to be implemented if the
	 * driver does not process association frames internally.
	 */
	int (*flush)(void *priv);

	/**
	 * set_generic_elem - Add IEs into Beacon/Probe Response frames (AP)
	 * @priv: Private driver interface data
	 * @elem: Information elements
	 * @elem_len: Length of the elem buffer in octets
	 * Returns: 0 on success, -1 on failure
	 *
	 * This is an optional function to add information elements in the
	 * kernel driver for Beacon and Probe Response frames. This can be left
	 * undefined (set to %NULL) if the driver uses the Beacon template from
	 * set_ap().
	 *
	 * DEPRECATED - use set_ap() instead
	 */
	int (*set_generic_elem)(void *priv, const u8 *elem, size_t elem_len);

	/**
	 * read_sta_data - Fetch station data
	 * @priv: Private driver interface data
	 * @data: Buffer for returning station information
	 * @addr: MAC address of the station
	 * Returns: 0 on success, -1 on failure
	 */
	int (*read_sta_data)(void *priv, struct hostap_sta_driver_data *data,
			     const u8 *addr);

	/**
	 * hapd_send_eapol - Send an EAPOL packet (AP only)
	 * @priv: private driver interface data
	 * @addr: Destination MAC address
	 * @data: EAPOL packet starting with IEEE 802.1X header
	 * @data_len: Length of the EAPOL packet in octets
	 * @encrypt: Whether the frame should be encrypted
	 * @own_addr: Source MAC address
	 * @flags: WPA_STA_* flags for the destination station
	 *
	 * Returns: 0 on success, -1 on failure
	 */
	int (*hapd_send_eapol)(void *priv, const u8 *addr, const u8 *data,
			       size_t data_len, int encrypt,
			       const u8 *own_addr, u32 flags);

	/**
	 * sta_deauth - Deauthenticate a station (AP only)
	 * @priv: Private driver interface data
	 * @own_addr: Source address and BSSID for the Deauthentication frame
	 * @addr: MAC address of the station to deauthenticate
	 * @reason: Reason code for the Deauthentiation frame
	 * Returns: 0 on success, -1 on failure
	 *
	 * This function requests a specific station to be deauthenticated and
	 * a Deauthentication frame to be sent to it.
	 */
	int (*sta_deauth)(void *priv, const u8 *own_addr, const u8 *addr,
			  int reason);

	/**
	 * sta_disassoc - Disassociate a station (AP only)
	 * @priv: Private driver interface data
	 * @own_addr: Source address and BSSID for the Disassociation frame
	 * @addr: MAC address of the station to disassociate
	 * @reason: Reason code for the Disassociation frame
	 * Returns: 0 on success, -1 on failure
	 *
	 * This function requests a specific station to be disassociated and
	 * a Disassociation frame to be sent to it.
	 */
	int (*sta_disassoc)(void *priv, const u8 *own_addr, const u8 *addr,
			    int reason);

	/**
	 * sta_remove - Remove a station entry (AP only)
	 * @priv: Private driver interface data
	 * @addr: MAC address of the station to be removed
	 * Returns: 0 on success, -1 on failure
	 */
	int (*sta_remove)(void *priv, const u8 *addr);

	/**
	 * hapd_get_ssid - Get the current SSID (AP only)
	 * @priv: Private driver interface data
	 * @buf: Buffer for returning the SSID
	 * @len: Maximum length of the buffer
	 * Returns: Length of the SSID on success, -1 on failure
	 *
	 * This function need not be implemented if the driver uses Beacon
	 * template from set_ap() and does not reply to Probe Request frames.
	 */
	int (*hapd_get_ssid)(void *priv, u8 *buf, int len);

	/**
	 * hapd_set_ssid - Set SSID (AP only)
	 * @priv: Private driver interface data
	 * @buf: SSID
	 * @len: Length of the SSID in octets
	 * Returns: 0 on success, -1 on failure
	 *
	 * DEPRECATED - use set_ap() instead
	 */
	int (*hapd_set_ssid)(void *priv, const u8 *buf, int len);

	/**
	 * hapd_set_countermeasures - Enable/disable TKIP countermeasures (AP)
	 * @priv: Private driver interface data
	 * @enabled: 1 = countermeasures enabled, 0 = disabled
	 * Returns: 0 on success, -1 on failure
	 *
	 * This need not be implemented if the driver does not take care of
	 * association processing.
	 */
	int (*hapd_set_countermeasures)(void *priv, int enabled);

	/**
	 * sta_add - Add a station entry
	 * @priv: Private driver interface data
	 * @params: Station parameters
	 * Returns: 0 on success, -1 on failure
	 *
	 * This function is used to add a station entry to the driver once the
	 * station has completed association. This is only used if the driver
	 * does not take care of association processing.
	 *
	 * With TDLS, this function is also used to add or set (params->set 1)
	 * TDLS peer entries.
	 */
	int (*sta_add)(void *priv, struct hostapd_sta_add_params *params);

	/**
	 * get_inact_sec - Get station inactivity duration (AP only)
	 * @priv: Private driver interface data
	 * @addr: Station address
	 * Returns: Number of seconds station has been inactive, -1 on failure
	 */
	int (*get_inact_sec)(void *priv, const u8 *addr);

	/**
	 * sta_clear_stats - Clear station statistics (AP only)
	 * @priv: Private driver interface data
	 * @addr: Station address
	 * Returns: 0 on success, -1 on failure
	 */
	int (*sta_clear_stats)(void *priv, const u8 *addr);

	/**
	 * set_freq - Set channel/frequency (AP only)
	 * @priv: Private driver interface data
	 * @freq: Channel parameters
	 * Returns: 0 on success, -1 on failure
	 */
	int (*set_freq)(void *priv, struct hostapd_freq_params *freq);

	/**
	 * set_rts - Set RTS threshold
	 * @priv: Private driver interface data
	 * @rts: RTS threshold in octets
	 * Returns: 0 on success, -1 on failure
	 */
	int (*set_rts)(void *priv, int rts);

	/**
	 * set_frag - Set fragmentation threshold
	 * @priv: Private driver interface data
	 * @frag: Fragmentation threshold in octets
	 * Returns: 0 on success, -1 on failure
	 */
	int (*set_frag)(void *priv, int frag);

	/**
	 * sta_set_flags - Set station flags (AP only)
	 * @priv: Private driver interface data
	 * @addr: Station address
	 * @total_flags: Bitmap of all WPA_STA_* flags currently set
	 * @flags_or: Bitmap of WPA_STA_* flags to add
	 * @flags_and: Bitmap of WPA_STA_* flags to us as a mask
	 * Returns: 0 on success, -1 on failure
	 */
	int (*sta_set_flags)(void *priv, const u8 *addr,
			     int total_flags, int flags_or, int flags_and);

	/**
	 * set_tx_queue_params - Set TX queue parameters
	 * @priv: Private driver interface data
	 * @queue: Queue number (0 = VO, 1 = VI, 2 = BE, 3 = BK)
	 * @aifs: AIFS
	 * @cw_min: cwMin
	 * @cw_max: cwMax
	 * @burst_time: Maximum length for bursting in 0.1 msec units
	 */
	int (*set_tx_queue_params)(void *priv, int queue, int aifs, int cw_min,
				   int cw_max, int burst_time);

	/**
	 * if_add - Add a virtual interface
	 * @priv: Private driver interface data
	 * @type: Interface type
	 * @ifname: Interface name for the new virtual interface
	 * @addr: Local address to use for the interface or %NULL to use the
	 *	parent interface address
	 * @bss_ctx: BSS context for %WPA_IF_AP_BSS interfaces
	 * @drv_priv: Pointer for overwriting the driver context or %NULL if
	 *	not allowed (applies only to %WPA_IF_AP_BSS type)
	 * @force_ifname: Buffer for returning an interface name that the
	 *	driver ended up using if it differs from the requested ifname
	 * @if_addr: Buffer for returning the allocated interface address
	 *	(this may differ from the requested addr if the driver cannot
	 *	change interface address)
	 * @bridge: Bridge interface to use or %NULL if no bridge configured
	 * @use_existing: Whether to allow existing interface to be used
	 * Returns: 0 on success, -1 on failure
	 */
	int (*if_add)(void *priv, enum wpa_driver_if_type type,
		      const char *ifname, const u8 *addr, void *bss_ctx,
		      void **drv_priv, char *force_ifname, u8 *if_addr,
		      const char *bridge, int use_existing);

	/**
	 * if_remove - Remove a virtual interface
	 * @priv: Private driver interface data
	 * @type: Interface type
	 * @ifname: Interface name of the virtual interface to be removed
	 * Returns: 0 on success, -1 on failure
	 */
	int (*if_remove)(void *priv, enum wpa_driver_if_type type,
			 const char *ifname);

	/**
	 * set_sta_vlan - Bind a station into a specific interface (AP only)
	 * @priv: Private driver interface data
	 * @ifname: Interface (main or virtual BSS or VLAN)
	 * @addr: MAC address of the associated station
	 * @vlan_id: VLAN ID
	 * Returns: 0 on success, -1 on failure
	 *
	 * This function is used to bind a station to a specific virtual
	 * interface. It is only used if when virtual interfaces are supported,
	 * e.g., to assign stations to different VLAN interfaces based on
	 * information from a RADIUS server. This allows separate broadcast
	 * domains to be used with a single BSS.
	 */
	int (*set_sta_vlan)(void *priv, const u8 *addr, const char *ifname,
			    int vlan_id);

	/**
	 * commit - Optional commit changes handler (AP only)
	 * @priv: driver private data
	 * Returns: 0 on success, -1 on failure
	 *
	 * This optional handler function can be registered if the driver
	 * interface implementation needs to commit changes (e.g., by setting
	 * network interface up) at the end of initial configuration. If set,
	 * this handler will be called after initial setup has been completed.
	 */
	int (*commit)(void *priv);

	/**
	 * send_ether - Send an ethernet packet (AP only)
	 * @priv: private driver interface data
	 * @dst: Destination MAC address
	 * @src: Source MAC address
	 * @proto: Ethertype
	 * @data: EAPOL packet starting with IEEE 802.1X header
	 * @data_len: Length of the EAPOL packet in octets
	 * Returns: 0 on success, -1 on failure
	 */
	int (*send_ether)(void *priv, const u8 *dst, const u8 *src, u16 proto,
			  const u8 *data, size_t data_len);

	/**
	 * set_radius_acl_auth - Notification of RADIUS ACL change
	 * @priv: Private driver interface data
	 * @mac: MAC address of the station
	 * @accepted: Whether the station was accepted
	 * @session_timeout: Session timeout for the station
	 * Returns: 0 on success, -1 on failure
	 */
	int (*set_radius_acl_auth)(void *priv, const u8 *mac, int accepted,
				   u32 session_timeout);

	/**
	 * set_radius_acl_expire - Notification of RADIUS ACL expiration
	 * @priv: Private driver interface data
	 * @mac: MAC address of the station
	 * Returns: 0 on success, -1 on failure
	 */
	int (*set_radius_acl_expire)(void *priv, const u8 *mac);

	/**
	 * set_ap_wps_ie - Add WPS IE(s) into Beacon/Probe Response frames (AP)
	 * @priv: Private driver interface data
	 * @beacon: WPS IE(s) for Beacon frames or %NULL to remove extra IE(s)
	 * @proberesp: WPS IE(s) for Probe Response frames or %NULL to remove
	 *	extra IE(s)
	 * @assocresp: WPS IE(s) for (Re)Association Response frames or %NULL
	 *	to remove extra IE(s)
	 * Returns: 0 on success, -1 on failure
	 *
	 * This is an optional function to add WPS IE in the kernel driver for
	 * Beacon and Probe Response frames. This can be left undefined (set
	 * to %NULL) if the driver uses the Beacon template from set_ap()
	 * and does not process Probe Request frames. If the driver takes care
	 * of (Re)Association frame processing, the assocresp buffer includes
	 * WPS IE(s) that need to be added to (Re)Association Response frames
	 * whenever a (Re)Association Request frame indicated use of WPS.
	 *
	 * This will also be used to add P2P IE(s) into Beacon/Probe Response
	 * frames when operating as a GO. The driver is responsible for adding
	 * timing related attributes (e.g., NoA) in addition to the IEs
	 * included here by appending them after these buffers. This call is
	 * also used to provide Probe Response IEs for P2P Listen state
	 * operations for drivers that generate the Probe Response frames
	 * internally.
	 *
	 * DEPRECATED - use set_ap() instead
	 */
	int (*set_ap_wps_ie)(void *priv, const struct wpabuf *beacon,
			     const struct wpabuf *proberesp,
			     const struct wpabuf *assocresp);

	/**
	 * set_supp_port - Set IEEE 802.1X Supplicant Port status
	 * @priv: Private driver interface data
	 * @authorized: Whether the port is authorized
	 * Returns: 0 on success, -1 on failure
	 */
	int (*set_supp_port)(void *priv, int authorized);

	/**
	 * set_wds_sta - Bind a station into a 4-address WDS (AP only)
	 * @priv: Private driver interface data
	 * @addr: MAC address of the associated station
	 * @aid: Association ID
	 * @val: 1 = bind to 4-address WDS; 0 = unbind
	 * @bridge_ifname: Bridge interface to use for the WDS station or %NULL
	 *	to indicate that bridge is not to be used
	 * @ifname_wds: Buffer to return the interface name for the new WDS
	 *	station or %NULL to indicate name is not returned.
	 * Returns: 0 on success, -1 on failure
	 */
	int (*set_wds_sta)(void *priv, const u8 *addr, int aid, int val,
			   const char *bridge_ifname, char *ifname_wds);

	/**
	 * send_action - Transmit an Action frame
	 * @priv: Private driver interface data
	 * @freq: Frequency (in MHz) of the channel
	 * @wait: Time to wait off-channel for a response (in ms), or zero
	 * @dst: Destination MAC address (Address 1)
	 * @src: Source MAC address (Address 2)
	 * @bssid: BSSID (Address 3)
	 * @data: Frame body
	 * @data_len: data length in octets
	 @ @no_cck: Whether CCK rates must not be used to transmit this frame
	 * Returns: 0 on success, -1 on failure
	 *
	 * This command can be used to request the driver to transmit an action
	 * frame to the specified destination.
	 *
	 * If the %WPA_DRIVER_FLAGS_OFFCHANNEL_TX flag is set, the frame will
	 * be transmitted on the given channel and the device will wait for a
	 * response on that channel for the given wait time.
	 *
	 * If the flag is not set, the wait time will be ignored. In this case,
	 * if a remain-on-channel duration is in progress, the frame must be
	 * transmitted on that channel; alternatively the frame may be sent on
	 * the current operational channel (if in associated state in station
	 * mode or while operating as an AP.)
	 */
	int (*send_action)(void *priv, unsigned int freq, unsigned int wait,
			   const u8 *dst, const u8 *src, const u8 *bssid,
			   const u8 *data, size_t data_len, int no_cck);

	/**
	 * send_action_cancel_wait - Cancel action frame TX wait
	 * @priv: Private driver interface data
	 *
	 * This command cancels the wait time associated with sending an action
	 * frame. It is only available when %WPA_DRIVER_FLAGS_OFFCHANNEL_TX is
	 * set in the driver flags.
	 */
	void (*send_action_cancel_wait)(void *priv);

	/**
	 * remain_on_channel - Remain awake on a channel
	 * @priv: Private driver interface data
	 * @freq: Frequency (in MHz) of the channel
	 * @duration: Duration in milliseconds
	 * Returns: 0 on success, -1 on failure
	 *
	 * This command is used to request the driver to remain awake on the
	 * specified channel for the specified duration and report received
	 * Action frames with EVENT_RX_MGMT events. Optionally, received
	 * Probe Request frames may also be requested to be reported by calling
	 * probe_req_report(). These will be reported with EVENT_RX_PROBE_REQ.
	 *
	 * The driver may not be at the requested channel when this function
	 * returns, i.e., the return code is only indicating whether the
	 * request was accepted. The caller will need to wait until the
	 * EVENT_REMAIN_ON_CHANNEL event indicates that the driver has
	 * completed the channel change. This may take some time due to other
	 * need for the radio and the caller should be prepared to timing out
	 * its wait since there are no guarantees on when this request can be
	 * executed.
	 */
	int (*remain_on_channel)(void *priv, unsigned int freq,
				 unsigned int duration);

	/**
	 * cancel_remain_on_channel - Cancel remain-on-channel operation
	 * @priv: Private driver interface data
	 *
	 * This command can be used to cancel a remain-on-channel operation
	 * before its originally requested duration has passed. This could be
	 * used, e.g., when remain_on_channel() is used to request extra time
	 * to receive a response to an Action frame and the response is
	 * received when there is still unneeded time remaining on the
	 * remain-on-channel operation.
	 */
	int (*cancel_remain_on_channel)(void *priv);

	/**
	 * probe_req_report - Request Probe Request frames to be indicated
	 * @priv: Private driver interface data
	 * @report: Whether to report received Probe Request frames
	 * Returns: 0 on success, -1 on failure (or if not supported)
	 *
	 * This command can be used to request the driver to indicate when
	 * Probe Request frames are received with EVENT_RX_PROBE_REQ events.
	 * Since this operation may require extra resources, e.g., due to less
	 * optimal hardware/firmware RX filtering, many drivers may disable
	 * Probe Request reporting at least in station mode. This command is
	 * used to notify the driver when the Probe Request frames need to be
	 * reported, e.g., during remain-on-channel operations.
	 */
	int (*probe_req_report)(void *priv, int report);

	/**
	 * deinit_ap - Deinitialize AP mode
	 * @priv: Private driver interface data
	 * Returns: 0 on success, -1 on failure (or if not supported)
	 *
	 * This optional function can be used to disable AP mode related
	 * configuration. If the interface was not dynamically added,
	 * change the driver mode to station mode to allow normal station
	 * operations like scanning to be completed.
	 */
	int (*deinit_ap)(void *priv);

	/**
	 * deinit_p2p_cli - Deinitialize P2P client mode
	 * @priv: Private driver interface data
	 * Returns: 0 on success, -1 on failure (or if not supported)
	 *
	 * This optional function can be used to disable P2P client mode. If the
	 * interface was not dynamically added, change the interface type back
	 * to station mode.
	 */
	int (*deinit_p2p_cli)(void *priv);

	/**
	 * suspend - Notification on system suspend/hibernate event
	 * @priv: Private driver interface data
	 */
	void (*suspend)(void *priv);

	/**
	 * resume - Notification on system resume/thaw event
	 * @priv: Private driver interface data
	 */
	void (*resume)(void *priv);

	/**
	 * signal_monitor - Set signal monitoring parameters
	 * @priv: Private driver interface data
	 * @threshold: Threshold value for signal change events; 0 = disabled
	 * @hysteresis: Minimum change in signal strength before indicating a
	 *	new event
	 * Returns: 0 on success, -1 on failure (or if not supported)
	 *
	 * This function can be used to configure monitoring of signal strength
	 * with the current AP. Whenever signal strength drops below the
	 * %threshold value or increases above it, EVENT_SIGNAL_CHANGE event
	 * should be generated assuming the signal strength has changed at
	 * least %hysteresis from the previously indicated signal change event.
	 */
	int (*signal_monitor)(void *priv, int threshold, int hysteresis);

	/**
	 * send_frame - Send IEEE 802.11 frame (testing use only)
	 * @priv: Private driver interface data
	 * @data: IEEE 802.11 frame with IEEE 802.11 header
	 * @data_len: Size of the frame
	 * @encrypt: Whether to encrypt the frame (if keys are set)
	 * Returns: 0 on success, -1 on failure
	 *
	 * This function is only used for debugging purposes and is not
	 * required to be implemented for normal operations.
	 */
	int (*send_frame)(void *priv, const u8 *data, size_t data_len,
			  int encrypt);

	/**
	 * get_noa - Get current Notice of Absence attribute payload
	 * @priv: Private driver interface data
	 * @buf: Buffer for returning NoA
	 * @buf_len: Buffer length in octets
	 * Returns: Number of octets used in buf, 0 to indicate no NoA is being
	 * advertized, or -1 on failure
	 *
	 * This function is used to fetch the current Notice of Absence
	 * attribute value from GO.
	 */
	int (*get_noa)(void *priv, u8 *buf, size_t buf_len);

	/**
	 * set_noa - Set Notice of Absence parameters for GO (testing)
	 * @priv: Private driver interface data
	 * @count: Count
	 * @start: Start time in ms from next TBTT
	 * @duration: Duration in ms
	 * Returns: 0 on success or -1 on failure
	 *
	 * This function is used to set Notice of Absence parameters for GO. It
	 * is used only for testing. To disable NoA, all parameters are set to
	 * 0.
	 */
	int (*set_noa)(void *priv, u8 count, int start, int duration);

	/**
	 * set_p2p_powersave - Set P2P power save options
	 * @priv: Private driver interface data
	 * @legacy_ps: 0 = disable, 1 = enable, 2 = maximum PS, -1 = no change
	 * @opp_ps: 0 = disable, 1 = enable, -1 = no change
	 * @ctwindow: 0.. = change (msec), -1 = no change
	 * Returns: 0 on success or -1 on failure
	 */
	int (*set_p2p_powersave)(void *priv, int legacy_ps, int opp_ps,
				 int ctwindow);

	/**
	 * ampdu - Enable/disable aggregation
	 * @priv: Private driver interface data
	 * @ampdu: 1/0 = enable/disable A-MPDU aggregation
	 * Returns: 0 on success or -1 on failure
	 */
	int (*ampdu)(void *priv, int ampdu);

	/**
	 * get_radio_name - Get physical radio name for the device
	 * @priv: Private driver interface data
	 * Returns: Radio name or %NULL if not known
	 *
	 * The returned data must not be modified by the caller. It is assumed
	 * that any interface that has the same radio name as another is
	 * sharing the same physical radio. This information can be used to
	 * share scan results etc. information between the virtual interfaces
	 * to speed up various operations.
	 */
	const char * (*get_radio_name)(void *priv);

	/**
	 * send_tdls_mgmt - for sending TDLS management packets
	 * @priv: private driver interface data
	 * @dst: Destination (peer) MAC address
	 * @action_code: TDLS action code for the mssage
	 * @dialog_token: Dialog Token to use in the message (if needed)
	 * @status_code: Status Code or Reason Code to use (if needed)
	 * @peer_capab: TDLS peer capability (TDLS_PEER_* bitfield)
	 * @initiator: Is the current end the TDLS link initiator
	 * @buf: TDLS IEs to add to the message
	 * @len: Length of buf in octets
	 * Returns: 0 on success, negative (<0) on failure
	 *
	 * This optional function can be used to send packet to driver which is
	 * responsible for receiving and sending all TDLS packets.
	 */
	int (*send_tdls_mgmt)(void *priv, const u8 *dst, u8 action_code,
			      u8 dialog_token, u16 status_code, u32 peer_capab,
			      int initiator, const u8 *buf, size_t len);

	/**
	 * tdls_oper - Ask the driver to perform high-level TDLS operations
	 * @priv: Private driver interface data
	 * @oper: TDLS high-level operation. See %enum tdls_oper
	 * @peer: Destination (peer) MAC address
	 * Returns: 0 on success, negative (<0) on failure
	 *
	 * This optional function can be used to send high-level TDLS commands
	 * to the driver.
	 */
	int (*tdls_oper)(void *priv, enum tdls_oper oper, const u8 *peer);

	/**
	 * wnm_oper - Notify driver of the WNM frame reception
	 * @priv: Private driver interface data
	 * @oper: WNM operation. See %enum wnm_oper
	 * @peer: Destination (peer) MAC address
	 * @buf: Buffer for the driver to fill in (for getting IE)
	 * @buf_len: Return the len of buf
	 * Returns: 0 on success, negative (<0) on failure
	 */
	int (*wnm_oper)(void *priv, enum wnm_oper oper, const u8 *peer,
			u8 *buf, u16 *buf_len);

	/**
	 * set_qos_map - Set QoS Map
	 * @priv: Private driver interface data
	 * @qos_map_set: QoS Map
	 * @qos_map_set_len: Length of QoS Map
	 */
	int (*set_qos_map)(void *priv, const u8 *qos_map_set,
			   u8 qos_map_set_len);

	/**
	 * br_add_ip_neigh - Add a neigh to the bridge ip neigh table
	 * @priv: Private driver interface data
	 * @version: IP version of the IP address, 4 or 6
	 * @ipaddr: IP address for the neigh entry
	 * @prefixlen: IP address prefix length
	 * @addr: Corresponding MAC address
	 * Returns: 0 on success, negative (<0) on failure
	 */
	int (*br_add_ip_neigh)(void *priv, u8 version, const u8 *ipaddr,
			       int prefixlen, const u8 *addr);

	/**
	 * br_delete_ip_neigh - Remove a neigh from the bridge ip neigh table
	 * @priv: Private driver interface data
	 * @version: IP version of the IP address, 4 or 6
	 * @ipaddr: IP address for the neigh entry
	 * Returns: 0 on success, negative (<0) on failure
	 */
	int (*br_delete_ip_neigh)(void *priv, u8 version, const u8 *ipaddr);

	/**
	 * br_port_set_attr - Set a bridge port attribute
	 * @attr: Bridge port attribute to set
	 * @val: Value to be set
	 * Returns: 0 on success, negative (<0) on failure
	 */
	int (*br_port_set_attr)(void *priv, enum drv_br_port_attr attr,
				unsigned int val);

	/**
	 * br_port_set_attr - Set a bridge network parameter
	 * @param: Bridge parameter to set
	 * @val: Value to be set
	 * Returns: 0 on success, negative (<0) on failure
	 */
	int (*br_set_net_param)(void *priv, enum drv_br_net_param param,
				unsigned int val);

	/**
	 * set_wowlan - Set wake-on-wireless triggers
	 * @priv: Private driver interface data
	 * @triggers: wowlan triggers
	 */
	int (*set_wowlan)(void *priv, const struct wowlan_triggers *triggers);

	/**
	 * signal_poll - Get current connection information
	 * @priv: Private driver interface data
	 * @signal_info: Connection info structure
	 */
	int (*signal_poll)(void *priv, struct wpa_signal_info *signal_info);

	/**
	 * set_authmode - Set authentication algorithm(s) for static WEP
	 * @priv: Private driver interface data
	 * @authmode: 1=Open System, 2=Shared Key, 3=both
	 * Returns: 0 on success, -1 on failure
	 *
	 * This function can be used to set authentication algorithms for AP
	 * mode when static WEP is used. If the driver uses user space MLME/SME
	 * implementation, there is no need to implement this function.
	 *
	 * DEPRECATED - use set_ap() instead
	 */
	int (*set_authmode)(void *priv, int authmode);

#ifdef ANDROID
	/**
	 * driver_cmd - Execute driver-specific command
	 * @priv: Private driver interface data
	 * @cmd: Command to execute
	 * @buf: Return buffer
	 * @buf_len: Buffer length
	 * Returns: 0 on success, -1 on failure
	 */
	int (*driver_cmd)(void *priv, char *cmd, char *buf, size_t buf_len);
#endif /* ANDROID */

	/**
	 * vendor_cmd - Execute vendor specific command
	 * @priv: Private driver interface data
	 * @vendor_id: Vendor id
	 * @subcmd: Vendor command id
	 * @data: Vendor command parameters (%NULL if no parameters)
	 * @data_len: Data length
	 * @buf: Return buffer (%NULL to ignore reply)
	 * Returns: 0 on success, negative (<0) on failure
	 *
	 * This function handles vendor specific commands that are passed to
	 * the driver/device. The command is identified by vendor id and
	 * command id. Parameters can be passed as argument to the command
	 * in the data buffer. Reply (if any) will be filled in the supplied
	 * return buffer.
	 *
	 * The exact driver behavior is driver interface and vendor specific. As
	 * an example, this will be converted to a vendor specific cfg80211
	 * command in case of the nl80211 driver interface.
	 */
	int (*vendor_cmd)(void *priv, unsigned int vendor_id,
			  unsigned int subcmd, const u8 *data, size_t data_len,
			  struct wpabuf *buf);

	/**
	 * set_rekey_info - Set rekey information
	 * @priv: Private driver interface data
	 * @kek: Current KEK
	 * @kek_len: KEK length in octets
	 * @kck: Current KCK
	 * @kck_len: KCK length in octets
	 * @replay_ctr: Current EAPOL-Key Replay Counter
	 *
	 * This optional function can be used to provide information for the
	 * driver/firmware to process EAPOL-Key frames in Group Key Handshake
	 * while the host (including wpa_supplicant) is sleeping.
	 */
	void (*set_rekey_info)(void *priv, const u8 *kek, size_t kek_len,
			       const u8 *kck, size_t kck_len,
			       const u8 *replay_ctr);

	/**
	 * sta_assoc - Station association indication
	 * @priv: Private driver interface data
	 * @own_addr: Source address and BSSID for association frame
	 * @addr: MAC address of the station to associate
	 * @reassoc: flag to indicate re-association
	 * @status: association response status code
	 * @ie: assoc response ie buffer
	 * @len: ie buffer length
	 * Returns: 0 on success, -1 on failure
	 *
	 * This function indicates the driver to send (Re)Association
	 * Response frame to the station.
	 */
	 int (*sta_assoc)(void *priv, const u8 *own_addr, const u8 *addr,
			  int reassoc, u16 status, const u8 *ie, size_t len);

	/**
	 * sta_auth - Station authentication indication
	 * @priv: Private driver interface data
	 * @own_addr: Source address and BSSID for authentication frame
	 * @addr: MAC address of the station to associate
	 * @seq: authentication sequence number
	 * @status: authentication response status code
	 * @ie: authentication frame ie buffer
	 * @len: ie buffer length
	 *
	 * This function indicates the driver to send Authentication frame
	 * to the station.
	 */
	 int (*sta_auth)(void *priv, const u8 *own_addr, const u8 *addr,
			 u16 seq, u16 status, const u8 *ie, size_t len);

	/**
	 * add_tspec - Add traffic stream
	 * @priv: Private driver interface data
	 * @addr: MAC address of the station to associate
	 * @tspec_ie: tspec ie buffer
	 * @tspec_ielen: tspec ie length
	 * Returns: 0 on success, -1 on failure
	 *
	 * This function adds the traffic steam for the station
	 * and fills the medium_time in tspec_ie.
	 */
	 int (*add_tspec)(void *priv, const u8 *addr, u8 *tspec_ie,
			  size_t tspec_ielen);

	/**
	 * add_sta_node - Add a station node in the driver
	 * @priv: Private driver interface data
	 * @addr: MAC address of the station to add
	 * @auth_alg: authentication algorithm used by the station
	 * Returns: 0 on success, -1 on failure
	 *
	 * This function adds the station node in the driver, when
	 * the station gets added by FT-over-DS.
	 */
	int (*add_sta_node)(void *priv, const u8 *addr, u16 auth_alg);

	/**
	 * sched_scan - Request the driver to initiate scheduled scan
	 * @priv: Private driver interface data
	 * @params: Scan parameters
	 * @interval: Interval between scan cycles in milliseconds
	 * Returns: 0 on success, -1 on failure
	 *
	 * This operation should be used for scheduled scan offload to
	 * the hardware. Every time scan results are available, the
	 * driver should report scan results event for wpa_supplicant
	 * which will eventually request the results with
	 * wpa_driver_get_scan_results2(). This operation is optional
	 * and if not provided or if it returns -1, we fall back to
	 * normal host-scheduled scans.
	 */
	int (*sched_scan)(void *priv, struct wpa_driver_scan_params *params,
			  u32 interval);

	/**
	 * stop_sched_scan - Request the driver to stop a scheduled scan
	 * @priv: Private driver interface data
	 * Returns: 0 on success, -1 on failure
	 *
	 * This should cause the scheduled scan to be stopped and
	 * results should stop being sent. Must be supported if
	 * sched_scan is supported.
	 */
	int (*stop_sched_scan)(void *priv);

	/**
	 * poll_client - Probe (null data or such) the given station
	 * @priv: Private driver interface data
	 * @own_addr: MAC address of sending interface
	 * @addr: MAC address of the station to probe
	 * @qos: Indicates whether station is QoS station
	 *
	 * This function is used to verify whether an associated station is
	 * still present. This function does not need to be implemented if the
	 * driver provides such inactivity polling mechanism.
	 */
	void (*poll_client)(void *priv, const u8 *own_addr,
			    const u8 *addr, int qos);

	/**
	 * radio_disable - Disable/enable radio
	 * @priv: Private driver interface data
	 * @disabled: 1=disable 0=enable radio
	 * Returns: 0 on success, -1 on failure
	 *
	 * This optional command is for testing purposes. It can be used to
	 * disable the radio on a testbed device to simulate out-of-radio-range
	 * conditions.
	 */
	int (*radio_disable)(void *priv, int disabled);

	/**
	 * switch_channel - Announce channel switch and migrate the GO to the
	 * given frequency
	 * @priv: Private driver interface data
	 * @settings: Settings for CSA period and new channel
	 * Returns: 0 on success, -1 on failure
	 *
	 * This function is used to move the GO to the legacy STA channel to
	 * avoid frequency conflict in single channel concurrency.
	 */
	int (*switch_channel)(void *priv, struct csa_settings *settings);

	/**
	 * add_tx_ts - Add traffic stream
	 * @priv: Private driver interface data
	 * @tsid: Traffic stream ID
	 * @addr: Receiver address
	 * @user_prio: User priority of the traffic stream
	 * @admitted_time: Admitted time for this TS in units of
	 *	32 microsecond periods (per second).
	 * Returns: 0 on success, -1 on failure
	 */
	int (*add_tx_ts)(void *priv, u8 tsid, const u8 *addr, u8 user_prio,
			 u16 admitted_time);

	/**
	 * del_tx_ts - Delete traffic stream
	 * @priv: Private driver interface data
	 * @tsid: Traffic stream ID
	 * @addr: Receiver address
	 * Returns: 0 on success, -1 on failure
	 */
	int (*del_tx_ts)(void *priv, u8 tsid, const u8 *addr);

	/**
	 * Enable channel-switching with TDLS peer
	 * @priv: Private driver interface data
	 * @addr: MAC address of the TDLS peer
	 * @oper_class: Operating class of the switch channel
	 * @params: Channel specification
	 * Returns: 0 on success, -1 on failure
	 *
	 * The function indicates to driver that it can start switching to a
	 * different channel with a specified TDLS peer. The switching is
	 * assumed on until canceled with tdls_disable_channel_switch().
	 */
	int (*tdls_enable_channel_switch)(
		void *priv, const u8 *addr, u8 oper_class,
		const struct hostapd_freq_params *params);

	/**
	 * Disable channel switching with TDLS peer
	 * @priv: Private driver interface data
	 * @addr: MAC address of the TDLS peer
	 * Returns: 0 on success, -1 on failure
	 *
	 * This function indicates to the driver that it should stop switching
	 * with a given TDLS peer.
	 */
	int (*tdls_disable_channel_switch)(void *priv, const u8 *addr);

	/**
	 * start_dfs_cac - Listen for radar interference on the channel
	 * @priv: Private driver interface data
	 * @freq: Channel parameters
	 * Returns: 0 on success, -1 on failure
	 */
	int (*start_dfs_cac)(void *priv, struct hostapd_freq_params *freq);

	/**
	 * stop_ap - Removes beacon from AP
	 * @priv: Private driver interface data
	 * Returns: 0 on success, -1 on failure (or if not supported)
	 *
	 * This optional function can be used to disable AP mode related
	 * configuration. Unlike deinit_ap, it does not change to station
	 * mode.
	 */
	int (*stop_ap)(void *priv);

	/**
	 * get_survey - Retrieve survey data
	 * @priv: Private driver interface data
	 * @freq: If set, survey data for the specified frequency is only
	 *	being requested. If not set, all survey data is requested.
	 * Returns: 0 on success, -1 on failure
	 *
	 * Use this to retrieve:
	 *
	 * - the observed channel noise floor
	 * - the amount of time we have spent on the channel
	 * - the amount of time during which we have spent on the channel that
	 *   the radio has determined the medium is busy and we cannot
	 *   transmit
	 * - the amount of time we have spent receiving data
	 * - the amount of time we have spent transmitting data
	 *
	 * This data can be used for spectrum heuristics. One example is
	 * Automatic Channel Selection (ACS). The channel survey data is
	 * kept on a linked list on the channel data, one entry is added
	 * for each survey. The min_nf of the channel is updated for each
	 * survey.
	 */
	int (*get_survey)(void *priv, unsigned int freq);

	/**
	 * status - Get driver interface status information
	 * @priv: Private driver interface data
	 * @buf: Buffer for printing tou the status information
	 * @buflen: Maximum length of the buffer
	 * Returns: Length of written status information or -1 on failure
	 */
	int (*status)(void *priv, char *buf, size_t buflen);

	/**
	 * roaming - Set roaming policy for driver-based BSS selection
	 * @priv: Private driver interface data
	 * @allowed: Whether roaming within ESS is allowed
	 * @bssid: Forced BSSID if roaming is disabled or %NULL if not set
	 * Returns: Length of written status information or -1 on failure
	 *
	 * This optional callback can be used to update roaming policy from the
	 * associate() command (bssid being set there indicates that the driver
	 * should not roam before getting this roaming() call to allow roaming.
	 * If the driver does not indicate WPA_DRIVER_FLAGS_BSS_SELECTION
	 * capability, roaming policy is handled within wpa_supplicant and there
	 * is no need to implement or react to this callback.
	 */
	int (*roaming)(void *priv, int allowed, const u8 *bssid);

<<<<<<< HEAD
=======
	/**
	 * set_mac_addr - Set MAC address
	 * @priv: Private driver interface data
	 * @addr: MAC address to use or %NULL for setting back to permanent
	 * Returns: 0 on success, -1 on failure
	 */
	int (*set_mac_addr)(void *priv, const u8 *addr);

>>>>>>> c748fdcc
#ifdef CONFIG_MACSEC
	int (*macsec_init)(void *priv, struct macsec_init_params *params);

	int (*macsec_deinit)(void *priv);

	/**
	 * enable_protect_frames - Set protect frames status
	 * @priv: Private driver interface data
	 * @enabled: TRUE = protect frames enabled
	 *           FALSE = protect frames disabled
	 * Returns: 0 on success, -1 on failure (or if not supported)
	 */
	int (*enable_protect_frames)(void *priv, Boolean enabled);

	/**
	 * set_replay_protect - Set replay protect status and window size
	 * @priv: Private driver interface data
	 * @enabled: TRUE = replay protect enabled
	 *           FALSE = replay protect disabled
	 * @window: replay window size, valid only when replay protect enabled
	 * Returns: 0 on success, -1 on failure (or if not supported)
	 */
	int (*set_replay_protect)(void *priv, Boolean enabled, u32 window);

	/**
	 * set_current_cipher_suite - Set current cipher suite
	 * @priv: Private driver interface data
	 * @cs: EUI64 identifier
	 * @cs_len: Length of the cs buffer in octets
	 * Returns: 0 on success, -1 on failure (or if not supported)
	 */
	int (*set_current_cipher_suite)(void *priv, const u8 *cs,
					size_t cs_len);

	/**
	 * enable_controlled_port - Set controlled port status
	 * @priv: Private driver interface data
	 * @enabled: TRUE = controlled port enabled
	 *           FALSE = controlled port disabled
	 * Returns: 0 on success, -1 on failure (or if not supported)
	 */
	int (*enable_controlled_port)(void *priv, Boolean enabled);

	/**
	 * get_receive_lowest_pn - Get receive lowest pn
	 * @priv: Private driver interface data
	 * @channel: secure channel
	 * @an: association number
	 * @lowest_pn: lowest accept pn
	 * Returns: 0 on success, -1 on failure (or if not supported)
	 */
	int (*get_receive_lowest_pn)(void *priv, u32 channel, u8 an,
				     u32 *lowest_pn);

	/**
	 * get_transmit_next_pn - Get transmit next pn
	 * @priv: Private driver interface data
	 * @channel: secure channel
	 * @an: association number
	 * @next_pn: next pn
	 * Returns: 0 on success, -1 on failure (or if not supported)
	 */
	int (*get_transmit_next_pn)(void *priv, u32 channel, u8 an,
				    u32 *next_pn);

	/**
	 * set_transmit_next_pn - Set transmit next pn
	 * @priv: Private driver interface data
	 * @channel: secure channel
	 * @an: association number
	 * @next_pn: next pn
	 * Returns: 0 on success, -1 on failure (or if not supported)
	 */
	int (*set_transmit_next_pn)(void *priv, u32 channel, u8 an,
				    u32 next_pn);

	/**
	 * get_available_receive_sc - get available receive channel
	 * @priv: Private driver interface data
	 * @channel: secure channel
	 * Returns: 0 on success, -1 on failure (or if not supported)
	 */
	int (*get_available_receive_sc)(void *priv, u32 *channel);

	/**
	 * create_receive_sc - create secure channel for receiving
	 * @priv: Private driver interface data
	 * @channel: secure channel
	 * @sci_addr: secure channel identifier - address
	 * @sci_port: secure channel identifier - port
	 * @conf_offset: confidentiality offset (0, 30, or 50)
	 * @validation: frame validation policy (0 = Disabled, 1 = Checked,
	 *	2 = Strict)
	 * Returns: 0 on success, -1 on failure (or if not supported)
	 */
	int (*create_receive_sc)(void *priv, u32 channel, const u8 *sci_addr,
				 u16 sci_port, unsigned int conf_offset,
				 int validation);

	/**
	 * delete_receive_sc - delete secure connection for receiving
	 * @priv: private driver interface data from init()
	 * @channel: secure channel
	 * Returns: 0 on success, -1 on failure
	 */
	int (*delete_receive_sc)(void *priv, u32 channel);

	/**
	 * create_receive_sa - create secure association for receive
	 * @priv: private driver interface data from init()
	 * @channel: secure channel
	 * @an: association number
	 * @lowest_pn: the lowest packet number can be received
	 * @sak: the secure association key
	 * Returns: 0 on success, -1 on failure
	 */
	int (*create_receive_sa)(void *priv, u32 channel, u8 an,
				 u32 lowest_pn, const u8 *sak);

	/**
	 * enable_receive_sa - enable the SA for receive
	 * @priv: private driver interface data from init()
	 * @channel: secure channel
	 * @an: association number
	 * Returns: 0 on success, -1 on failure
	 */
	int (*enable_receive_sa)(void *priv, u32 channel, u8 an);

	/**
	 * disable_receive_sa - disable SA for receive
	 * @priv: private driver interface data from init()
	 * @channel: secure channel index
	 * @an: association number
	 * Returns: 0 on success, -1 on failure
	 */
	int (*disable_receive_sa)(void *priv, u32 channel, u8 an);

	/**
	 * get_available_transmit_sc - get available transmit channel
	 * @priv: Private driver interface data
	 * @channel: secure channel
	 * Returns: 0 on success, -1 on failure (or if not supported)
	 */
	int (*get_available_transmit_sc)(void *priv, u32 *channel);

	/**
	 * create_transmit_sc - create secure connection for transmit
	 * @priv: private driver interface data from init()
	 * @channel: secure channel
	 * @sci_addr: secure channel identifier - address
	 * @sci_port: secure channel identifier - port
	 * Returns: 0 on success, -1 on failure
	 */
	int (*create_transmit_sc)(void *priv, u32 channel, const u8 *sci_addr,
				  u16 sci_port, unsigned int conf_offset);

	/**
	 * delete_transmit_sc - delete secure connection for transmit
	 * @priv: private driver interface data from init()
	 * @channel: secure channel
	 * Returns: 0 on success, -1 on failure
	 */
	int (*delete_transmit_sc)(void *priv, u32 channel);

	/**
	 * create_transmit_sa - create secure association for transmit
	 * @priv: private driver interface data from init()
	 * @channel: secure channel index
	 * @an: association number
	 * @next_pn: the packet number used as next transmit packet
	 * @confidentiality: True if the SA is to provide confidentiality
	 *                   as well as integrity
	 * @sak: the secure association key
	 * Returns: 0 on success, -1 on failure
	 */
	int (*create_transmit_sa)(void *priv, u32 channel, u8 an, u32 next_pn,
				  Boolean confidentiality, const u8 *sak);

	/**
	 * enable_transmit_sa - enable SA for transmit
	 * @priv: private driver interface data from init()
	 * @channel: secure channel
	 * @an: association number
	 * Returns: 0 on success, -1 on failure
	 */
	int (*enable_transmit_sa)(void *priv, u32 channel, u8 an);

	/**
	 * disable_transmit_sa - disable SA for transmit
	 * @priv: private driver interface data from init()
	 * @channel: secure channel
	 * @an: association number
	 * Returns: 0 on success, -1 on failure
	 */
	int (*disable_transmit_sa)(void *priv, u32 channel, u8 an);
#endif /* CONFIG_MACSEC */

	/**
<<<<<<< HEAD
=======
	 * init_mesh - Driver specific initialization for mesh
	 * @priv: Private driver interface data
	 * Returns: 0 on success, -1 on failure
	 */
	int (*init_mesh)(void *priv);

	/**
	 * join_mesh - Join a mesh network
	 * @priv: Private driver interface data
	 * @params: Mesh configuration parameters
	 * Returns: 0 on success, -1 on failure
	 */
	int (*join_mesh)(void *priv,
			 struct wpa_driver_mesh_join_params *params);

	/**
	 * leave_mesh - Leave a mesh network
	 * @priv: Private driver interface data
	 * Returns 0 on success, -1 on failure
	 */
	int (*leave_mesh)(void *priv);

	/**
>>>>>>> c748fdcc
	 * do_acs - Automatically select channel
	 * @priv: Private driver interface data
	 * @params: Parameters for ACS
	 * Returns 0 on success, -1 on failure
	 *
	 * This command can be used to offload ACS to the driver if the driver
	 * indicates support for such offloading (WPA_DRIVER_FLAGS_ACS_OFFLOAD).
	 */
	int (*do_acs)(void *priv, struct drv_acs_params *params);
};


/**
 * enum wpa_event_type - Event type for wpa_supplicant_event() calls
 */
enum wpa_event_type {
	/**
	 * EVENT_ASSOC - Association completed
	 *
	 * This event needs to be delivered when the driver completes IEEE
	 * 802.11 association or reassociation successfully.
	 * wpa_driver_ops::get_bssid() is expected to provide the current BSSID
	 * after this event has been generated. In addition, optional
	 * EVENT_ASSOCINFO may be generated just before EVENT_ASSOC to provide
	 * more information about the association. If the driver interface gets
	 * both of these events at the same time, it can also include the
	 * assoc_info data in EVENT_ASSOC call.
	 */
	EVENT_ASSOC,

	/**
	 * EVENT_DISASSOC - Association lost
	 *
	 * This event should be called when association is lost either due to
	 * receiving deauthenticate or disassociate frame from the AP or when
	 * sending either of these frames to the current AP. If the driver
	 * supports separate deauthentication event, EVENT_DISASSOC should only
	 * be used for disassociation and EVENT_DEAUTH for deauthentication.
	 * In AP mode, union wpa_event_data::disassoc_info is required.
	 */
	EVENT_DISASSOC,

	/**
	 * EVENT_MICHAEL_MIC_FAILURE - Michael MIC (TKIP) detected
	 *
	 * This event must be delivered when a Michael MIC error is detected by
	 * the local driver. Additional data for event processing is
	 * provided with union wpa_event_data::michael_mic_failure. This
	 * information is used to request new encyption key and to initiate
	 * TKIP countermeasures if needed.
	 */
	EVENT_MICHAEL_MIC_FAILURE,

	/**
	 * EVENT_SCAN_RESULTS - Scan results available
	 *
	 * This event must be called whenever scan results are available to be
	 * fetched with struct wpa_driver_ops::get_scan_results(). This event
	 * is expected to be used some time after struct wpa_driver_ops::scan()
	 * is called. If the driver provides an unsolicited event when the scan
	 * has been completed, this event can be used to trigger
	 * EVENT_SCAN_RESULTS call. If such event is not available from the
	 * driver, the driver wrapper code is expected to use a registered
	 * timeout to generate EVENT_SCAN_RESULTS call after the time that the
	 * scan is expected to be completed. Optional information about
	 * completed scan can be provided with union wpa_event_data::scan_info.
	 */
	EVENT_SCAN_RESULTS,

	/**
	 * EVENT_ASSOCINFO - Report optional extra information for association
	 *
	 * This event can be used to report extra association information for
	 * EVENT_ASSOC processing. This extra information includes IEs from
	 * association frames and Beacon/Probe Response frames in union
	 * wpa_event_data::assoc_info. EVENT_ASSOCINFO must be send just before
	 * EVENT_ASSOC. Alternatively, the driver interface can include
	 * assoc_info data in the EVENT_ASSOC call if it has all the
	 * information available at the same point.
	 */
	EVENT_ASSOCINFO,

	/**
	 * EVENT_INTERFACE_STATUS - Report interface status changes
	 *
	 * This optional event can be used to report changes in interface
	 * status (interface added/removed) using union
	 * wpa_event_data::interface_status. This can be used to trigger
	 * wpa_supplicant to stop and re-start processing for the interface,
	 * e.g., when a cardbus card is ejected/inserted.
	 */
	EVENT_INTERFACE_STATUS,

	/**
	 * EVENT_PMKID_CANDIDATE - Report a candidate AP for pre-authentication
	 *
	 * This event can be used to inform wpa_supplicant about candidates for
	 * RSN (WPA2) pre-authentication. If wpa_supplicant is not responsible
	 * for scan request (ap_scan=2 mode), this event is required for
	 * pre-authentication. If wpa_supplicant is performing scan request
	 * (ap_scan=1), this event is optional since scan results can be used
	 * to add pre-authentication candidates. union
	 * wpa_event_data::pmkid_candidate is used to report the BSSID of the
	 * candidate and priority of the candidate, e.g., based on the signal
	 * strength, in order to try to pre-authenticate first with candidates
	 * that are most likely targets for re-association.
	 *
	 * EVENT_PMKID_CANDIDATE can be called whenever the driver has updates
	 * on the candidate list. In addition, it can be called for the current
	 * AP and APs that have existing PMKSA cache entries. wpa_supplicant
	 * will automatically skip pre-authentication in cases where a valid
	 * PMKSA exists. When more than one candidate exists, this event should
	 * be generated once for each candidate.
	 *
	 * Driver will be notified about successful pre-authentication with
	 * struct wpa_driver_ops::add_pmkid() calls.
	 */
	EVENT_PMKID_CANDIDATE,

	/**
	 * EVENT_STKSTART - Request STK handshake (MLME-STKSTART.request)
	 *
	 * This event can be used to inform wpa_supplicant about desire to set
	 * up secure direct link connection between two stations as defined in
	 * IEEE 802.11e with a new PeerKey mechanism that replaced the original
	 * STAKey negotiation. The caller will need to set peer address for the
	 * event.
	 */
	EVENT_STKSTART,

	/**
	 * EVENT_TDLS - Request TDLS operation
	 *
	 * This event can be used to request a TDLS operation to be performed.
	 */
	EVENT_TDLS,

	/**
	 * EVENT_FT_RESPONSE - Report FT (IEEE 802.11r) response IEs
	 *
	 * The driver is expected to report the received FT IEs from
	 * FT authentication sequence from the AP. The FT IEs are included in
	 * the extra information in union wpa_event_data::ft_ies.
	 */
	EVENT_FT_RESPONSE,

	/**
	 * EVENT_IBSS_RSN_START - Request RSN authentication in IBSS
	 *
	 * The driver can use this event to inform wpa_supplicant about a STA
	 * in an IBSS with which protected frames could be exchanged. This
	 * event starts RSN authentication with the other STA to authenticate
	 * the STA and set up encryption keys with it.
	 */
	EVENT_IBSS_RSN_START,

	/**
	 * EVENT_AUTH - Authentication result
	 *
	 * This event should be called when authentication attempt has been
	 * completed. This is only used if the driver supports separate
	 * authentication step (struct wpa_driver_ops::authenticate).
	 * Information about authentication result is included in
	 * union wpa_event_data::auth.
	 */
	EVENT_AUTH,

	/**
	 * EVENT_DEAUTH - Authentication lost
	 *
	 * This event should be called when authentication is lost either due
	 * to receiving deauthenticate frame from the AP or when sending that
	 * frame to the current AP.
	 * In AP mode, union wpa_event_data::deauth_info is required.
	 */
	EVENT_DEAUTH,

	/**
	 * EVENT_ASSOC_REJECT - Association rejected
	 *
	 * This event should be called when (re)association attempt has been
	 * rejected by the AP. Information about the association response is
	 * included in union wpa_event_data::assoc_reject.
	 */
	EVENT_ASSOC_REJECT,

	/**
	 * EVENT_AUTH_TIMED_OUT - Authentication timed out
	 */
	EVENT_AUTH_TIMED_OUT,

	/**
	 * EVENT_ASSOC_TIMED_OUT - Association timed out
	 */
	EVENT_ASSOC_TIMED_OUT,

	/**
	 * EVENT_WPS_BUTTON_PUSHED - Report hardware push button press for WPS
	 */
	EVENT_WPS_BUTTON_PUSHED,

	/**
	 * EVENT_TX_STATUS - Report TX status
	 */
	EVENT_TX_STATUS,

	/**
	 * EVENT_RX_FROM_UNKNOWN - Report RX from unknown STA
	 */
	EVENT_RX_FROM_UNKNOWN,

	/**
	 * EVENT_RX_MGMT - Report RX of a management frame
	 */
	EVENT_RX_MGMT,

	/**
	 * EVENT_REMAIN_ON_CHANNEL - Remain-on-channel duration started
	 *
	 * This event is used to indicate when the driver has started the
	 * requested remain-on-channel duration. Information about the
	 * operation is included in union wpa_event_data::remain_on_channel.
	 */
	EVENT_REMAIN_ON_CHANNEL,

	/**
	 * EVENT_CANCEL_REMAIN_ON_CHANNEL - Remain-on-channel timed out
	 *
	 * This event is used to indicate when the driver has completed
	 * remain-on-channel duration, i.e., may noot be available on the
	 * requested channel anymore. Information about the
	 * operation is included in union wpa_event_data::remain_on_channel.
	 */
	EVENT_CANCEL_REMAIN_ON_CHANNEL,

	/**
	 * EVENT_RX_PROBE_REQ - Indicate received Probe Request frame
	 *
	 * This event is used to indicate when a Probe Request frame has been
	 * received. Information about the received frame is included in
	 * union wpa_event_data::rx_probe_req. The driver is required to report
	 * these events only after successfully completed probe_req_report()
	 * commands to request the events (i.e., report parameter is non-zero)
	 * in station mode. In AP mode, Probe Request frames should always be
	 * reported.
	 */
	EVENT_RX_PROBE_REQ,

	/**
	 * EVENT_NEW_STA - New wired device noticed
	 *
	 * This event is used to indicate that a new device has been detected
	 * in a network that does not use association-like functionality (i.e.,
	 * mainly wired Ethernet). This can be used to start EAPOL
	 * authenticator when receiving a frame from a device. The address of
	 * the device is included in union wpa_event_data::new_sta.
	 */
	EVENT_NEW_STA,

	/**
	 * EVENT_EAPOL_RX - Report received EAPOL frame
	 *
	 * When in AP mode with hostapd, this event is required to be used to
	 * deliver the receive EAPOL frames from the driver.
	 */
	EVENT_EAPOL_RX,

	/**
	 * EVENT_SIGNAL_CHANGE - Indicate change in signal strength
	 *
	 * This event is used to indicate changes in the signal strength
	 * observed in frames received from the current AP if signal strength
	 * monitoring has been enabled with signal_monitor().
	 */
	EVENT_SIGNAL_CHANGE,

	/**
	 * EVENT_INTERFACE_ENABLED - Notify that interface was enabled
	 *
	 * This event is used to indicate that the interface was enabled after
	 * having been previously disabled, e.g., due to rfkill.
	 */
	EVENT_INTERFACE_ENABLED,

	/**
	 * EVENT_INTERFACE_DISABLED - Notify that interface was disabled
	 *
	 * This event is used to indicate that the interface was disabled,
	 * e.g., due to rfkill.
	 */
	EVENT_INTERFACE_DISABLED,

	/**
	 * EVENT_CHANNEL_LIST_CHANGED - Channel list changed
	 *
	 * This event is used to indicate that the channel list has changed,
	 * e.g., because of a regulatory domain change triggered by scan
	 * results including an AP advertising a country code.
	 */
	EVENT_CHANNEL_LIST_CHANGED,

	/**
	 * EVENT_INTERFACE_UNAVAILABLE - Notify that interface is unavailable
	 *
	 * This event is used to indicate that the driver cannot maintain this
	 * interface in its operation mode anymore. The most likely use for
	 * this is to indicate that AP mode operation is not available due to
	 * operating channel would need to be changed to a DFS channel when
	 * the driver does not support radar detection and another virtual
	 * interfaces caused the operating channel to change. Other similar
	 * resource conflicts could also trigger this for station mode
	 * interfaces. This event can be propagated when channel switching
	 * fails.
	 */
	EVENT_INTERFACE_UNAVAILABLE,

	/**
	 * EVENT_BEST_CHANNEL
	 *
	 * Driver generates this event whenever it detects a better channel
	 * (e.g., based on RSSI or channel use). This information can be used
	 * to improve channel selection for a new AP/P2P group.
	 */
	EVENT_BEST_CHANNEL,

	/**
	 * EVENT_UNPROT_DEAUTH - Unprotected Deauthentication frame received
	 *
	 * This event should be called when a Deauthentication frame is dropped
	 * due to it not being protected (MFP/IEEE 802.11w).
	 * union wpa_event_data::unprot_deauth is required to provide more
	 * details of the frame.
	 */
	EVENT_UNPROT_DEAUTH,

	/**
	 * EVENT_UNPROT_DISASSOC - Unprotected Disassociation frame received
	 *
	 * This event should be called when a Disassociation frame is dropped
	 * due to it not being protected (MFP/IEEE 802.11w).
	 * union wpa_event_data::unprot_disassoc is required to provide more
	 * details of the frame.
	 */
	EVENT_UNPROT_DISASSOC,

	/**
	 * EVENT_STATION_LOW_ACK
	 *
	 * Driver generates this event whenever it detected that a particular
	 * station was lost. Detection can be through massive transmission
	 * failures for example.
	 */
	EVENT_STATION_LOW_ACK,

	/**
	 * EVENT_IBSS_PEER_LOST - IBSS peer not reachable anymore
	 */
	EVENT_IBSS_PEER_LOST,

	/**
	 * EVENT_DRIVER_GTK_REKEY - Device/driver did GTK rekey
	 *
	 * This event carries the new replay counter to notify wpa_supplicant
	 * of the current EAPOL-Key Replay Counter in case the driver/firmware
	 * completed Group Key Handshake while the host (including
	 * wpa_supplicant was sleeping).
	 */
	EVENT_DRIVER_GTK_REKEY,

	/**
	 * EVENT_SCHED_SCAN_STOPPED - Scheduled scan was stopped
	 */
	EVENT_SCHED_SCAN_STOPPED,

	/**
	 * EVENT_DRIVER_CLIENT_POLL_OK - Station responded to poll
	 *
	 * This event indicates that the station responded to the poll
	 * initiated with @poll_client.
	 */
	EVENT_DRIVER_CLIENT_POLL_OK,

	/**
	 * EVENT_EAPOL_TX_STATUS - notify of EAPOL TX status
	 */
	EVENT_EAPOL_TX_STATUS,

	/**
	 * EVENT_CH_SWITCH - AP or GO decided to switch channels
	 *
	 * Described in wpa_event_data.ch_switch
	 * */
	EVENT_CH_SWITCH,

	/**
	 * EVENT_WNM - Request WNM operation
	 *
	 * This event can be used to request a WNM operation to be performed.
	 */
	EVENT_WNM,

	/**
	 * EVENT_CONNECT_FAILED_REASON - Connection failure reason in AP mode
	 *
	 * This event indicates that the driver reported a connection failure
	 * with the specified client (for example, max client reached, etc.) in
	 * AP mode.
	 */
	EVENT_CONNECT_FAILED_REASON,

	/**
	 * EVENT_DFS_RADAR_DETECTED - Notify of radar detection
	 *
	 * A radar has been detected on the supplied frequency, hostapd should
	 * react accordingly (e.g., change channel).
	 */
	EVENT_DFS_RADAR_DETECTED,

	/**
	 * EVENT_DFS_CAC_FINISHED - Notify that channel availability check has been completed
	 *
	 * After a successful CAC, the channel can be marked clear and used.
	 */
	EVENT_DFS_CAC_FINISHED,

	/**
	 * EVENT_DFS_CAC_ABORTED - Notify that channel availability check has been aborted
	 *
	 * The CAC was not successful, and the channel remains in the previous
	 * state. This may happen due to a radar beeing detected or other
	 * external influences.
	 */
	EVENT_DFS_CAC_ABORTED,

	/**
	 * EVENT_DFS_NOP_FINISHED - Notify that non-occupancy period is over
	 *
	 * The channel which was previously unavailable is now available again.
	 */
	EVENT_DFS_NOP_FINISHED,

	/**
	 * EVENT_SURVEY - Received survey data
	 *
	 * This event gets triggered when a driver query is issued for survey
	 * data and the requested data becomes available. The returned data is
	 * stored in struct survey_results. The results provide at most one
	 * survey entry for each frequency and at minimum will provide one
	 * survey entry for one frequency. The survey data can be os_malloc()'d
	 * and then os_free()'d, so the event callback must only copy data.
	 */
	EVENT_SURVEY,

	/**
	 * EVENT_SCAN_STARTED - Scan started
	 *
	 * This indicates that driver has started a scan operation either based
	 * on a request from wpa_supplicant/hostapd or from another application.
	 * EVENT_SCAN_RESULTS is used to indicate when the scan has been
	 * completed (either successfully or by getting cancelled).
	 */
	EVENT_SCAN_STARTED,

	/**
	 * EVENT_AVOID_FREQUENCIES - Received avoid frequency range
	 *
	 * This event indicates a set of frequency ranges that should be avoided
	 * to reduce issues due to interference or internal co-existence
	 * information in the driver.
	 */
	EVENT_AVOID_FREQUENCIES,

	/**
<<<<<<< HEAD
=======
	 * EVENT_NEW_PEER_CANDIDATE - new (unknown) mesh peer notification
	 */
	EVENT_NEW_PEER_CANDIDATE,

	/**
>>>>>>> c748fdcc
	 * EVENT_ACS_CHANNEL_SELECTED - Received selected channels by ACS
	 *
	 * Indicates a pair of primary and secondary channels chosen by ACS
	 * in device.
	 */
<<<<<<< HEAD
	EVENT_ACS_CHANNEL_SELECTED
=======
	EVENT_ACS_CHANNEL_SELECTED,

	/**
	 * EVENT_DFS_CAC_STARTED - Notify that channel availability check has
	 * been started.
	 *
	 * This event indicates that channel availability check has been started
	 * on a DFS frequency by a driver that supports DFS Offload.
	 */
	EVENT_DFS_CAC_STARTED,
>>>>>>> c748fdcc
};


/**
 * struct freq_survey - Channel survey info
 *
 * @ifidx: Interface index in which this survey was observed
 * @freq: Center of frequency of the surveyed channel
 * @nf: Channel noise floor in dBm
 * @channel_time: Amount of time in ms the radio spent on the channel
 * @channel_time_busy: Amount of time in ms the radio detected some signal
 *     that indicated to the radio the channel was not clear
 * @channel_time_rx: Amount of time the radio spent receiving data
 * @channel_time_tx: Amount of time the radio spent transmitting data
 * @filled: bitmask indicating which fields have been reported, see
 *     SURVEY_HAS_* defines.
 * @list: Internal list pointers
 */
struct freq_survey {
	u32 ifidx;
	unsigned int freq;
	s8 nf;
	u64 channel_time;
	u64 channel_time_busy;
	u64 channel_time_rx;
	u64 channel_time_tx;
	unsigned int filled;
	struct dl_list list;
};

#define SURVEY_HAS_NF BIT(0)
#define SURVEY_HAS_CHAN_TIME BIT(1)
#define SURVEY_HAS_CHAN_TIME_BUSY BIT(2)
#define SURVEY_HAS_CHAN_TIME_RX BIT(3)
#define SURVEY_HAS_CHAN_TIME_TX BIT(4)


/**
 * union wpa_event_data - Additional data for wpa_supplicant_event() calls
 */
union wpa_event_data {
	/**
	 * struct assoc_info - Data for EVENT_ASSOC and EVENT_ASSOCINFO events
	 *
	 * This structure is optional for EVENT_ASSOC calls and required for
	 * EVENT_ASSOCINFO calls. By using EVENT_ASSOC with this data, the
	 * driver interface does not need to generate separate EVENT_ASSOCINFO
	 * calls.
	 */
	struct assoc_info {
		/**
		 * reassoc - Flag to indicate association or reassociation
		 */
		int reassoc;

		/**
		 * req_ies - (Re)Association Request IEs
		 *
		 * If the driver generates WPA/RSN IE, this event data must be
		 * returned for WPA handshake to have needed information. If
		 * wpa_supplicant-generated WPA/RSN IE is used, this
		 * information event is optional.
		 *
		 * This should start with the first IE (fixed fields before IEs
		 * are not included).
		 */
		const u8 *req_ies;

		/**
		 * req_ies_len - Length of req_ies in bytes
		 */
		size_t req_ies_len;

		/**
		 * resp_ies - (Re)Association Response IEs
		 *
		 * Optional association data from the driver. This data is not
		 * required WPA, but may be useful for some protocols and as
		 * such, should be reported if this is available to the driver
		 * interface.
		 *
		 * This should start with the first IE (fixed fields before IEs
		 * are not included).
		 */
		const u8 *resp_ies;

		/**
		 * resp_ies_len - Length of resp_ies in bytes
		 */
		size_t resp_ies_len;

		/**
		 * beacon_ies - Beacon or Probe Response IEs
		 *
		 * Optional Beacon/ProbeResp data: IEs included in Beacon or
		 * Probe Response frames from the current AP (i.e., the one
		 * that the client just associated with). This information is
		 * used to update WPA/RSN IE for the AP. If this field is not
		 * set, the results from previous scan will be used. If no
		 * data for the new AP is found, scan results will be requested
		 * again (without scan request). At this point, the driver is
		 * expected to provide WPA/RSN IE for the AP (if WPA/WPA2 is
		 * used).
		 *
		 * This should start with the first IE (fixed fields before IEs
		 * are not included).
		 */
		const u8 *beacon_ies;

		/**
		 * beacon_ies_len - Length of beacon_ies */
		size_t beacon_ies_len;

		/**
		 * freq - Frequency of the operational channel in MHz
		 */
		unsigned int freq;

		/**
		 * wmm_params - WMM parameters used in this association.
		 */
		struct wmm_params wmm_params;

		/**
		 * addr - Station address (for AP mode)
		 */
		const u8 *addr;

		/**
		 * The following is the key management offload information
		 * @authorized
		 * @key_replay_ctr
		 * @key_replay_ctr_len
		 * @ptk_kck
		 * @ptk_kek_len
		 * @ptk_kek
		 * @ptk_kek_len
		 */

		/**
		 * authorized - Status of key management offload,
		 * 1 = successful
		 */
		int authorized;

		/**
		 * key_replay_ctr - Key replay counter value last used
		 * in a valid EAPOL-Key frame
		 */
		const u8 *key_replay_ctr;

		/**
		 * key_replay_ctr_len - The length of key_replay_ctr
		 */
		size_t key_replay_ctr_len;

		/**
		 * ptk_kck - The derived PTK KCK
		 */
		const u8 *ptk_kck;

		/**
		 * ptk_kek_len - The length of ptk_kck
		 */
		size_t ptk_kck_len;

		/**
		 * ptk_kek - The derived PTK KEK
		 */
		const u8 *ptk_kek;

		/**
		 * ptk_kek_len - The length of ptk_kek
		 */
		size_t ptk_kek_len;
	} assoc_info;

	/**
	 * struct disassoc_info - Data for EVENT_DISASSOC events
	 */
	struct disassoc_info {
		/**
		 * addr - Station address (for AP mode)
		 */
		const u8 *addr;

		/**
		 * reason_code - Reason Code (host byte order) used in
		 *	Deauthentication frame
		 */
		u16 reason_code;

		/**
		 * ie - Optional IE(s) in Disassociation frame
		 */
		const u8 *ie;

		/**
		 * ie_len - Length of ie buffer in octets
		 */
		size_t ie_len;

		/**
		 * locally_generated - Whether the frame was locally generated
		 */
		int locally_generated;
	} disassoc_info;

	/**
	 * struct deauth_info - Data for EVENT_DEAUTH events
	 */
	struct deauth_info {
		/**
		 * addr - Station address (for AP mode)
		 */
		const u8 *addr;

		/**
		 * reason_code - Reason Code (host byte order) used in
		 *	Deauthentication frame
		 */
		u16 reason_code;

		/**
		 * ie - Optional IE(s) in Deauthentication frame
		 */
		const u8 *ie;

		/**
		 * ie_len - Length of ie buffer in octets
		 */
		size_t ie_len;

		/**
		 * locally_generated - Whether the frame was locally generated
		 */
		int locally_generated;
	} deauth_info;

	/**
	 * struct michael_mic_failure - Data for EVENT_MICHAEL_MIC_FAILURE
	 */
	struct michael_mic_failure {
		int unicast;
		const u8 *src;
	} michael_mic_failure;

	/**
	 * struct interface_status - Data for EVENT_INTERFACE_STATUS
	 */
	struct interface_status {
		char ifname[100];
		enum {
			EVENT_INTERFACE_ADDED, EVENT_INTERFACE_REMOVED
		} ievent;
	} interface_status;

	/**
	 * struct pmkid_candidate - Data for EVENT_PMKID_CANDIDATE
	 */
	struct pmkid_candidate {
		/** BSSID of the PMKID candidate */
		u8 bssid[ETH_ALEN];
		/** Smaller the index, higher the priority */
		int index;
		/** Whether RSN IE includes pre-authenticate flag */
		int preauth;
	} pmkid_candidate;

	/**
	 * struct stkstart - Data for EVENT_STKSTART
	 */
	struct stkstart {
		u8 peer[ETH_ALEN];
	} stkstart;

	/**
	 * struct tdls - Data for EVENT_TDLS
	 */
	struct tdls {
		u8 peer[ETH_ALEN];
		enum {
			TDLS_REQUEST_SETUP,
			TDLS_REQUEST_TEARDOWN,
			TDLS_REQUEST_DISCOVER,
		} oper;
		u16 reason_code; /* for teardown */
	} tdls;

	/**
	 * struct wnm - Data for EVENT_WNM
	 */
	struct wnm {
		u8 addr[ETH_ALEN];
		enum {
			WNM_OPER_SLEEP,
		} oper;
		enum {
			WNM_SLEEP_ENTER,
			WNM_SLEEP_EXIT
		} sleep_action;
		int sleep_intval;
		u16 reason_code;
		u8 *buf;
		u16 buf_len;
	} wnm;

	/**
	 * struct ft_ies - FT information elements (EVENT_FT_RESPONSE)
	 *
	 * During FT (IEEE 802.11r) authentication sequence, the driver is
	 * expected to use this event to report received FT IEs (MDIE, FTIE,
	 * RSN IE, TIE, possible resource request) to the supplicant. The FT
	 * IEs for the next message will be delivered through the
	 * struct wpa_driver_ops::update_ft_ies() callback.
	 */
	struct ft_ies {
		const u8 *ies;
		size_t ies_len;
		int ft_action;
		u8 target_ap[ETH_ALEN];
		/** Optional IE(s), e.g., WMM TSPEC(s), for RIC-Request */
		const u8 *ric_ies;
		/** Length of ric_ies buffer in octets */
		size_t ric_ies_len;
	} ft_ies;

	/**
	 * struct ibss_rsn_start - Data for EVENT_IBSS_RSN_START
	 */
	struct ibss_rsn_start {
		u8 peer[ETH_ALEN];
	} ibss_rsn_start;

	/**
	 * struct auth_info - Data for EVENT_AUTH events
	 */
	struct auth_info {
		u8 peer[ETH_ALEN];
		u8 bssid[ETH_ALEN];
		u16 auth_type;
		u16 auth_transaction;
		u16 status_code;
		const u8 *ies;
		size_t ies_len;
	} auth;

	/**
	 * struct assoc_reject - Data for EVENT_ASSOC_REJECT events
	 */
	struct assoc_reject {
		/**
		 * bssid - BSSID of the AP that rejected association
		 */
		const u8 *bssid;

		/**
		 * resp_ies - (Re)Association Response IEs
		 *
		 * Optional association data from the driver. This data is not
		 * required WPA, but may be useful for some protocols and as
		 * such, should be reported if this is available to the driver
		 * interface.
		 *
		 * This should start with the first IE (fixed fields before IEs
		 * are not included).
		 */
		const u8 *resp_ies;

		/**
		 * resp_ies_len - Length of resp_ies in bytes
		 */
		size_t resp_ies_len;

		/**
		 * status_code - Status Code from (Re)association Response
		 */
		u16 status_code;
	} assoc_reject;

	struct timeout_event {
		u8 addr[ETH_ALEN];
	} timeout_event;

	/**
	 * struct tx_status - Data for EVENT_TX_STATUS events
	 */
	struct tx_status {
		u16 type;
		u16 stype;
		const u8 *dst;
		const u8 *data;
		size_t data_len;
		int ack;
	} tx_status;

	/**
	 * struct rx_from_unknown - Data for EVENT_RX_FROM_UNKNOWN events
	 */
	struct rx_from_unknown {
		const u8 *bssid;
		const u8 *addr;
		int wds;
	} rx_from_unknown;

	/**
	 * struct rx_mgmt - Data for EVENT_RX_MGMT events
	 */
	struct rx_mgmt {
		const u8 *frame;
		size_t frame_len;
		u32 datarate;

		/**
		 * drv_priv - Pointer to store driver private BSS information
		 *
		 * If not set to NULL, this is used for comparison with
		 * hostapd_data->drv_priv to determine which BSS should process
		 * the frame.
		 */
		void *drv_priv;

		/**
		 * freq - Frequency (in MHz) on which the frame was received
		 */
		int freq;

		/**
		 * ssi_signal - Signal strength in dBm (or 0 if not available)
		 */
		int ssi_signal;
	} rx_mgmt;

	/**
	 * struct remain_on_channel - Data for EVENT_REMAIN_ON_CHANNEL events
	 *
	 * This is also used with EVENT_CANCEL_REMAIN_ON_CHANNEL events.
	 */
	struct remain_on_channel {
		/**
		 * freq - Channel frequency in MHz
		 */
		unsigned int freq;

		/**
		 * duration - Duration to remain on the channel in milliseconds
		 */
		unsigned int duration;
	} remain_on_channel;

	/**
	 * struct scan_info - Optional data for EVENT_SCAN_RESULTS events
	 * @aborted: Whether the scan was aborted
	 * @freqs: Scanned frequencies in MHz (%NULL = all channels scanned)
	 * @num_freqs: Number of entries in freqs array
	 * @ssids: Scanned SSIDs (%NULL or zero-length SSID indicates wildcard
	 *	SSID)
	 * @num_ssids: Number of entries in ssids array
	 */
	struct scan_info {
		int aborted;
		const int *freqs;
		size_t num_freqs;
		struct wpa_driver_scan_ssid ssids[WPAS_MAX_SCAN_SSIDS];
		size_t num_ssids;
	} scan_info;

	/**
	 * struct rx_probe_req - Data for EVENT_RX_PROBE_REQ events
	 */
	struct rx_probe_req {
		/**
		 * sa - Source address of the received Probe Request frame
		 */
		const u8 *sa;

		/**
		 * da - Destination address of the received Probe Request frame
		 *	or %NULL if not available
		 */
		const u8 *da;

		/**
		 * bssid - BSSID of the received Probe Request frame or %NULL
		 *	if not available
		 */
		const u8 *bssid;

		/**
		 * ie - IEs from the Probe Request body
		 */
		const u8 *ie;

		/**
		 * ie_len - Length of ie buffer in octets
		 */
		size_t ie_len;

		/**
		 * signal - signal strength in dBm (or 0 if not available)
		 */
		int ssi_signal;
	} rx_probe_req;

	/**
	 * struct new_sta - Data for EVENT_NEW_STA events
	 */
	struct new_sta {
		const u8 *addr;
	} new_sta;

	/**
	 * struct eapol_rx - Data for EVENT_EAPOL_RX events
	 */
	struct eapol_rx {
		const u8 *src;
		const u8 *data;
		size_t data_len;
	} eapol_rx;

	/**
	 * signal_change - Data for EVENT_SIGNAL_CHANGE events
	 */
	struct wpa_signal_info signal_change;

	/**
	 * struct best_channel - Data for EVENT_BEST_CHANNEL events
	 * @freq_24: Best 2.4 GHz band channel frequency in MHz
	 * @freq_5: Best 5 GHz band channel frequency in MHz
	 * @freq_overall: Best channel frequency in MHz
	 *
	 * 0 can be used to indicate no preference in either band.
	 */
	struct best_channel {
		int freq_24;
		int freq_5;
		int freq_overall;
	} best_chan;

	struct unprot_deauth {
		const u8 *sa;
		const u8 *da;
		u16 reason_code;
	} unprot_deauth;

	struct unprot_disassoc {
		const u8 *sa;
		const u8 *da;
		u16 reason_code;
	} unprot_disassoc;

	/**
	 * struct low_ack - Data for EVENT_STATION_LOW_ACK events
	 * @addr: station address
	 */
	struct low_ack {
		u8 addr[ETH_ALEN];
	} low_ack;

	/**
	 * struct ibss_peer_lost - Data for EVENT_IBSS_PEER_LOST
	 */
	struct ibss_peer_lost {
		u8 peer[ETH_ALEN];
	} ibss_peer_lost;

	/**
	 * struct driver_gtk_rekey - Data for EVENT_DRIVER_GTK_REKEY
	 */
	struct driver_gtk_rekey {
		const u8 *bssid;
		const u8 *replay_ctr;
	} driver_gtk_rekey;

	/**
	 * struct client_poll - Data for EVENT_DRIVER_CLIENT_POLL_OK events
	 * @addr: station address
	 */
	struct client_poll {
		u8 addr[ETH_ALEN];
	} client_poll;

	/**
	 * struct eapol_tx_status
	 * @dst: Original destination
	 * @data: Data starting with IEEE 802.1X header (!)
	 * @data_len: Length of data
	 * @ack: Indicates ack or lost frame
	 *
	 * This corresponds to hapd_send_eapol if the frame sent
	 * there isn't just reported as EVENT_TX_STATUS.
	 */
	struct eapol_tx_status {
		const u8 *dst;
		const u8 *data;
		int data_len;
		int ack;
	} eapol_tx_status;

	/**
	 * struct ch_switch
	 * @freq: Frequency of new channel in MHz
	 * @ht_enabled: Whether this is an HT channel
	 * @ch_offset: Secondary channel offset
	 * @ch_width: Channel width
	 * @cf1: Center frequency 1
	 * @cf2: Center frequency 2
	 */
	struct ch_switch {
		int freq;
		int ht_enabled;
		int ch_offset;
		enum chan_width ch_width;
		int cf1;
		int cf2;
	} ch_switch;

	/**
	 * struct connect_failed - Data for EVENT_CONNECT_FAILED_REASON
	 * @addr: Remote client address
	 * @code: Reason code for connection failure
	 */
	struct connect_failed_reason {
		u8 addr[ETH_ALEN];
		enum {
			MAX_CLIENT_REACHED,
			BLOCKED_CLIENT
		} code;
	} connect_failed_reason;

	/**
	 * struct dfs_event - Data for radar detected events
	 * @freq: Frequency of the channel in MHz
	 */
	struct dfs_event {
		int freq;
		int ht_enabled;
		int chan_offset;
		enum chan_width chan_width;
		int cf1;
		int cf2;
	} dfs_event;

	/**
	 * survey_results - Survey result data for EVENT_SURVEY
	 * @freq_filter: Requested frequency survey filter, 0 if request
	 *	was for all survey data
	 * @survey_list: Linked list of survey data (struct freq_survey)
	 */
	struct survey_results {
		unsigned int freq_filter;
		struct dl_list survey_list; /* struct freq_survey */
	} survey_results;

	/**
	 * channel_list_changed - Data for EVENT_CHANNEL_LIST_CHANGED
	 * @initiator: Initiator of the regulatory change
	 * @type: Regulatory change type
	 * @alpha2: Country code (or "" if not available)
	 */
	struct channel_list_changed {
		enum reg_change_initiator initiator;
		enum reg_type type;
		char alpha2[3];
	} channel_list_changed;

	/**
	 * freq_range - List of frequency ranges
	 *
	 * This is used as the data with EVENT_AVOID_FREQUENCIES.
	 */
	struct wpa_freq_range_list freq_range;

	/**
<<<<<<< HEAD
=======
	 * struct mesh_peer
	 *
	 * @peer: Peer address
	 * @ies: Beacon IEs
	 * @ie_len: Length of @ies
	 *
	 * Notification of new candidate mesh peer.
	 */
	struct mesh_peer {
		const u8 *peer;
		const u8 *ies;
		size_t ie_len;
	} mesh_peer;

	/**
>>>>>>> c748fdcc
	 * struct acs_selected_channels - Data for EVENT_ACS_CHANNEL_SELECTED
	 * @pri_channel: Selected primary channel
	 * @sec_channel: Selected secondary channel
	 * @vht_seg0_center_ch: VHT mode Segment0 center channel
	 * @vht_seg1_center_ch: VHT mode Segment1 center channel
	 * @ch_width: Selected Channel width by driver. Driver may choose to
	 *	change hostapd configured ACS channel width due driver internal
	 *	channel restrictions.
	 */
	struct acs_selected_channels {
		u8 pri_channel;
		u8 sec_channel;
		u8 vht_seg0_center_ch;
		u8 vht_seg1_center_ch;
		u16 ch_width;
	} acs_selected_channels;
};

/**
 * wpa_supplicant_event - Report a driver event for wpa_supplicant
 * @ctx: Context pointer (wpa_s); this is the ctx variable registered
 *	with struct wpa_driver_ops::init()
 * @event: event type (defined above)
 * @data: possible extra data for the event
 *
 * Driver wrapper code should call this function whenever an event is received
 * from the driver.
 */
void wpa_supplicant_event(void *ctx, enum wpa_event_type event,
			  union wpa_event_data *data);


/*
 * The following inline functions are provided for convenience to simplify
 * event indication for some of the common events.
 */

static inline void drv_event_assoc(void *ctx, const u8 *addr, const u8 *ie,
				   size_t ielen, int reassoc)
{
	union wpa_event_data event;
	os_memset(&event, 0, sizeof(event));
	event.assoc_info.reassoc = reassoc;
	event.assoc_info.req_ies = ie;
	event.assoc_info.req_ies_len = ielen;
	event.assoc_info.addr = addr;
	wpa_supplicant_event(ctx, EVENT_ASSOC, &event);
}

static inline void drv_event_disassoc(void *ctx, const u8 *addr)
{
	union wpa_event_data event;
	os_memset(&event, 0, sizeof(event));
	event.disassoc_info.addr = addr;
	wpa_supplicant_event(ctx, EVENT_DISASSOC, &event);
}

static inline void drv_event_eapol_rx(void *ctx, const u8 *src, const u8 *data,
				      size_t data_len)
{
	union wpa_event_data event;
	os_memset(&event, 0, sizeof(event));
	event.eapol_rx.src = src;
	event.eapol_rx.data = data;
	event.eapol_rx.data_len = data_len;
	wpa_supplicant_event(ctx, EVENT_EAPOL_RX, &event);
}

/* driver_common.c */
void wpa_scan_results_free(struct wpa_scan_results *res);

/* Convert wpa_event_type to a string for logging */
const char * event_to_string(enum wpa_event_type event);

/* Convert chan_width to a string for logging and control interfaces */
const char * channel_width_to_string(enum chan_width width);

int ht_supported(const struct hostapd_hw_modes *mode);
int vht_supported(const struct hostapd_hw_modes *mode);

struct wowlan_triggers *
wpa_get_wowlan_triggers(const char *wowlan_triggers,
			const struct wpa_driver_capa *capa);

/* NULL terminated array of linked in driver wrappers */
extern const struct wpa_driver_ops *const wpa_drivers[];

#endif /* DRIVER_H */<|MERGE_RESOLUTION|>--- conflicted
+++ resolved
@@ -822,15 +822,12 @@
 	 * supports it.
 	 */
 	int req_key_mgmt_offload;
-<<<<<<< HEAD
-=======
 
 	/**
 	 * Flag for indicating whether this association includes support for
 	 * RRM (Radio Resource Measurements)
 	 */
 	int rrm_used;
->>>>>>> c748fdcc
 };
 
 enum hide_ssid {
@@ -1197,26 +1194,12 @@
 #define WPA_DRIVER_FLAGS_IBSS				0x08000000
 /** Driver supports radar detection */
 #define WPA_DRIVER_FLAGS_RADAR				0x10000000
-<<<<<<< HEAD
-/* Driver support ACS offload */
-#define WPA_DRIVER_FLAGS_ACS_OFFLOAD		0x0000000200000000ULL
-/* Driver supports a dedicated interface for P2P Device */
-=======
 /** Driver supports a dedicated interface for P2P Device */
->>>>>>> c748fdcc
 #define WPA_DRIVER_FLAGS_DEDICATED_P2P_DEVICE		0x20000000
 /** Driver supports QoS Mapping */
 #define WPA_DRIVER_FLAGS_QOS_MAPPING			0x40000000
 /** Driver supports CSA in AP mode */
 #define WPA_DRIVER_FLAGS_AP_CSA				0x80000000
-<<<<<<< HEAD
-/* Driver supports mesh */
-#define WPA_DRIVER_FLAGS_MESH			0x0000000100000000ULL
-/* Driver supports key management offload */
-#define WPA_DRIVER_FLAGS_KEY_MGMT_OFFLOAD	0x0000000400000000ULL
-	u64 flags;
-
-=======
 /** Driver supports mesh */
 #define WPA_DRIVER_FLAGS_MESH			0x0000000100000000ULL
 /** Driver support ACS offload */
@@ -1229,6 +1212,8 @@
 #define WPA_DRIVER_FLAGS_HT_IBSS		0x0000001000000000ULL
 /** Driver supports IBSS with VHT datarates */
 #define WPA_DRIVER_FLAGS_VHT_IBSS		0x0000002000000000ULL
+/** Driver supports automatic band selection */
+#define WPA_DRIVER_FLAGS_SUPPORT_HW_MODE_ANY	0x0000004000000000ULL
 	u64 flags;
 
 #define WPA_DRIVER_SMPS_MODE_STATIC			0x00000001
@@ -1241,7 +1226,6 @@
 	unsigned int mac_addr_rand_sched_scan_supported:1;
 
 	/** Maximum number of supported active probe SSIDs */
->>>>>>> c748fdcc
 	int max_scan_ssids;
 
 	/** Maximum number of supported active probe SSIDs for sched_scan */
@@ -1589,8 +1573,6 @@
 };
 #endif /* CONFIG_MACSEC */
 
-<<<<<<< HEAD
-=======
 enum drv_br_port_attr {
 	DRV_BR_PORT_ATTR_PROXYARP,
 	DRV_BR_PORT_ATTR_HAIRPIN_MODE,
@@ -1601,7 +1583,6 @@
 	DRV_BR_MULTICAST_SNOOPING,
 };
 
->>>>>>> c748fdcc
 struct drv_acs_params {
 	/* Selected mode (HOSTAPD_MODE_*) */
 	enum hostapd_hw_mode hw_mode;
@@ -3165,8 +3146,6 @@
 	 */
 	int (*roaming)(void *priv, int allowed, const u8 *bssid);
 
-<<<<<<< HEAD
-=======
 	/**
 	 * set_mac_addr - Set MAC address
 	 * @priv: Private driver interface data
@@ -3175,7 +3154,6 @@
 	 */
 	int (*set_mac_addr)(void *priv, const u8 *addr);
 
->>>>>>> c748fdcc
 #ifdef CONFIG_MACSEC
 	int (*macsec_init)(void *priv, struct macsec_init_params *params);
 
@@ -3374,8 +3352,6 @@
 #endif /* CONFIG_MACSEC */
 
 	/**
-<<<<<<< HEAD
-=======
 	 * init_mesh - Driver specific initialization for mesh
 	 * @priv: Private driver interface data
 	 * Returns: 0 on success, -1 on failure
@@ -3399,7 +3375,6 @@
 	int (*leave_mesh)(void *priv);
 
 	/**
->>>>>>> c748fdcc
 	 * do_acs - Automatically select channel
 	 * @priv: Private driver interface data
 	 * @params: Parameters for ACS
@@ -3873,22 +3848,16 @@
 	EVENT_AVOID_FREQUENCIES,
 
 	/**
-<<<<<<< HEAD
-=======
 	 * EVENT_NEW_PEER_CANDIDATE - new (unknown) mesh peer notification
 	 */
 	EVENT_NEW_PEER_CANDIDATE,
 
 	/**
->>>>>>> c748fdcc
 	 * EVENT_ACS_CHANNEL_SELECTED - Received selected channels by ACS
 	 *
 	 * Indicates a pair of primary and secondary channels chosen by ACS
 	 * in device.
 	 */
-<<<<<<< HEAD
-	EVENT_ACS_CHANNEL_SELECTED
-=======
 	EVENT_ACS_CHANNEL_SELECTED,
 
 	/**
@@ -3899,7 +3868,6 @@
 	 * on a DFS frequency by a driver that supports DFS Offload.
 	 */
 	EVENT_DFS_CAC_STARTED,
->>>>>>> c748fdcc
 };
 
 
@@ -4574,8 +4542,6 @@
 	struct wpa_freq_range_list freq_range;
 
 	/**
-<<<<<<< HEAD
-=======
 	 * struct mesh_peer
 	 *
 	 * @peer: Peer address
@@ -4591,7 +4557,6 @@
 	} mesh_peer;
 
 	/**
->>>>>>> c748fdcc
 	 * struct acs_selected_channels - Data for EVENT_ACS_CHANNEL_SELECTED
 	 * @pri_channel: Selected primary channel
 	 * @sec_channel: Selected secondary channel
@@ -4600,6 +4565,7 @@
 	 * @ch_width: Selected Channel width by driver. Driver may choose to
 	 *	change hostapd configured ACS channel width due driver internal
 	 *	channel restrictions.
+	 * hw_mode: Selected band (used with hw_mode=any)
 	 */
 	struct acs_selected_channels {
 		u8 pri_channel;
@@ -4607,6 +4573,7 @@
 		u8 vht_seg0_center_ch;
 		u8 vht_seg1_center_ch;
 		u16 ch_width;
+		enum hostapd_hw_mode hw_mode;
 	} acs_selected_channels;
 };
 
