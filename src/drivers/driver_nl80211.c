/*
 * Driver interaction with Linux nl80211/cfg80211
 * Copyright (c) 2002-2014, Jouni Malinen <j@w1.fi>
 * Copyright (c) 2003-2004, Instant802 Networks, Inc.
 * Copyright (c) 2005-2006, Devicescape Software, Inc.
 * Copyright (c) 2007, Johannes Berg <johannes@sipsolutions.net>
 * Copyright (c) 2009-2010, Atheros Communications
 *
 * This software may be distributed under the terms of the BSD license.
 * See README for more details.
 */

#include "includes.h"
#include <sys/ioctl.h>
#include <sys/types.h>
#include <sys/stat.h>
#include <fcntl.h>
#include <net/if.h>
#include <netlink/genl/genl.h>
#include <netlink/genl/family.h>
#include <netlink/genl/ctrl.h>
#ifdef CONFIG_LIBNL3_ROUTE
#include <netlink/route/neighbour.h>
#endif /* CONFIG_LIBNL3_ROUTE */
#include <linux/rtnetlink.h>
#include <netpacket/packet.h>
#include <linux/filter.h>
#include <linux/errqueue.h>
#include "nl80211_copy.h"

#include "common.h"
#include "eloop.h"
#include "utils/list.h"
#include "common/qca-vendor.h"
#include "common/qca-vendor-attr.h"
#include "common/ieee802_11_defs.h"
#include "common/ieee802_11_common.h"
#include "l2_packet/l2_packet.h"
#include "netlink.h"
#include "linux_ioctl.h"
#include "radiotap.h"
#include "radiotap_iter.h"
#include "rfkill.h"
#include "driver.h"

#ifndef SO_WIFI_STATUS
# if defined(__sparc__)
#  define SO_WIFI_STATUS	0x0025
# elif defined(__parisc__)
#  define SO_WIFI_STATUS	0x4022
# else
#  define SO_WIFI_STATUS	41
# endif

# define SCM_WIFI_STATUS	SO_WIFI_STATUS
#endif

#ifndef SO_EE_ORIGIN_TXSTATUS
#define SO_EE_ORIGIN_TXSTATUS	4
#endif

#ifndef PACKET_TX_TIMESTAMP
#define PACKET_TX_TIMESTAMP	16
#endif

#ifdef ANDROID
#include "android_drv.h"
#endif /* ANDROID */
#ifdef CONFIG_LIBNL20
/* libnl 2.0 compatibility code */
#define nl_handle nl_sock
#define nl80211_handle_alloc nl_socket_alloc_cb
#define nl80211_handle_destroy nl_socket_free
#else
/*
 * libnl 1.1 has a bug, it tries to allocate socket numbers densely
 * but when you free a socket again it will mess up its bitmap and
 * and use the wrong number the next time it needs a socket ID.
 * Therefore, we wrap the handle alloc/destroy and add our own pid
 * accounting.
 */
static uint32_t port_bitmap[32] = { 0 };

static struct nl_handle *nl80211_handle_alloc(void *cb)
{
	struct nl_handle *handle;
	uint32_t pid = getpid() & 0x3FFFFF;
	int i;

	handle = nl_handle_alloc_cb(cb);

	for (i = 0; i < 1024; i++) {
		if (port_bitmap[i / 32] & (1 << (i % 32)))
			continue;
		port_bitmap[i / 32] |= 1 << (i % 32);
		pid += i << 22;
		break;
	}

	nl_socket_set_local_port(handle, pid);

	return handle;
}

static void nl80211_handle_destroy(struct nl_handle *handle)
{
	uint32_t port = nl_socket_get_local_port(handle);

	port >>= 22;
	port_bitmap[port / 32] &= ~(1 << (port % 32));

	nl_handle_destroy(handle);
}
#endif /* CONFIG_LIBNL20 */


#ifdef ANDROID
/* system/core/libnl_2 does not include nl_socket_set_nonblocking() */
static int android_nl_socket_set_nonblocking(struct nl_handle *handle)
{
	return fcntl(nl_socket_get_fd(handle), F_SETFL, O_NONBLOCK);
}
#undef nl_socket_set_nonblocking
#define nl_socket_set_nonblocking(h) android_nl_socket_set_nonblocking(h)
#endif /* ANDROID */


static struct nl_handle * nl_create_handle(struct nl_cb *cb, const char *dbg)
{
	struct nl_handle *handle;

	handle = nl80211_handle_alloc(cb);
	if (handle == NULL) {
		wpa_printf(MSG_ERROR, "nl80211: Failed to allocate netlink "
			   "callbacks (%s)", dbg);
		return NULL;
	}

	if (genl_connect(handle)) {
		wpa_printf(MSG_ERROR, "nl80211: Failed to connect to generic "
			   "netlink (%s)", dbg);
		nl80211_handle_destroy(handle);
		return NULL;
	}

	return handle;
}


static void nl_destroy_handles(struct nl_handle **handle)
{
	if (*handle == NULL)
		return;
	nl80211_handle_destroy(*handle);
	*handle = NULL;
}


#if __WORDSIZE == 64
#define ELOOP_SOCKET_INVALID	(intptr_t) 0x8888888888888889ULL
#else
#define ELOOP_SOCKET_INVALID	(intptr_t) 0x88888889ULL
#endif

static void nl80211_register_eloop_read(struct nl_handle **handle,
					eloop_sock_handler handler,
					void *eloop_data)
{
	nl_socket_set_nonblocking(*handle);
	eloop_register_read_sock(nl_socket_get_fd(*handle), handler,
				 eloop_data, *handle);
	*handle = (void *) (((intptr_t) *handle) ^ ELOOP_SOCKET_INVALID);
}


static void nl80211_destroy_eloop_handle(struct nl_handle **handle)
{
	*handle = (void *) (((intptr_t) *handle) ^ ELOOP_SOCKET_INVALID);
	eloop_unregister_read_sock(nl_socket_get_fd(*handle));
	nl_destroy_handles(handle);
}


#ifndef IFF_LOWER_UP
#define IFF_LOWER_UP   0x10000         /* driver signals L1 up         */
#endif
#ifndef IFF_DORMANT
#define IFF_DORMANT    0x20000         /* driver signals dormant       */
#endif

#ifndef IF_OPER_DORMANT
#define IF_OPER_DORMANT 5
#endif
#ifndef IF_OPER_UP
#define IF_OPER_UP 6
#endif

struct nl80211_global {
	struct dl_list interfaces;
	int if_add_ifindex;
	u64 if_add_wdevid;
	int if_add_wdevid_set;
	struct netlink_data *netlink;
	struct nl_cb *nl_cb;
	struct nl_handle *nl;
	int nl80211_id;
	int ioctl_sock; /* socket for ioctl() use */

	struct nl_handle *nl_event;
};

struct nl80211_wiphy_data {
	struct dl_list list;
	struct dl_list bsss;
	struct dl_list drvs;

	struct nl_handle *nl_beacons;
	struct nl_cb *nl_cb;

	int wiphy_idx;
};

static void nl80211_global_deinit(void *priv);

struct i802_bss {
	struct wpa_driver_nl80211_data *drv;
	struct i802_bss *next;
	int ifindex;
	u64 wdev_id;
	char ifname[IFNAMSIZ + 1];
	char brname[IFNAMSIZ];
	unsigned int beacon_set:1;
	unsigned int added_if_into_bridge:1;
	unsigned int added_bridge:1;
	unsigned int in_deinit:1;
	unsigned int wdev_id_set:1;
	unsigned int added_if:1;
	unsigned int static_ap:1;

	u8 addr[ETH_ALEN];

	int freq;
	int bandwidth;
	int if_dynamic;

	void *ctx;
	struct nl_handle *nl_preq, *nl_mgmt;
	struct nl_cb *nl_cb;

	struct nl80211_wiphy_data *wiphy_data;
	struct dl_list wiphy_list;
};

struct wpa_driver_nl80211_data {
	struct nl80211_global *global;
	struct dl_list list;
	struct dl_list wiphy_list;
	char phyname[32];
	u8 perm_addr[ETH_ALEN];
	void *ctx;
	int ifindex;
	int if_removed;
	int if_disabled;
	int ignore_if_down_event;
	struct rfkill_data *rfkill;
	struct wpa_driver_capa capa;
	u8 *extended_capa, *extended_capa_mask;
	unsigned int extended_capa_len;
	int has_capability;

	int operstate;

	int scan_complete_events;
	enum scan_states {
		NO_SCAN, SCAN_REQUESTED, SCAN_STARTED, SCAN_COMPLETED,
		SCAN_ABORTED, SCHED_SCAN_STARTED, SCHED_SCAN_STOPPED,
		SCHED_SCAN_RESULTS
	} scan_state;

	struct nl_cb *nl_cb;

	u8 auth_bssid[ETH_ALEN];
	u8 auth_attempt_bssid[ETH_ALEN];
	u8 bssid[ETH_ALEN];
	u8 prev_bssid[ETH_ALEN];
	int associated;
	u8 ssid[32];
	size_t ssid_len;
	enum nl80211_iftype nlmode;
	enum nl80211_iftype ap_scan_as_station;
	unsigned int assoc_freq;

	int monitor_sock;
	int monitor_ifidx;
	int monitor_refcount;

	unsigned int disabled_11b_rates:1;
	unsigned int pending_remain_on_chan:1;
	unsigned int in_interface_list:1;
	unsigned int device_ap_sme:1;
	unsigned int poll_command_supported:1;
	unsigned int data_tx_status:1;
	unsigned int scan_for_auth:1;
	unsigned int retry_auth:1;
	unsigned int use_monitor:1;
	unsigned int ignore_next_local_disconnect:1;
	unsigned int ignore_next_local_deauth:1;
	unsigned int allow_p2p_device:1;
	unsigned int hostapd:1;
	unsigned int start_mode_ap:1;
	unsigned int start_iface_up:1;
	unsigned int test_use_roc_tx:1;
	unsigned int ignore_deauth_event:1;
	unsigned int roaming_vendor_cmd_avail:1;
	unsigned int dfs_vendor_cmd_avail:1;
	unsigned int have_low_prio_scan:1;
	unsigned int force_connect_cmd:1;
	unsigned int addr_changed:1;

	u64 remain_on_chan_cookie;
	u64 send_action_cookie;

	unsigned int last_mgmt_freq;

	struct wpa_driver_scan_filter *filter_ssids;
	size_t num_filter_ssids;

	struct i802_bss *first_bss;

	int eapol_tx_sock;

	int eapol_sock; /* socket for EAPOL frames */

	struct nl_handle *rtnl_sk; /* nl_sock for NETLINK_ROUTE */

	int default_if_indices[16];
	int *if_indices;
	int num_if_indices;

	/* From failed authentication command */
	int auth_freq;
	u8 auth_bssid_[ETH_ALEN];
	u8 auth_ssid[32];
	size_t auth_ssid_len;
	int auth_alg;
	u8 *auth_ie;
	size_t auth_ie_len;
	u8 auth_wep_key[4][16];
	size_t auth_wep_key_len[4];
	int auth_wep_tx_keyidx;
	int auth_local_state_change;
	int auth_p2p;
};


static void wpa_driver_nl80211_deinit(struct i802_bss *bss);
static void wpa_driver_nl80211_scan_timeout(void *eloop_ctx,
					    void *timeout_ctx);
static int wpa_driver_nl80211_set_mode(struct i802_bss *bss,
				       enum nl80211_iftype nlmode);
static int wpa_driver_nl80211_set_mode_ibss(struct i802_bss *bss,
					    struct hostapd_freq_params *freq);

static int
wpa_driver_nl80211_finish_drv_init(struct wpa_driver_nl80211_data *drv,
				   const u8 *set_addr, int first);
static int wpa_driver_nl80211_mlme(struct wpa_driver_nl80211_data *drv,
				   const u8 *addr, int cmd, u16 reason_code,
				   int local_state_change);
static void nl80211_remove_monitor_interface(
	struct wpa_driver_nl80211_data *drv);
static int nl80211_send_frame_cmd(struct i802_bss *bss,
				  unsigned int freq, unsigned int wait,
				  const u8 *buf, size_t buf_len, u64 *cookie,
				  int no_cck, int no_ack, int offchanok);
static int nl80211_register_frame(struct i802_bss *bss,
				  struct nl_handle *hl_handle,
				  u16 type, const u8 *match, size_t match_len);
static int wpa_driver_nl80211_probe_req_report(struct i802_bss *bss,
					       int report);
#ifdef ANDROID
static int android_pno_start(struct i802_bss *bss,
			     struct wpa_driver_scan_params *params);
static int android_pno_stop(struct i802_bss *bss);
extern int wpa_driver_nl80211_driver_cmd(void *priv, char *cmd, char *buf,
					 size_t buf_len);
#endif /* ANDROID */
#ifdef ANDROID_P2P
#ifdef ANDROID_P2P_STUB
int wpa_driver_set_p2p_noa(void *priv, u8 count, int start, int duration) {
	return 0;
}
int wpa_driver_get_p2p_noa(void *priv, u8 *buf, size_t len) {
	return 0;
}
int wpa_driver_set_p2p_ps(void *priv, int legacy_ps, int opp_ps, int ctwindow) {
	return -1;
}
int wpa_driver_set_ap_wps_p2p_ie(void *priv, const struct wpabuf *beacon,
				 const struct wpabuf *proberesp,
				 const struct wpabuf *assocresp) {
	return 0;
}
#else /* ANDROID_P2P_STUB */
int wpa_driver_set_p2p_noa(void *priv, u8 count, int start, int duration);
int wpa_driver_get_p2p_noa(void *priv, u8 *buf, size_t len);
int wpa_driver_set_p2p_ps(void *priv, int legacy_ps, int opp_ps, int ctwindow);
int wpa_driver_set_ap_wps_p2p_ie(void *priv, const struct wpabuf *beacon,
				 const struct wpabuf *proberesp,
				 const struct wpabuf *assocresp);
#endif /* ANDROID_P2P_STUB */
#endif /* ANDROID_P2P */

static void add_ifidx(struct wpa_driver_nl80211_data *drv, int ifidx);
static void del_ifidx(struct wpa_driver_nl80211_data *drv, int ifidx);
static int have_ifidx(struct wpa_driver_nl80211_data *drv, int ifidx);
static int wpa_driver_nl80211_if_remove(struct i802_bss *bss,
					enum wpa_driver_if_type type,
					const char *ifname);

static int nl80211_set_channel(struct i802_bss *bss,
			       struct hostapd_freq_params *freq, int set_chan);
static int nl80211_disable_11b_rates(struct wpa_driver_nl80211_data *drv,
				     int ifindex, int disabled);

static int nl80211_leave_ibss(struct wpa_driver_nl80211_data *drv);
static int wpa_driver_nl80211_authenticate_retry(
	struct wpa_driver_nl80211_data *drv);

static int i802_set_freq(void *priv, struct hostapd_freq_params *freq);
static int i802_set_iface_flags(struct i802_bss *bss, int up);


static const char * nl80211_command_to_string(enum nl80211_commands cmd)
{
#define C2S(x) case x: return #x;
	switch (cmd) {
	C2S(NL80211_CMD_UNSPEC)
	C2S(NL80211_CMD_GET_WIPHY)
	C2S(NL80211_CMD_SET_WIPHY)
	C2S(NL80211_CMD_NEW_WIPHY)
	C2S(NL80211_CMD_DEL_WIPHY)
	C2S(NL80211_CMD_GET_INTERFACE)
	C2S(NL80211_CMD_SET_INTERFACE)
	C2S(NL80211_CMD_NEW_INTERFACE)
	C2S(NL80211_CMD_DEL_INTERFACE)
	C2S(NL80211_CMD_GET_KEY)
	C2S(NL80211_CMD_SET_KEY)
	C2S(NL80211_CMD_NEW_KEY)
	C2S(NL80211_CMD_DEL_KEY)
	C2S(NL80211_CMD_GET_BEACON)
	C2S(NL80211_CMD_SET_BEACON)
	C2S(NL80211_CMD_START_AP)
	C2S(NL80211_CMD_STOP_AP)
	C2S(NL80211_CMD_GET_STATION)
	C2S(NL80211_CMD_SET_STATION)
	C2S(NL80211_CMD_NEW_STATION)
	C2S(NL80211_CMD_DEL_STATION)
	C2S(NL80211_CMD_GET_MPATH)
	C2S(NL80211_CMD_SET_MPATH)
	C2S(NL80211_CMD_NEW_MPATH)
	C2S(NL80211_CMD_DEL_MPATH)
	C2S(NL80211_CMD_SET_BSS)
	C2S(NL80211_CMD_SET_REG)
	C2S(NL80211_CMD_REQ_SET_REG)
	C2S(NL80211_CMD_GET_MESH_CONFIG)
	C2S(NL80211_CMD_SET_MESH_CONFIG)
	C2S(NL80211_CMD_SET_MGMT_EXTRA_IE)
	C2S(NL80211_CMD_GET_REG)
	C2S(NL80211_CMD_GET_SCAN)
	C2S(NL80211_CMD_TRIGGER_SCAN)
	C2S(NL80211_CMD_NEW_SCAN_RESULTS)
	C2S(NL80211_CMD_SCAN_ABORTED)
	C2S(NL80211_CMD_REG_CHANGE)
	C2S(NL80211_CMD_AUTHENTICATE)
	C2S(NL80211_CMD_ASSOCIATE)
	C2S(NL80211_CMD_DEAUTHENTICATE)
	C2S(NL80211_CMD_DISASSOCIATE)
	C2S(NL80211_CMD_MICHAEL_MIC_FAILURE)
	C2S(NL80211_CMD_REG_BEACON_HINT)
	C2S(NL80211_CMD_JOIN_IBSS)
	C2S(NL80211_CMD_LEAVE_IBSS)
	C2S(NL80211_CMD_TESTMODE)
	C2S(NL80211_CMD_CONNECT)
	C2S(NL80211_CMD_ROAM)
	C2S(NL80211_CMD_DISCONNECT)
	C2S(NL80211_CMD_SET_WIPHY_NETNS)
	C2S(NL80211_CMD_GET_SURVEY)
	C2S(NL80211_CMD_NEW_SURVEY_RESULTS)
	C2S(NL80211_CMD_SET_PMKSA)
	C2S(NL80211_CMD_DEL_PMKSA)
	C2S(NL80211_CMD_FLUSH_PMKSA)
	C2S(NL80211_CMD_REMAIN_ON_CHANNEL)
	C2S(NL80211_CMD_CANCEL_REMAIN_ON_CHANNEL)
	C2S(NL80211_CMD_SET_TX_BITRATE_MASK)
	C2S(NL80211_CMD_REGISTER_FRAME)
	C2S(NL80211_CMD_FRAME)
	C2S(NL80211_CMD_FRAME_TX_STATUS)
	C2S(NL80211_CMD_SET_POWER_SAVE)
	C2S(NL80211_CMD_GET_POWER_SAVE)
	C2S(NL80211_CMD_SET_CQM)
	C2S(NL80211_CMD_NOTIFY_CQM)
	C2S(NL80211_CMD_SET_CHANNEL)
	C2S(NL80211_CMD_SET_WDS_PEER)
	C2S(NL80211_CMD_FRAME_WAIT_CANCEL)
	C2S(NL80211_CMD_JOIN_MESH)
	C2S(NL80211_CMD_LEAVE_MESH)
	C2S(NL80211_CMD_UNPROT_DEAUTHENTICATE)
	C2S(NL80211_CMD_UNPROT_DISASSOCIATE)
	C2S(NL80211_CMD_NEW_PEER_CANDIDATE)
	C2S(NL80211_CMD_GET_WOWLAN)
	C2S(NL80211_CMD_SET_WOWLAN)
	C2S(NL80211_CMD_START_SCHED_SCAN)
	C2S(NL80211_CMD_STOP_SCHED_SCAN)
	C2S(NL80211_CMD_SCHED_SCAN_RESULTS)
	C2S(NL80211_CMD_SCHED_SCAN_STOPPED)
	C2S(NL80211_CMD_SET_REKEY_OFFLOAD)
	C2S(NL80211_CMD_PMKSA_CANDIDATE)
	C2S(NL80211_CMD_TDLS_OPER)
	C2S(NL80211_CMD_TDLS_MGMT)
	C2S(NL80211_CMD_UNEXPECTED_FRAME)
	C2S(NL80211_CMD_PROBE_CLIENT)
	C2S(NL80211_CMD_REGISTER_BEACONS)
	C2S(NL80211_CMD_UNEXPECTED_4ADDR_FRAME)
	C2S(NL80211_CMD_SET_NOACK_MAP)
	C2S(NL80211_CMD_CH_SWITCH_NOTIFY)
	C2S(NL80211_CMD_START_P2P_DEVICE)
	C2S(NL80211_CMD_STOP_P2P_DEVICE)
	C2S(NL80211_CMD_CONN_FAILED)
	C2S(NL80211_CMD_SET_MCAST_RATE)
	C2S(NL80211_CMD_SET_MAC_ACL)
	C2S(NL80211_CMD_RADAR_DETECT)
	C2S(NL80211_CMD_GET_PROTOCOL_FEATURES)
	C2S(NL80211_CMD_UPDATE_FT_IES)
	C2S(NL80211_CMD_FT_EVENT)
	C2S(NL80211_CMD_CRIT_PROTOCOL_START)
	C2S(NL80211_CMD_CRIT_PROTOCOL_STOP)
	C2S(NL80211_CMD_GET_COALESCE)
	C2S(NL80211_CMD_SET_COALESCE)
	C2S(NL80211_CMD_CHANNEL_SWITCH)
	C2S(NL80211_CMD_VENDOR)
	C2S(NL80211_CMD_SET_QOS_MAP)
	default:
		return "NL80211_CMD_UNKNOWN";
	}
#undef C2S
}


/* Converts nl80211_chan_width to a common format */
static enum chan_width convert2width(int width)
{
	switch (width) {
	case NL80211_CHAN_WIDTH_20_NOHT:
		return CHAN_WIDTH_20_NOHT;
	case NL80211_CHAN_WIDTH_20:
		return CHAN_WIDTH_20;
	case NL80211_CHAN_WIDTH_40:
		return CHAN_WIDTH_40;
	case NL80211_CHAN_WIDTH_80:
		return CHAN_WIDTH_80;
	case NL80211_CHAN_WIDTH_80P80:
		return CHAN_WIDTH_80P80;
	case NL80211_CHAN_WIDTH_160:
		return CHAN_WIDTH_160;
	}
	return CHAN_WIDTH_UNKNOWN;
}


static int is_ap_interface(enum nl80211_iftype nlmode)
{
	return nlmode == NL80211_IFTYPE_AP ||
		nlmode == NL80211_IFTYPE_P2P_GO;
}


static int is_sta_interface(enum nl80211_iftype nlmode)
{
	return nlmode == NL80211_IFTYPE_STATION ||
		nlmode == NL80211_IFTYPE_P2P_CLIENT;
}


static int is_p2p_net_interface(enum nl80211_iftype nlmode)
{
	return nlmode == NL80211_IFTYPE_P2P_CLIENT ||
		nlmode == NL80211_IFTYPE_P2P_GO;
}


static struct i802_bss * get_bss_ifindex(struct wpa_driver_nl80211_data *drv,
					 int ifindex)
{
	struct i802_bss *bss;

	for (bss = drv->first_bss; bss; bss = bss->next) {
		if (bss->ifindex == ifindex)
			return bss;
	}

	return NULL;
}


static void nl80211_mark_disconnected(struct wpa_driver_nl80211_data *drv)
{
	if (drv->associated)
		os_memcpy(drv->prev_bssid, drv->bssid, ETH_ALEN);
	drv->associated = 0;
	os_memset(drv->bssid, 0, ETH_ALEN);
}


struct nl80211_bss_info_arg {
	struct wpa_driver_nl80211_data *drv;
	struct wpa_scan_results *res;
	unsigned int assoc_freq;
	unsigned int ibss_freq;
	u8 assoc_bssid[ETH_ALEN];
};

static int bss_info_handler(struct nl_msg *msg, void *arg);


/* nl80211 code */
static int ack_handler(struct nl_msg *msg, void *arg)
{
	int *err = arg;
	*err = 0;
	return NL_STOP;
}

static int finish_handler(struct nl_msg *msg, void *arg)
{
	int *ret = arg;
	*ret = 0;
	return NL_SKIP;
}

static int error_handler(struct sockaddr_nl *nla, struct nlmsgerr *err,
			 void *arg)
{
	int *ret = arg;
	*ret = err->error;
	return NL_SKIP;
}


static int no_seq_check(struct nl_msg *msg, void *arg)
{
	return NL_OK;
}


static int send_and_recv(struct nl80211_global *global,
			 struct nl_handle *nl_handle, struct nl_msg *msg,
			 int (*valid_handler)(struct nl_msg *, void *),
			 void *valid_data)
{
	struct nl_cb *cb;
	int err = -ENOMEM;

	cb = nl_cb_clone(global->nl_cb);
	if (!cb)
		goto out;

	err = nl_send_auto_complete(nl_handle, msg);
	if (err < 0)
		goto out;

	err = 1;

	nl_cb_err(cb, NL_CB_CUSTOM, error_handler, &err);
	nl_cb_set(cb, NL_CB_FINISH, NL_CB_CUSTOM, finish_handler, &err);
	nl_cb_set(cb, NL_CB_ACK, NL_CB_CUSTOM, ack_handler, &err);

	if (valid_handler)
		nl_cb_set(cb, NL_CB_VALID, NL_CB_CUSTOM,
			  valid_handler, valid_data);

	while (err > 0) {
		int res = nl_recvmsgs(nl_handle, cb);
		if (res < 0) {
			wpa_printf(MSG_INFO,
				   "nl80211: %s->nl_recvmsgs failed: %d",
				   __func__, res);
		}
	}
 out:
	nl_cb_put(cb);
	nlmsg_free(msg);
	return err;
}


static int send_and_recv_msgs_global(struct nl80211_global *global,
				     struct nl_msg *msg,
				     int (*valid_handler)(struct nl_msg *, void *),
				     void *valid_data)
{
	return send_and_recv(global, global->nl, msg, valid_handler,
			     valid_data);
}


static int send_and_recv_msgs(struct wpa_driver_nl80211_data *drv,
			      struct nl_msg *msg,
			      int (*valid_handler)(struct nl_msg *, void *),
			      void *valid_data)
{
	return send_and_recv(drv->global, drv->global->nl, msg,
			     valid_handler, valid_data);
}


struct family_data {
	const char *group;
	int id;
};


static int nl80211_set_iface_id(struct nl_msg *msg, struct i802_bss *bss)
{
	if (bss->wdev_id_set)
		NLA_PUT_U64(msg, NL80211_ATTR_WDEV, bss->wdev_id);
	else
		NLA_PUT_U32(msg, NL80211_ATTR_IFINDEX, bss->ifindex);
	return 0;

nla_put_failure:
	return -1;
}


static int family_handler(struct nl_msg *msg, void *arg)
{
	struct family_data *res = arg;
	struct nlattr *tb[CTRL_ATTR_MAX + 1];
	struct genlmsghdr *gnlh = nlmsg_data(nlmsg_hdr(msg));
	struct nlattr *mcgrp;
	int i;

	nla_parse(tb, CTRL_ATTR_MAX, genlmsg_attrdata(gnlh, 0),
		  genlmsg_attrlen(gnlh, 0), NULL);
	if (!tb[CTRL_ATTR_MCAST_GROUPS])
		return NL_SKIP;

	nla_for_each_nested(mcgrp, tb[CTRL_ATTR_MCAST_GROUPS], i) {
		struct nlattr *tb2[CTRL_ATTR_MCAST_GRP_MAX + 1];
		nla_parse(tb2, CTRL_ATTR_MCAST_GRP_MAX, nla_data(mcgrp),
			  nla_len(mcgrp), NULL);
		if (!tb2[CTRL_ATTR_MCAST_GRP_NAME] ||
		    !tb2[CTRL_ATTR_MCAST_GRP_ID] ||
		    os_strncmp(nla_data(tb2[CTRL_ATTR_MCAST_GRP_NAME]),
			       res->group,
			       nla_len(tb2[CTRL_ATTR_MCAST_GRP_NAME])) != 0)
			continue;
		res->id = nla_get_u32(tb2[CTRL_ATTR_MCAST_GRP_ID]);
		break;
	};

	return NL_SKIP;
}


static int nl_get_multicast_id(struct nl80211_global *global,
			       const char *family, const char *group)
{
	struct nl_msg *msg;
	int ret = -1;
	struct family_data res = { group, -ENOENT };

	msg = nlmsg_alloc();
	if (!msg)
		return -ENOMEM;
	genlmsg_put(msg, 0, 0, genl_ctrl_resolve(global->nl, "nlctrl"),
		    0, 0, CTRL_CMD_GETFAMILY, 0);
	NLA_PUT_STRING(msg, CTRL_ATTR_FAMILY_NAME, family);

	ret = send_and_recv_msgs_global(global, msg, family_handler, &res);
	msg = NULL;
	if (ret == 0)
		ret = res.id;

nla_put_failure:
	nlmsg_free(msg);
	return ret;
}


static void * nl80211_cmd(struct wpa_driver_nl80211_data *drv,
			  struct nl_msg *msg, int flags, uint8_t cmd)
{
	return genlmsg_put(msg, 0, 0, drv->global->nl80211_id,
			   0, flags, cmd, 0);
}


struct wiphy_idx_data {
	int wiphy_idx;
	enum nl80211_iftype nlmode;
	u8 *macaddr;
};


static int netdev_info_handler(struct nl_msg *msg, void *arg)
{
	struct nlattr *tb[NL80211_ATTR_MAX + 1];
	struct genlmsghdr *gnlh = nlmsg_data(nlmsg_hdr(msg));
	struct wiphy_idx_data *info = arg;

	nla_parse(tb, NL80211_ATTR_MAX, genlmsg_attrdata(gnlh, 0),
		  genlmsg_attrlen(gnlh, 0), NULL);

	if (tb[NL80211_ATTR_WIPHY])
		info->wiphy_idx = nla_get_u32(tb[NL80211_ATTR_WIPHY]);

	if (tb[NL80211_ATTR_IFTYPE])
		info->nlmode = nla_get_u32(tb[NL80211_ATTR_IFTYPE]);

	if (tb[NL80211_ATTR_MAC] && info->macaddr)
		os_memcpy(info->macaddr, nla_data(tb[NL80211_ATTR_MAC]),
			  ETH_ALEN);

	return NL_SKIP;
}


static int nl80211_get_wiphy_index(struct i802_bss *bss)
{
	struct nl_msg *msg;
	struct wiphy_idx_data data = {
		.wiphy_idx = -1,
		.macaddr = NULL,
	};

	msg = nlmsg_alloc();
	if (!msg)
		return NL80211_IFTYPE_UNSPECIFIED;

	nl80211_cmd(bss->drv, msg, 0, NL80211_CMD_GET_INTERFACE);

	if (nl80211_set_iface_id(msg, bss) < 0)
		goto nla_put_failure;

	if (send_and_recv_msgs(bss->drv, msg, netdev_info_handler, &data) == 0)
		return data.wiphy_idx;
	msg = NULL;
nla_put_failure:
	nlmsg_free(msg);
	return -1;
}


static enum nl80211_iftype nl80211_get_ifmode(struct i802_bss *bss)
{
	struct nl_msg *msg;
	struct wiphy_idx_data data = {
		.nlmode = NL80211_IFTYPE_UNSPECIFIED,
		.macaddr = NULL,
	};

	msg = nlmsg_alloc();
	if (!msg)
		return -1;

	nl80211_cmd(bss->drv, msg, 0, NL80211_CMD_GET_INTERFACE);

	if (nl80211_set_iface_id(msg, bss) < 0)
		goto nla_put_failure;

	if (send_and_recv_msgs(bss->drv, msg, netdev_info_handler, &data) == 0)
		return data.nlmode;
	msg = NULL;
nla_put_failure:
	nlmsg_free(msg);
	return NL80211_IFTYPE_UNSPECIFIED;
}


static int nl80211_get_macaddr(struct i802_bss *bss)
{
	struct nl_msg *msg;
	struct wiphy_idx_data data = {
		.macaddr = bss->addr,
	};

	msg = nlmsg_alloc();
	if (!msg)
		return NL80211_IFTYPE_UNSPECIFIED;

	nl80211_cmd(bss->drv, msg, 0, NL80211_CMD_GET_INTERFACE);
	if (nl80211_set_iface_id(msg, bss) < 0)
		goto nla_put_failure;

	return send_and_recv_msgs(bss->drv, msg, netdev_info_handler, &data);

nla_put_failure:
	nlmsg_free(msg);
	return NL80211_IFTYPE_UNSPECIFIED;
}


static int nl80211_register_beacons(struct wpa_driver_nl80211_data *drv,
				    struct nl80211_wiphy_data *w)
{
	struct nl_msg *msg;
	int ret = -1;

	msg = nlmsg_alloc();
	if (!msg)
		return -1;

	nl80211_cmd(drv, msg, 0, NL80211_CMD_REGISTER_BEACONS);

	NLA_PUT_U32(msg, NL80211_ATTR_WIPHY, w->wiphy_idx);

	ret = send_and_recv(drv->global, w->nl_beacons, msg, NULL, NULL);
	msg = NULL;
	if (ret) {
		wpa_printf(MSG_DEBUG, "nl80211: Register beacons command "
			   "failed: ret=%d (%s)",
			   ret, strerror(-ret));
		goto nla_put_failure;
	}
	ret = 0;
nla_put_failure:
	nlmsg_free(msg);
	return ret;
}


static void nl80211_recv_beacons(int sock, void *eloop_ctx, void *handle)
{
	struct nl80211_wiphy_data *w = eloop_ctx;
	int res;

	wpa_printf(MSG_EXCESSIVE, "nl80211: Beacon event message available");

	res = nl_recvmsgs(handle, w->nl_cb);
	if (res < 0) {
		wpa_printf(MSG_INFO, "nl80211: %s->nl_recvmsgs failed: %d",
			   __func__, res);
	}
}


static int process_beacon_event(struct nl_msg *msg, void *arg)
{
	struct nl80211_wiphy_data *w = arg;
	struct wpa_driver_nl80211_data *drv;
	struct genlmsghdr *gnlh = nlmsg_data(nlmsg_hdr(msg));
	struct nlattr *tb[NL80211_ATTR_MAX + 1];
	union wpa_event_data event;

	nla_parse(tb, NL80211_ATTR_MAX, genlmsg_attrdata(gnlh, 0),
		  genlmsg_attrlen(gnlh, 0), NULL);

	if (gnlh->cmd != NL80211_CMD_FRAME) {
		wpa_printf(MSG_DEBUG, "nl80211: Unexpected beacon event? (%d)",
			   gnlh->cmd);
		return NL_SKIP;
	}

	if (!tb[NL80211_ATTR_FRAME])
		return NL_SKIP;

	dl_list_for_each(drv, &w->drvs, struct wpa_driver_nl80211_data,
			 wiphy_list) {
		os_memset(&event, 0, sizeof(event));
		event.rx_mgmt.frame = nla_data(tb[NL80211_ATTR_FRAME]);
		event.rx_mgmt.frame_len = nla_len(tb[NL80211_ATTR_FRAME]);
		wpa_supplicant_event(drv->ctx, EVENT_RX_MGMT, &event);
	}

	return NL_SKIP;
}


static struct nl80211_wiphy_data *
nl80211_get_wiphy_data_ap(struct i802_bss *bss)
{
	static DEFINE_DL_LIST(nl80211_wiphys);
	struct nl80211_wiphy_data *w;
	int wiphy_idx, found = 0;
	struct i802_bss *tmp_bss;

	if (bss->wiphy_data != NULL)
		return bss->wiphy_data;

	wiphy_idx = nl80211_get_wiphy_index(bss);

	dl_list_for_each(w, &nl80211_wiphys, struct nl80211_wiphy_data, list) {
		if (w->wiphy_idx == wiphy_idx)
			goto add;
	}

	/* alloc new one */
	w = os_zalloc(sizeof(*w));
	if (w == NULL)
		return NULL;
	w->wiphy_idx = wiphy_idx;
	dl_list_init(&w->bsss);
	dl_list_init(&w->drvs);

	w->nl_cb = nl_cb_alloc(NL_CB_DEFAULT);
	if (!w->nl_cb) {
		os_free(w);
		return NULL;
	}
	nl_cb_set(w->nl_cb, NL_CB_SEQ_CHECK, NL_CB_CUSTOM, no_seq_check, NULL);
	nl_cb_set(w->nl_cb, NL_CB_VALID, NL_CB_CUSTOM, process_beacon_event,
		  w);

	w->nl_beacons = nl_create_handle(bss->drv->global->nl_cb,
					 "wiphy beacons");
	if (w->nl_beacons == NULL) {
		os_free(w);
		return NULL;
	}

	if (nl80211_register_beacons(bss->drv, w)) {
		nl_destroy_handles(&w->nl_beacons);
		os_free(w);
		return NULL;
	}

	nl80211_register_eloop_read(&w->nl_beacons, nl80211_recv_beacons, w);

	dl_list_add(&nl80211_wiphys, &w->list);

add:
	/* drv entry for this bss already there? */
	dl_list_for_each(tmp_bss, &w->bsss, struct i802_bss, wiphy_list) {
		if (tmp_bss->drv == bss->drv) {
			found = 1;
			break;
		}
	}
	/* if not add it */
	if (!found)
		dl_list_add(&w->drvs, &bss->drv->wiphy_list);

	dl_list_add(&w->bsss, &bss->wiphy_list);
	bss->wiphy_data = w;
	return w;
}


static void nl80211_put_wiphy_data_ap(struct i802_bss *bss)
{
	struct nl80211_wiphy_data *w = bss->wiphy_data;
	struct i802_bss *tmp_bss;
	int found = 0;

	if (w == NULL)
		return;
	bss->wiphy_data = NULL;
	dl_list_del(&bss->wiphy_list);

	/* still any for this drv present? */
	dl_list_for_each(tmp_bss, &w->bsss, struct i802_bss, wiphy_list) {
		if (tmp_bss->drv == bss->drv) {
			found = 1;
			break;
		}
	}
	/* if not remove it */
	if (!found)
		dl_list_del(&bss->drv->wiphy_list);

	if (!dl_list_empty(&w->bsss))
		return;

	nl80211_destroy_eloop_handle(&w->nl_beacons);

	nl_cb_put(w->nl_cb);
	dl_list_del(&w->list);
	os_free(w);
}


static int wpa_driver_nl80211_get_bssid(void *priv, u8 *bssid)
{
	struct i802_bss *bss = priv;
	struct wpa_driver_nl80211_data *drv = bss->drv;
	if (!drv->associated)
		return -1;
	os_memcpy(bssid, drv->bssid, ETH_ALEN);
	return 0;
}


static int wpa_driver_nl80211_get_ssid(void *priv, u8 *ssid)
{
	struct i802_bss *bss = priv;
	struct wpa_driver_nl80211_data *drv = bss->drv;
	if (!drv->associated)
		return -1;
	os_memcpy(ssid, drv->ssid, drv->ssid_len);
	return drv->ssid_len;
}


static void wpa_driver_nl80211_event_newlink(
	struct wpa_driver_nl80211_data *drv, char *ifname)
{
	union wpa_event_data event;

	if (os_strcmp(drv->first_bss->ifname, ifname) == 0) {
		if (if_nametoindex(drv->first_bss->ifname) == 0) {
			wpa_printf(MSG_DEBUG, "nl80211: Interface %s does not exist - ignore RTM_NEWLINK",
				   drv->first_bss->ifname);
			return;
		}
		if (!drv->if_removed)
			return;
		wpa_printf(MSG_DEBUG, "nl80211: Mark if_removed=0 for %s based on RTM_NEWLINK event",
			   drv->first_bss->ifname);
		drv->if_removed = 0;
	}

	os_memset(&event, 0, sizeof(event));
	os_strlcpy(event.interface_status.ifname, ifname,
		   sizeof(event.interface_status.ifname));
	event.interface_status.ievent = EVENT_INTERFACE_ADDED;
	wpa_supplicant_event(drv->ctx, EVENT_INTERFACE_STATUS, &event);
}


static void wpa_driver_nl80211_event_dellink(
	struct wpa_driver_nl80211_data *drv, char *ifname)
{
	union wpa_event_data event;

	if (os_strcmp(drv->first_bss->ifname, ifname) == 0) {
		if (drv->if_removed) {
			wpa_printf(MSG_DEBUG, "nl80211: if_removed already set - ignore RTM_DELLINK event for %s",
				   ifname);
			return;
		}
		wpa_printf(MSG_DEBUG, "RTM_DELLINK: Interface '%s' removed - mark if_removed=1",
			   ifname);
		drv->if_removed = 1;
	} else {
		wpa_printf(MSG_DEBUG, "RTM_DELLINK: Interface '%s' removed",
			   ifname);
	}

	os_memset(&event, 0, sizeof(event));
	os_strlcpy(event.interface_status.ifname, ifname,
		   sizeof(event.interface_status.ifname));
	event.interface_status.ievent = EVENT_INTERFACE_REMOVED;
	wpa_supplicant_event(drv->ctx, EVENT_INTERFACE_STATUS, &event);
}


static int wpa_driver_nl80211_own_ifname(struct wpa_driver_nl80211_data *drv,
					 u8 *buf, size_t len)
{
	int attrlen, rta_len;
	struct rtattr *attr;

	attrlen = len;
	attr = (struct rtattr *) buf;

	rta_len = RTA_ALIGN(sizeof(struct rtattr));
	while (RTA_OK(attr, attrlen)) {
		if (attr->rta_type == IFLA_IFNAME) {
			if (os_strcmp(((char *) attr) + rta_len,
				      drv->first_bss->ifname) == 0)
				return 1;
			else
				break;
		}
		attr = RTA_NEXT(attr, attrlen);
	}

	return 0;
}


static int wpa_driver_nl80211_own_ifindex(struct wpa_driver_nl80211_data *drv,
					  int ifindex, u8 *buf, size_t len)
{
	if (drv->ifindex == ifindex)
		return 1;

	if (drv->if_removed && wpa_driver_nl80211_own_ifname(drv, buf, len)) {
		wpa_printf(MSG_DEBUG, "nl80211: Update ifindex for a removed "
			   "interface");
		wpa_driver_nl80211_finish_drv_init(drv, NULL, 0);
		return 1;
	}

	return 0;
}


static struct wpa_driver_nl80211_data *
nl80211_find_drv(struct nl80211_global *global, int idx, u8 *buf, size_t len)
{
	struct wpa_driver_nl80211_data *drv;
	dl_list_for_each(drv, &global->interfaces,
			 struct wpa_driver_nl80211_data, list) {
		if (wpa_driver_nl80211_own_ifindex(drv, idx, buf, len) ||
		    have_ifidx(drv, idx))
			return drv;
	}
	return NULL;
}


static void wpa_driver_nl80211_event_rtm_newlink(void *ctx,
						 struct ifinfomsg *ifi,
						 u8 *buf, size_t len)
{
	struct nl80211_global *global = ctx;
	struct wpa_driver_nl80211_data *drv;
	int attrlen;
	struct rtattr *attr;
	u32 brid = 0;
	char namebuf[IFNAMSIZ];
	char ifname[IFNAMSIZ + 1];
	char extra[100], *pos, *end;

	drv = nl80211_find_drv(global, ifi->ifi_index, buf, len);
	if (!drv) {
		wpa_printf(MSG_DEBUG, "nl80211: Ignore RTM_NEWLINK event for foreign ifindex %d",
			   ifi->ifi_index);
		return;
	}

	extra[0] = '\0';
	pos = extra;
	end = pos + sizeof(extra);
	ifname[0] = '\0';

	attrlen = len;
	attr = (struct rtattr *) buf;
	while (RTA_OK(attr, attrlen)) {
		switch (attr->rta_type) {
		case IFLA_IFNAME:
			if (RTA_PAYLOAD(attr) >= IFNAMSIZ)
				break;
			os_memcpy(ifname, RTA_DATA(attr), RTA_PAYLOAD(attr));
			ifname[RTA_PAYLOAD(attr)] = '\0';
			break;
		case IFLA_MASTER:
			brid = nla_get_u32((struct nlattr *) attr);
			pos += os_snprintf(pos, end - pos, " master=%u", brid);
			break;
		case IFLA_WIRELESS:
			pos += os_snprintf(pos, end - pos, " wext");
			break;
		case IFLA_OPERSTATE:
			pos += os_snprintf(pos, end - pos, " operstate=%u",
					   nla_get_u32((struct nlattr *) attr));
			break;
		case IFLA_LINKMODE:
			pos += os_snprintf(pos, end - pos, " linkmode=%u",
					   nla_get_u32((struct nlattr *) attr));
			break;
		}
		attr = RTA_NEXT(attr, attrlen);
	}
	extra[sizeof(extra) - 1] = '\0';

	wpa_printf(MSG_DEBUG, "RTM_NEWLINK: ifi_index=%d ifname=%s%s ifi_family=%d ifi_flags=0x%x (%s%s%s%s)",
		   ifi->ifi_index, ifname, extra, ifi->ifi_family,
		   ifi->ifi_flags,
		   (ifi->ifi_flags & IFF_UP) ? "[UP]" : "",
		   (ifi->ifi_flags & IFF_RUNNING) ? "[RUNNING]" : "",
		   (ifi->ifi_flags & IFF_LOWER_UP) ? "[LOWER_UP]" : "",
		   (ifi->ifi_flags & IFF_DORMANT) ? "[DORMANT]" : "");

	if (!drv->if_disabled && !(ifi->ifi_flags & IFF_UP)) {
		if (if_indextoname(ifi->ifi_index, namebuf) &&
		    linux_iface_up(drv->global->ioctl_sock,
				   drv->first_bss->ifname) > 0) {
			wpa_printf(MSG_DEBUG, "nl80211: Ignore interface down "
				   "event since interface %s is up", namebuf);
			return;
		}
		wpa_printf(MSG_DEBUG, "nl80211: Interface down");
		if (drv->ignore_if_down_event) {
			wpa_printf(MSG_DEBUG, "nl80211: Ignore interface down "
				   "event generated by mode change");
			drv->ignore_if_down_event = 0;
		} else {
			drv->if_disabled = 1;
			wpa_supplicant_event(drv->ctx,
					     EVENT_INTERFACE_DISABLED, NULL);

			/*
			 * Try to get drv again, since it may be removed as
			 * part of the EVENT_INTERFACE_DISABLED handling for
			 * dynamic interfaces
			 */
			drv = nl80211_find_drv(global, ifi->ifi_index,
					       buf, len);
			if (!drv)
				return;
		}
	}

	if (drv->if_disabled && (ifi->ifi_flags & IFF_UP)) {
		if (if_indextoname(ifi->ifi_index, namebuf) &&
		    linux_iface_up(drv->global->ioctl_sock,
				   drv->first_bss->ifname) == 0) {
			wpa_printf(MSG_DEBUG, "nl80211: Ignore interface up "
				   "event since interface %s is down",
				   namebuf);
		} else if (if_nametoindex(drv->first_bss->ifname) == 0) {
			wpa_printf(MSG_DEBUG, "nl80211: Ignore interface up "
				   "event since interface %s does not exist",
				   drv->first_bss->ifname);
		} else if (drv->if_removed) {
			wpa_printf(MSG_DEBUG, "nl80211: Ignore interface up "
				   "event since interface %s is marked "
				   "removed", drv->first_bss->ifname);
		} else {
			struct i802_bss *bss;
			u8 addr[ETH_ALEN];

			/* Re-read MAC address as it may have changed */
			bss = get_bss_ifindex(drv, ifi->ifi_index);
			if (bss &&
			    linux_get_ifhwaddr(drv->global->ioctl_sock,
					       bss->ifname, addr) < 0) {
				wpa_printf(MSG_DEBUG,
					   "nl80211: %s: failed to re-read MAC address",
					   bss->ifname);
			} else if (bss &&
				   os_memcmp(addr, bss->addr, ETH_ALEN) != 0) {
				wpa_printf(MSG_DEBUG,
					   "nl80211: Own MAC address on ifindex %d (%s) changed from "
					   MACSTR " to " MACSTR,
					   ifi->ifi_index, bss->ifname,
					   MAC2STR(bss->addr),
					   MAC2STR(addr));
				os_memcpy(bss->addr, addr, ETH_ALEN);
			}

			wpa_printf(MSG_DEBUG, "nl80211: Interface up");
			drv->if_disabled = 0;
			wpa_supplicant_event(drv->ctx, EVENT_INTERFACE_ENABLED,
					     NULL);
		}
	}

	/*
	 * Some drivers send the association event before the operup event--in
	 * this case, lifting operstate in wpa_driver_nl80211_set_operstate()
	 * fails. This will hit us when wpa_supplicant does not need to do
	 * IEEE 802.1X authentication
	 */
	if (drv->operstate == 1 &&
	    (ifi->ifi_flags & (IFF_LOWER_UP | IFF_DORMANT)) == IFF_LOWER_UP &&
	    !(ifi->ifi_flags & IFF_RUNNING)) {
		wpa_printf(MSG_DEBUG, "nl80211: Set IF_OPER_UP again based on ifi_flags and expected operstate");
		netlink_send_oper_ifla(drv->global->netlink, drv->ifindex,
				       -1, IF_OPER_UP);
	}

	if (ifname[0])
		wpa_driver_nl80211_event_newlink(drv, ifname);

	if (ifi->ifi_family == AF_BRIDGE && brid) {
		/* device has been added to bridge */
		if_indextoname(brid, namebuf);
		wpa_printf(MSG_DEBUG, "nl80211: Add ifindex %u for bridge %s",
			   brid, namebuf);
		add_ifidx(drv, brid);
	}
}


static void wpa_driver_nl80211_event_rtm_dellink(void *ctx,
						 struct ifinfomsg *ifi,
						 u8 *buf, size_t len)
{
	struct nl80211_global *global = ctx;
	struct wpa_driver_nl80211_data *drv;
	int attrlen;
	struct rtattr *attr;
	u32 brid = 0;
	char ifname[IFNAMSIZ + 1];
	char extra[100], *pos, *end;

	drv = nl80211_find_drv(global, ifi->ifi_index, buf, len);
	if (!drv) {
		wpa_printf(MSG_DEBUG, "nl80211: Ignore RTM_DELLINK event for foreign ifindex %d",
			   ifi->ifi_index);
		return;
	}

	extra[0] = '\0';
	pos = extra;
	end = pos + sizeof(extra);
	ifname[0] = '\0';

	attrlen = len;
	attr = (struct rtattr *) buf;
	while (RTA_OK(attr, attrlen)) {
		switch (attr->rta_type) {
		case IFLA_IFNAME:
			if (RTA_PAYLOAD(attr) >= IFNAMSIZ)
				break;
			os_memcpy(ifname, RTA_DATA(attr), RTA_PAYLOAD(attr));
			ifname[RTA_PAYLOAD(attr)] = '\0';
			break;
		case IFLA_MASTER:
			brid = nla_get_u32((struct nlattr *) attr);
			pos += os_snprintf(pos, end - pos, " master=%u", brid);
			break;
		case IFLA_OPERSTATE:
			pos += os_snprintf(pos, end - pos, " operstate=%u",
					   nla_get_u32((struct nlattr *) attr));
			break;
		case IFLA_LINKMODE:
			pos += os_snprintf(pos, end - pos, " linkmode=%u",
					   nla_get_u32((struct nlattr *) attr));
			break;
		}
		attr = RTA_NEXT(attr, attrlen);
	}
	extra[sizeof(extra) - 1] = '\0';

<<<<<<< HEAD
=======
	wpa_printf(MSG_DEBUG, "RTM_DELLINK: ifi_index=%d ifname=%s%s ifi_family=%d ifi_flags=0x%x (%s%s%s%s)",
		   ifi->ifi_index, ifname, extra, ifi->ifi_family,
		   ifi->ifi_flags,
		   (ifi->ifi_flags & IFF_UP) ? "[UP]" : "",
		   (ifi->ifi_flags & IFF_RUNNING) ? "[RUNNING]" : "",
		   (ifi->ifi_flags & IFF_LOWER_UP) ? "[LOWER_UP]" : "",
		   (ifi->ifi_flags & IFF_DORMANT) ? "[DORMANT]" : "");

>>>>>>> 32645019
	if (ifname[0] && (ifi->ifi_family != AF_BRIDGE || !brid))
		wpa_driver_nl80211_event_dellink(drv, ifname);

	if (ifi->ifi_family == AF_BRIDGE && brid) {
		/* device has been removed from bridge */
		char namebuf[IFNAMSIZ];
		if_indextoname(brid, namebuf);
		wpa_printf(MSG_DEBUG, "nl80211: Remove ifindex %u for bridge "
			   "%s", brid, namebuf);
		del_ifidx(drv, brid);
	}
}


static void mlme_event_auth(struct wpa_driver_nl80211_data *drv,
			    const u8 *frame, size_t len)
{
	const struct ieee80211_mgmt *mgmt;
	union wpa_event_data event;

	if (!(drv->capa.flags & WPA_DRIVER_FLAGS_SME) &&
	    drv->force_connect_cmd) {
		/*
		 * Avoid reporting two association events that would confuse
		 * the core code.
		 */
		wpa_printf(MSG_DEBUG,
			   "nl80211: Ignore auth event when using driver SME");
		return;
	}

	wpa_printf(MSG_DEBUG, "nl80211: Authenticate event");
	mgmt = (const struct ieee80211_mgmt *) frame;
	if (len < 24 + sizeof(mgmt->u.auth)) {
		wpa_printf(MSG_DEBUG, "nl80211: Too short association event "
			   "frame");
		return;
	}

	os_memcpy(drv->auth_bssid, mgmt->sa, ETH_ALEN);
	os_memset(drv->auth_attempt_bssid, 0, ETH_ALEN);
	os_memset(&event, 0, sizeof(event));
	os_memcpy(event.auth.peer, mgmt->sa, ETH_ALEN);
	event.auth.auth_type = le_to_host16(mgmt->u.auth.auth_alg);
	event.auth.auth_transaction =
		le_to_host16(mgmt->u.auth.auth_transaction);
	event.auth.status_code = le_to_host16(mgmt->u.auth.status_code);
	if (len > 24 + sizeof(mgmt->u.auth)) {
		event.auth.ies = mgmt->u.auth.variable;
		event.auth.ies_len = len - 24 - sizeof(mgmt->u.auth);
	}

	wpa_supplicant_event(drv->ctx, EVENT_AUTH, &event);
}


static unsigned int nl80211_get_assoc_freq(struct wpa_driver_nl80211_data *drv)
{
	struct nl_msg *msg;
	int ret;
	struct nl80211_bss_info_arg arg;

	os_memset(&arg, 0, sizeof(arg));
	msg = nlmsg_alloc();
	if (!msg)
		goto nla_put_failure;

	nl80211_cmd(drv, msg, NLM_F_DUMP, NL80211_CMD_GET_SCAN);
	NLA_PUT_U32(msg, NL80211_ATTR_IFINDEX, drv->ifindex);

	arg.drv = drv;
	ret = send_and_recv_msgs(drv, msg, bss_info_handler, &arg);
	msg = NULL;
	if (ret == 0) {
		unsigned int freq = drv->nlmode == NL80211_IFTYPE_ADHOC ?
			arg.ibss_freq : arg.assoc_freq;
		wpa_printf(MSG_DEBUG, "nl80211: Operating frequency for the "
			   "associated BSS from scan results: %u MHz", freq);
		if (freq)
			drv->assoc_freq = freq;
		return drv->assoc_freq;
	}
	wpa_printf(MSG_DEBUG, "nl80211: Scan result fetch failed: ret=%d "
		   "(%s)", ret, strerror(-ret));
nla_put_failure:
	nlmsg_free(msg);
	return drv->assoc_freq;
}


static void mlme_event_assoc(struct wpa_driver_nl80211_data *drv,
			    const u8 *frame, size_t len)
{
	const struct ieee80211_mgmt *mgmt;
	union wpa_event_data event;
	u16 status;

	if (!(drv->capa.flags & WPA_DRIVER_FLAGS_SME) &&
	    drv->force_connect_cmd) {
		/*
		 * Avoid reporting two association events that would confuse
		 * the core code.
		 */
		wpa_printf(MSG_DEBUG,
			   "nl80211: Ignore assoc event when using driver SME");
		return;
	}

	wpa_printf(MSG_DEBUG, "nl80211: Associate event");
	mgmt = (const struct ieee80211_mgmt *) frame;
	if (len < 24 + sizeof(mgmt->u.assoc_resp)) {
		wpa_printf(MSG_DEBUG, "nl80211: Too short association event "
			   "frame");
		return;
	}

	status = le_to_host16(mgmt->u.assoc_resp.status_code);
	if (status != WLAN_STATUS_SUCCESS) {
		os_memset(&event, 0, sizeof(event));
		event.assoc_reject.bssid = mgmt->bssid;
		if (len > 24 + sizeof(mgmt->u.assoc_resp)) {
			event.assoc_reject.resp_ies =
				(u8 *) mgmt->u.assoc_resp.variable;
			event.assoc_reject.resp_ies_len =
				len - 24 - sizeof(mgmt->u.assoc_resp);
		}
		event.assoc_reject.status_code = status;

		wpa_supplicant_event(drv->ctx, EVENT_ASSOC_REJECT, &event);
		return;
	}

	drv->associated = 1;
	os_memcpy(drv->bssid, mgmt->sa, ETH_ALEN);
	os_memcpy(drv->prev_bssid, mgmt->sa, ETH_ALEN);

	os_memset(&event, 0, sizeof(event));
	if (len > 24 + sizeof(mgmt->u.assoc_resp)) {
		event.assoc_info.resp_ies = (u8 *) mgmt->u.assoc_resp.variable;
		event.assoc_info.resp_ies_len =
			len - 24 - sizeof(mgmt->u.assoc_resp);
	}

	event.assoc_info.freq = drv->assoc_freq;

	wpa_supplicant_event(drv->ctx, EVENT_ASSOC, &event);
}


static void mlme_event_connect(struct wpa_driver_nl80211_data *drv,
			       enum nl80211_commands cmd, struct nlattr *status,
			       struct nlattr *addr, struct nlattr *req_ie,
			       struct nlattr *resp_ie)
{
	union wpa_event_data event;
	u16 status_code;

	if (drv->capa.flags & WPA_DRIVER_FLAGS_SME) {
		/*
		 * Avoid reporting two association events that would confuse
		 * the core code.
		 */
		wpa_printf(MSG_DEBUG, "nl80211: Ignore connect event (cmd=%d) "
			   "when using userspace SME", cmd);
		return;
	}

	status_code = status ? nla_get_u16(status) : WLAN_STATUS_SUCCESS;

	if (cmd == NL80211_CMD_CONNECT) {
		wpa_printf(MSG_DEBUG,
			   "nl80211: Connect event (status=%u ignore_next_local_disconnect=%d)",
			   status_code, drv->ignore_next_local_disconnect);
	} else if (cmd == NL80211_CMD_ROAM) {
		wpa_printf(MSG_DEBUG, "nl80211: Roam event");
	}

	os_memset(&event, 0, sizeof(event));
	if (cmd == NL80211_CMD_CONNECT && status_code != WLAN_STATUS_SUCCESS) {
		if (addr)
			event.assoc_reject.bssid = nla_data(addr);
		if (drv->ignore_next_local_disconnect) {
			drv->ignore_next_local_disconnect = 0;
			if (!event.assoc_reject.bssid ||
			    (os_memcmp(event.assoc_reject.bssid,
				       drv->auth_attempt_bssid,
				       ETH_ALEN) != 0)) {
				/*
				 * Ignore the event that came without a BSSID or
				 * for the old connection since this is likely
				 * not relevant to the new Connect command.
				 */
				wpa_printf(MSG_DEBUG,
					   "nl80211: Ignore connection failure event triggered during reassociation");
				return;
			}
		}
		if (resp_ie) {
			event.assoc_reject.resp_ies = nla_data(resp_ie);
			event.assoc_reject.resp_ies_len = nla_len(resp_ie);
		}
		event.assoc_reject.status_code = status_code;
		wpa_supplicant_event(drv->ctx, EVENT_ASSOC_REJECT, &event);
		return;
	}

	drv->associated = 1;
	if (addr) {
		os_memcpy(drv->bssid, nla_data(addr), ETH_ALEN);
		os_memcpy(drv->prev_bssid, drv->bssid, ETH_ALEN);
	}

	if (req_ie) {
		event.assoc_info.req_ies = nla_data(req_ie);
		event.assoc_info.req_ies_len = nla_len(req_ie);
	}
	if (resp_ie) {
		event.assoc_info.resp_ies = nla_data(resp_ie);
		event.assoc_info.resp_ies_len = nla_len(resp_ie);
	}

	event.assoc_info.freq = nl80211_get_assoc_freq(drv);

	wpa_supplicant_event(drv->ctx, EVENT_ASSOC, &event);
}


static void mlme_event_disconnect(struct wpa_driver_nl80211_data *drv,
				  struct nlattr *reason, struct nlattr *addr,
				  struct nlattr *by_ap)
{
	union wpa_event_data data;
	unsigned int locally_generated = by_ap == NULL;

	if (drv->capa.flags & WPA_DRIVER_FLAGS_SME) {
		/*
		 * Avoid reporting two disassociation events that could
		 * confuse the core code.
		 */
		wpa_printf(MSG_DEBUG, "nl80211: Ignore disconnect "
			   "event when using userspace SME");
		return;
	}

	if (drv->ignore_next_local_disconnect) {
		drv->ignore_next_local_disconnect = 0;
		if (locally_generated) {
			wpa_printf(MSG_DEBUG, "nl80211: Ignore disconnect "
				   "event triggered during reassociation");
			return;
		}
		wpa_printf(MSG_WARNING, "nl80211: Was expecting local "
			   "disconnect but got another disconnect "
			   "event first");
	}

	wpa_printf(MSG_DEBUG, "nl80211: Disconnect event");
	nl80211_mark_disconnected(drv);
	os_memset(&data, 0, sizeof(data));
	if (reason)
		data.deauth_info.reason_code = nla_get_u16(reason);
	data.deauth_info.locally_generated = by_ap == NULL;
	wpa_supplicant_event(drv->ctx, EVENT_DEAUTH, &data);
}


static int calculate_chan_offset(int width, int freq, int cf1, int cf2)
{
	int freq1 = 0;

	switch (convert2width(width)) {
	case CHAN_WIDTH_20_NOHT:
	case CHAN_WIDTH_20:
		return 0;
	case CHAN_WIDTH_40:
		freq1 = cf1 - 10;
		break;
	case CHAN_WIDTH_80:
		freq1 = cf1 - 30;
		break;
	case CHAN_WIDTH_160:
		freq1 = cf1 - 70;
		break;
	case CHAN_WIDTH_UNKNOWN:
	case CHAN_WIDTH_80P80:
		/* FIXME: implement this */
		return 0;
	}

	return (abs(freq - freq1) / 20) % 2 == 0 ? 1 : -1;
}


static void mlme_event_ch_switch(struct wpa_driver_nl80211_data *drv,
				 struct nlattr *ifindex, struct nlattr *freq,
				 struct nlattr *type, struct nlattr *bw,
				 struct nlattr *cf1, struct nlattr *cf2)
{
	struct i802_bss *bss;
	union wpa_event_data data;
	int ht_enabled = 1;
	int chan_offset = 0;
	int ifidx;

	wpa_printf(MSG_DEBUG, "nl80211: Channel switch event");

	if (!freq)
		return;

	ifidx = nla_get_u32(ifindex);
	bss = get_bss_ifindex(drv, ifidx);
	if (bss == NULL) {
		wpa_printf(MSG_WARNING, "nl80211: Unknown ifindex (%d) for channel switch, ignoring",
			   ifidx);
		return;
	}

	if (type) {
		switch (nla_get_u32(type)) {
		case NL80211_CHAN_NO_HT:
			ht_enabled = 0;
			break;
		case NL80211_CHAN_HT20:
			break;
		case NL80211_CHAN_HT40PLUS:
			chan_offset = 1;
			break;
		case NL80211_CHAN_HT40MINUS:
			chan_offset = -1;
			break;
		}
	} else if (bw && cf1) {
		/* This can happen for example with VHT80 ch switch */
		chan_offset = calculate_chan_offset(nla_get_u32(bw),
						    nla_get_u32(freq),
						    nla_get_u32(cf1),
						    cf2 ? nla_get_u32(cf2) : 0);
	} else {
		wpa_printf(MSG_WARNING, "nl80211: Unknown secondary channel information - following channel definition calculations may fail");
	}

	os_memset(&data, 0, sizeof(data));
	data.ch_switch.freq = nla_get_u32(freq);
	data.ch_switch.ht_enabled = ht_enabled;
	data.ch_switch.ch_offset = chan_offset;
	if (bw)
		data.ch_switch.ch_width = convert2width(nla_get_u32(bw));
	if (cf1)
		data.ch_switch.cf1 = nla_get_u32(cf1);
	if (cf2)
		data.ch_switch.cf2 = nla_get_u32(cf2);

	bss->freq = data.ch_switch.freq;

	wpa_supplicant_event(bss->ctx, EVENT_CH_SWITCH, &data);
}


static void mlme_timeout_event(struct wpa_driver_nl80211_data *drv,
			       enum nl80211_commands cmd, struct nlattr *addr)
{
	union wpa_event_data event;
	enum wpa_event_type ev;

	if (nla_len(addr) != ETH_ALEN)
		return;

	wpa_printf(MSG_DEBUG, "nl80211: MLME event %d; timeout with " MACSTR,
		   cmd, MAC2STR((u8 *) nla_data(addr)));

	if (cmd == NL80211_CMD_AUTHENTICATE)
		ev = EVENT_AUTH_TIMED_OUT;
	else if (cmd == NL80211_CMD_ASSOCIATE)
		ev = EVENT_ASSOC_TIMED_OUT;
	else
		return;

	os_memset(&event, 0, sizeof(event));
	os_memcpy(event.timeout_event.addr, nla_data(addr), ETH_ALEN);
	wpa_supplicant_event(drv->ctx, ev, &event);
}


static void mlme_event_mgmt(struct i802_bss *bss,
			    struct nlattr *freq, struct nlattr *sig,
			    const u8 *frame, size_t len)
{
	struct wpa_driver_nl80211_data *drv = bss->drv;
	const struct ieee80211_mgmt *mgmt;
	union wpa_event_data event;
	u16 fc, stype;
	int ssi_signal = 0;
	int rx_freq = 0;

	wpa_printf(MSG_MSGDUMP, "nl80211: Frame event");
	mgmt = (const struct ieee80211_mgmt *) frame;
	if (len < 24) {
		wpa_printf(MSG_DEBUG, "nl80211: Too short management frame");
		return;
	}

	fc = le_to_host16(mgmt->frame_control);
	stype = WLAN_FC_GET_STYPE(fc);

	if (sig)
		ssi_signal = (s32) nla_get_u32(sig);

	os_memset(&event, 0, sizeof(event));
	if (freq) {
		event.rx_mgmt.freq = nla_get_u32(freq);
		rx_freq = drv->last_mgmt_freq = event.rx_mgmt.freq;
	}
	wpa_printf(MSG_DEBUG,
		   "nl80211: RX frame sa=" MACSTR
		   " freq=%d ssi_signal=%d stype=%u (%s) len=%u",
		   MAC2STR(mgmt->sa), rx_freq, ssi_signal, stype, fc2str(fc),
		   (unsigned int) len);
	event.rx_mgmt.frame = frame;
	event.rx_mgmt.frame_len = len;
	event.rx_mgmt.ssi_signal = ssi_signal;
	event.rx_mgmt.drv_priv = bss;
	wpa_supplicant_event(drv->ctx, EVENT_RX_MGMT, &event);
}


static void mlme_event_mgmt_tx_status(struct wpa_driver_nl80211_data *drv,
				      struct nlattr *cookie, const u8 *frame,
				      size_t len, struct nlattr *ack)
{
	union wpa_event_data event;
	const struct ieee80211_hdr *hdr;
	u16 fc;

	wpa_printf(MSG_DEBUG, "nl80211: Frame TX status event");
	if (!is_ap_interface(drv->nlmode)) {
		u64 cookie_val;

		if (!cookie)
			return;

		cookie_val = nla_get_u64(cookie);
		wpa_printf(MSG_DEBUG, "nl80211: Action TX status:"
			   " cookie=0%llx%s (ack=%d)",
			   (long long unsigned int) cookie_val,
			   cookie_val == drv->send_action_cookie ?
			   " (match)" : " (unknown)", ack != NULL);
		if (cookie_val != drv->send_action_cookie)
			return;
	}

	hdr = (const struct ieee80211_hdr *) frame;
	fc = le_to_host16(hdr->frame_control);

	os_memset(&event, 0, sizeof(event));
	event.tx_status.type = WLAN_FC_GET_TYPE(fc);
	event.tx_status.stype = WLAN_FC_GET_STYPE(fc);
	event.tx_status.dst = hdr->addr1;
	event.tx_status.data = frame;
	event.tx_status.data_len = len;
	event.tx_status.ack = ack != NULL;
	wpa_supplicant_event(drv->ctx, EVENT_TX_STATUS, &event);
}


static void mlme_event_deauth_disassoc(struct wpa_driver_nl80211_data *drv,
				       enum wpa_event_type type,
				       const u8 *frame, size_t len)
{
	const struct ieee80211_mgmt *mgmt;
	union wpa_event_data event;
	const u8 *bssid = NULL;
	u16 reason_code = 0;

	if (type == EVENT_DEAUTH)
		wpa_printf(MSG_DEBUG, "nl80211: Deauthenticate event");
	else
		wpa_printf(MSG_DEBUG, "nl80211: Disassociate event");

	mgmt = (const struct ieee80211_mgmt *) frame;
	if (len >= 24) {
		bssid = mgmt->bssid;

		if ((drv->capa.flags & WPA_DRIVER_FLAGS_SME) &&
		    !drv->associated &&
		    os_memcmp(bssid, drv->auth_bssid, ETH_ALEN) != 0 &&
		    os_memcmp(bssid, drv->auth_attempt_bssid, ETH_ALEN) != 0 &&
		    os_memcmp(bssid, drv->prev_bssid, ETH_ALEN) == 0) {
			/*
			 * Avoid issues with some roaming cases where
			 * disconnection event for the old AP may show up after
			 * we have started connection with the new AP.
			 */
			wpa_printf(MSG_DEBUG, "nl80211: Ignore deauth/disassoc event from old AP " MACSTR " when already authenticating with " MACSTR,
				   MAC2STR(bssid),
				   MAC2STR(drv->auth_attempt_bssid));
			return;
		}

		if (drv->associated != 0 &&
		    os_memcmp(bssid, drv->bssid, ETH_ALEN) != 0 &&
		    os_memcmp(bssid, drv->auth_bssid, ETH_ALEN) != 0) {
			/*
			 * We have presumably received this deauth as a
			 * response to a clear_state_mismatch() outgoing
			 * deauth.  Don't let it take us offline!
			 */
			wpa_printf(MSG_DEBUG, "nl80211: Deauth received "
				   "from Unknown BSSID " MACSTR " -- ignoring",
				   MAC2STR(bssid));
			return;
		}
	}

	nl80211_mark_disconnected(drv);
	os_memset(&event, 0, sizeof(event));

	/* Note: Same offset for Reason Code in both frame subtypes */
	if (len >= 24 + sizeof(mgmt->u.deauth))
		reason_code = le_to_host16(mgmt->u.deauth.reason_code);

	if (type == EVENT_DISASSOC) {
		event.disassoc_info.locally_generated =
			!os_memcmp(mgmt->sa, drv->first_bss->addr, ETH_ALEN);
		event.disassoc_info.addr = bssid;
		event.disassoc_info.reason_code = reason_code;
		if (frame + len > mgmt->u.disassoc.variable) {
			event.disassoc_info.ie = mgmt->u.disassoc.variable;
			event.disassoc_info.ie_len = frame + len -
				mgmt->u.disassoc.variable;
		}
	} else {
		if (drv->ignore_deauth_event) {
			wpa_printf(MSG_DEBUG, "nl80211: Ignore deauth event due to previous forced deauth-during-auth");
			drv->ignore_deauth_event = 0;
			return;
		}
		event.deauth_info.locally_generated =
			!os_memcmp(mgmt->sa, drv->first_bss->addr, ETH_ALEN);
		if (drv->ignore_next_local_deauth) {
			drv->ignore_next_local_deauth = 0;
			if (event.deauth_info.locally_generated) {
				wpa_printf(MSG_DEBUG, "nl80211: Ignore deauth event triggered due to own deauth request");
				return;
			}
			wpa_printf(MSG_WARNING, "nl80211: Was expecting local deauth but got another disconnect event first");
		}
		event.deauth_info.addr = bssid;
		event.deauth_info.reason_code = reason_code;
		if (frame + len > mgmt->u.deauth.variable) {
			event.deauth_info.ie = mgmt->u.deauth.variable;
			event.deauth_info.ie_len = frame + len -
				mgmt->u.deauth.variable;
		}
	}

	wpa_supplicant_event(drv->ctx, type, &event);
}


static void mlme_event_unprot_disconnect(struct wpa_driver_nl80211_data *drv,
					 enum wpa_event_type type,
					 const u8 *frame, size_t len)
{
	const struct ieee80211_mgmt *mgmt;
	union wpa_event_data event;
	u16 reason_code = 0;

	if (type == EVENT_UNPROT_DEAUTH)
		wpa_printf(MSG_DEBUG, "nl80211: Unprot Deauthenticate event");
	else
		wpa_printf(MSG_DEBUG, "nl80211: Unprot Disassociate event");

	if (len < 24)
		return;

	mgmt = (const struct ieee80211_mgmt *) frame;

	os_memset(&event, 0, sizeof(event));
	/* Note: Same offset for Reason Code in both frame subtypes */
	if (len >= 24 + sizeof(mgmt->u.deauth))
		reason_code = le_to_host16(mgmt->u.deauth.reason_code);

	if (type == EVENT_UNPROT_DISASSOC) {
		event.unprot_disassoc.sa = mgmt->sa;
		event.unprot_disassoc.da = mgmt->da;
		event.unprot_disassoc.reason_code = reason_code;
	} else {
		event.unprot_deauth.sa = mgmt->sa;
		event.unprot_deauth.da = mgmt->da;
		event.unprot_deauth.reason_code = reason_code;
	}

	wpa_supplicant_event(drv->ctx, type, &event);
}


static void mlme_event(struct i802_bss *bss,
		       enum nl80211_commands cmd, struct nlattr *frame,
		       struct nlattr *addr, struct nlattr *timed_out,
		       struct nlattr *freq, struct nlattr *ack,
		       struct nlattr *cookie, struct nlattr *sig)
{
	struct wpa_driver_nl80211_data *drv = bss->drv;
	const u8 *data;
	size_t len;

	if (timed_out && addr) {
		mlme_timeout_event(drv, cmd, addr);
		return;
	}

	if (frame == NULL) {
		wpa_printf(MSG_DEBUG,
			   "nl80211: MLME event %d (%s) without frame data",
			   cmd, nl80211_command_to_string(cmd));
		return;
	}

	data = nla_data(frame);
	len = nla_len(frame);
	if (len < 4 + 2 * ETH_ALEN) {
		wpa_printf(MSG_MSGDUMP, "nl80211: MLME event %d (%s) on %s("
			   MACSTR ") - too short",
			   cmd, nl80211_command_to_string(cmd), bss->ifname,
			   MAC2STR(bss->addr));
		return;
	}
	wpa_printf(MSG_MSGDUMP, "nl80211: MLME event %d (%s) on %s(" MACSTR
		   ") A1=" MACSTR " A2=" MACSTR, cmd,
		   nl80211_command_to_string(cmd), bss->ifname,
		   MAC2STR(bss->addr), MAC2STR(data + 4),
		   MAC2STR(data + 4 + ETH_ALEN));
	if (cmd != NL80211_CMD_FRAME_TX_STATUS && !(data[4] & 0x01) &&
	    os_memcmp(bss->addr, data + 4, ETH_ALEN) != 0 &&
	    os_memcmp(bss->addr, data + 4 + ETH_ALEN, ETH_ALEN) != 0) {
		wpa_printf(MSG_MSGDUMP, "nl80211: %s: Ignore MLME frame event "
			   "for foreign address", bss->ifname);
		return;
	}
	wpa_hexdump(MSG_MSGDUMP, "nl80211: MLME event frame",
		    nla_data(frame), nla_len(frame));

	switch (cmd) {
	case NL80211_CMD_AUTHENTICATE:
		mlme_event_auth(drv, nla_data(frame), nla_len(frame));
		break;
	case NL80211_CMD_ASSOCIATE:
		mlme_event_assoc(drv, nla_data(frame), nla_len(frame));
		break;
	case NL80211_CMD_DEAUTHENTICATE:
		mlme_event_deauth_disassoc(drv, EVENT_DEAUTH,
					   nla_data(frame), nla_len(frame));
		break;
	case NL80211_CMD_DISASSOCIATE:
		mlme_event_deauth_disassoc(drv, EVENT_DISASSOC,
					   nla_data(frame), nla_len(frame));
		break;
	case NL80211_CMD_FRAME:
		mlme_event_mgmt(bss, freq, sig, nla_data(frame),
				nla_len(frame));
		break;
	case NL80211_CMD_FRAME_TX_STATUS:
		mlme_event_mgmt_tx_status(drv, cookie, nla_data(frame),
					  nla_len(frame), ack);
		break;
	case NL80211_CMD_UNPROT_DEAUTHENTICATE:
		mlme_event_unprot_disconnect(drv, EVENT_UNPROT_DEAUTH,
					     nla_data(frame), nla_len(frame));
		break;
	case NL80211_CMD_UNPROT_DISASSOCIATE:
		mlme_event_unprot_disconnect(drv, EVENT_UNPROT_DISASSOC,
					     nla_data(frame), nla_len(frame));
		break;
	default:
		break;
	}
}


static void mlme_event_michael_mic_failure(struct i802_bss *bss,
					   struct nlattr *tb[])
{
	union wpa_event_data data;

	wpa_printf(MSG_DEBUG, "nl80211: MLME event Michael MIC failure");
	os_memset(&data, 0, sizeof(data));
	if (tb[NL80211_ATTR_MAC]) {
		wpa_hexdump(MSG_DEBUG, "nl80211: Source MAC address",
			    nla_data(tb[NL80211_ATTR_MAC]),
			    nla_len(tb[NL80211_ATTR_MAC]));
		data.michael_mic_failure.src = nla_data(tb[NL80211_ATTR_MAC]);
	}
	if (tb[NL80211_ATTR_KEY_SEQ]) {
		wpa_hexdump(MSG_DEBUG, "nl80211: TSC",
			    nla_data(tb[NL80211_ATTR_KEY_SEQ]),
			    nla_len(tb[NL80211_ATTR_KEY_SEQ]));
	}
	if (tb[NL80211_ATTR_KEY_TYPE]) {
		enum nl80211_key_type key_type =
			nla_get_u32(tb[NL80211_ATTR_KEY_TYPE]);
		wpa_printf(MSG_DEBUG, "nl80211: Key Type %d", key_type);
		if (key_type == NL80211_KEYTYPE_PAIRWISE)
			data.michael_mic_failure.unicast = 1;
	} else
		data.michael_mic_failure.unicast = 1;

	if (tb[NL80211_ATTR_KEY_IDX]) {
		u8 key_id = nla_get_u8(tb[NL80211_ATTR_KEY_IDX]);
		wpa_printf(MSG_DEBUG, "nl80211: Key Id %d", key_id);
	}

	wpa_supplicant_event(bss->ctx, EVENT_MICHAEL_MIC_FAILURE, &data);
}


static void mlme_event_join_ibss(struct wpa_driver_nl80211_data *drv,
				 struct nlattr *tb[])
{
	unsigned int freq;

	if (tb[NL80211_ATTR_MAC] == NULL) {
		wpa_printf(MSG_DEBUG, "nl80211: No address in IBSS joined "
			   "event");
		return;
	}
	os_memcpy(drv->bssid, nla_data(tb[NL80211_ATTR_MAC]), ETH_ALEN);

	drv->associated = 1;
	wpa_printf(MSG_DEBUG, "nl80211: IBSS " MACSTR " joined",
		   MAC2STR(drv->bssid));

	freq = nl80211_get_assoc_freq(drv);
	if (freq) {
		wpa_printf(MSG_DEBUG, "nl80211: IBSS on frequency %u MHz",
			   freq);
		drv->first_bss->freq = freq;
	}

	wpa_supplicant_event(drv->ctx, EVENT_ASSOC, NULL);
}


static void mlme_event_remain_on_channel(struct wpa_driver_nl80211_data *drv,
					 int cancel_event, struct nlattr *tb[])
{
	unsigned int freq, chan_type, duration;
	union wpa_event_data data;
	u64 cookie;

	if (tb[NL80211_ATTR_WIPHY_FREQ])
		freq = nla_get_u32(tb[NL80211_ATTR_WIPHY_FREQ]);
	else
		freq = 0;

	if (tb[NL80211_ATTR_WIPHY_CHANNEL_TYPE])
		chan_type = nla_get_u32(tb[NL80211_ATTR_WIPHY_CHANNEL_TYPE]);
	else
		chan_type = 0;

	if (tb[NL80211_ATTR_DURATION])
		duration = nla_get_u32(tb[NL80211_ATTR_DURATION]);
	else
		duration = 0;

	if (tb[NL80211_ATTR_COOKIE])
		cookie = nla_get_u64(tb[NL80211_ATTR_COOKIE]);
	else
		cookie = 0;

	wpa_printf(MSG_DEBUG, "nl80211: Remain-on-channel event (cancel=%d "
		   "freq=%u channel_type=%u duration=%u cookie=0x%llx (%s))",
		   cancel_event, freq, chan_type, duration,
		   (long long unsigned int) cookie,
		   cookie == drv->remain_on_chan_cookie ? "match" : "unknown");

	if (cookie != drv->remain_on_chan_cookie)
		return; /* not for us */

	if (cancel_event)
		drv->pending_remain_on_chan = 0;

	os_memset(&data, 0, sizeof(data));
	data.remain_on_channel.freq = freq;
	data.remain_on_channel.duration = duration;
	wpa_supplicant_event(drv->ctx, cancel_event ?
			     EVENT_CANCEL_REMAIN_ON_CHANNEL :
			     EVENT_REMAIN_ON_CHANNEL, &data);
}


static void mlme_event_ft_event(struct wpa_driver_nl80211_data *drv,
				struct nlattr *tb[])
{
	union wpa_event_data data;

	os_memset(&data, 0, sizeof(data));

	if (tb[NL80211_ATTR_IE]) {
		data.ft_ies.ies = nla_data(tb[NL80211_ATTR_IE]);
		data.ft_ies.ies_len = nla_len(tb[NL80211_ATTR_IE]);
	}

	if (tb[NL80211_ATTR_IE_RIC]) {
		data.ft_ies.ric_ies = nla_data(tb[NL80211_ATTR_IE_RIC]);
		data.ft_ies.ric_ies_len = nla_len(tb[NL80211_ATTR_IE_RIC]);
	}

	if (tb[NL80211_ATTR_MAC])
		os_memcpy(data.ft_ies.target_ap,
			  nla_data(tb[NL80211_ATTR_MAC]), ETH_ALEN);

	wpa_printf(MSG_DEBUG, "nl80211: FT event target_ap " MACSTR,
		   MAC2STR(data.ft_ies.target_ap));

	wpa_supplicant_event(drv->ctx, EVENT_FT_RESPONSE, &data);
}


static void send_scan_event(struct wpa_driver_nl80211_data *drv, int aborted,
			    struct nlattr *tb[])
{
	union wpa_event_data event;
	struct nlattr *nl;
	int rem;
	struct scan_info *info;
#define MAX_REPORT_FREQS 50
	int freqs[MAX_REPORT_FREQS];
	int num_freqs = 0;

	if (drv->scan_for_auth) {
		drv->scan_for_auth = 0;
		wpa_printf(MSG_DEBUG, "nl80211: Scan results for missing "
			   "cfg80211 BSS entry");
		wpa_driver_nl80211_authenticate_retry(drv);
		return;
	}

	os_memset(&event, 0, sizeof(event));
	info = &event.scan_info;
	info->aborted = aborted;

	if (tb[NL80211_ATTR_SCAN_SSIDS]) {
		nla_for_each_nested(nl, tb[NL80211_ATTR_SCAN_SSIDS], rem) {
			struct wpa_driver_scan_ssid *s =
				&info->ssids[info->num_ssids];
			s->ssid = nla_data(nl);
			s->ssid_len = nla_len(nl);
			wpa_printf(MSG_DEBUG, "nl80211: Scan probed for SSID '%s'",
				   wpa_ssid_txt(s->ssid, s->ssid_len));
			info->num_ssids++;
			if (info->num_ssids == WPAS_MAX_SCAN_SSIDS)
				break;
		}
	}
	if (tb[NL80211_ATTR_SCAN_FREQUENCIES]) {
		char msg[200], *pos, *end;
		int res;

		pos = msg;
		end = pos + sizeof(msg);
		*pos = '\0';

		nla_for_each_nested(nl, tb[NL80211_ATTR_SCAN_FREQUENCIES], rem)
		{
			freqs[num_freqs] = nla_get_u32(nl);
			res = os_snprintf(pos, end - pos, " %d",
					  freqs[num_freqs]);
			if (res > 0 && end - pos > res)
				pos += res;
			num_freqs++;
			if (num_freqs == MAX_REPORT_FREQS - 1)
				break;
		}
		info->freqs = freqs;
		info->num_freqs = num_freqs;
		wpa_printf(MSG_DEBUG, "nl80211: Scan included frequencies:%s",
			   msg);
	}
	wpa_supplicant_event(drv->ctx, EVENT_SCAN_RESULTS, &event);
}


static int get_link_signal(struct nl_msg *msg, void *arg)
{
	struct nlattr *tb[NL80211_ATTR_MAX + 1];
	struct genlmsghdr *gnlh = nlmsg_data(nlmsg_hdr(msg));
	struct nlattr *sinfo[NL80211_STA_INFO_MAX + 1];
	static struct nla_policy policy[NL80211_STA_INFO_MAX + 1] = {
		[NL80211_STA_INFO_SIGNAL] = { .type = NLA_U8 },
		[NL80211_STA_INFO_SIGNAL_AVG] = { .type = NLA_U8 },
	};
	struct nlattr *rinfo[NL80211_RATE_INFO_MAX + 1];
	static struct nla_policy rate_policy[NL80211_RATE_INFO_MAX + 1] = {
		[NL80211_RATE_INFO_BITRATE] = { .type = NLA_U16 },
		[NL80211_RATE_INFO_MCS] = { .type = NLA_U8 },
		[NL80211_RATE_INFO_40_MHZ_WIDTH] = { .type = NLA_FLAG },
		[NL80211_RATE_INFO_SHORT_GI] = { .type = NLA_FLAG },
	};
	struct wpa_signal_info *sig_change = arg;

	nla_parse(tb, NL80211_ATTR_MAX, genlmsg_attrdata(gnlh, 0),
		  genlmsg_attrlen(gnlh, 0), NULL);
	if (!tb[NL80211_ATTR_STA_INFO] ||
	    nla_parse_nested(sinfo, NL80211_STA_INFO_MAX,
			     tb[NL80211_ATTR_STA_INFO], policy))
		return NL_SKIP;
	if (!sinfo[NL80211_STA_INFO_SIGNAL])
		return NL_SKIP;

	sig_change->current_signal =
		(s8) nla_get_u8(sinfo[NL80211_STA_INFO_SIGNAL]);

	if (sinfo[NL80211_STA_INFO_SIGNAL_AVG])
		sig_change->avg_signal =
			(s8) nla_get_u8(sinfo[NL80211_STA_INFO_SIGNAL_AVG]);
	else
		sig_change->avg_signal = 0;

	if (sinfo[NL80211_STA_INFO_TX_BITRATE]) {
		if (nla_parse_nested(rinfo, NL80211_RATE_INFO_MAX,
				     sinfo[NL80211_STA_INFO_TX_BITRATE],
				     rate_policy)) {
			sig_change->current_txrate = 0;
		} else {
			if (rinfo[NL80211_RATE_INFO_BITRATE]) {
				sig_change->current_txrate =
					nla_get_u16(rinfo[
					     NL80211_RATE_INFO_BITRATE]) * 100;
			}
		}
	}

	return NL_SKIP;
}


static int nl80211_get_link_signal(struct wpa_driver_nl80211_data *drv,
				   struct wpa_signal_info *sig)
{
	struct nl_msg *msg;

	sig->current_signal = -9999;
	sig->current_txrate = 0;

	msg = nlmsg_alloc();
	if (!msg)
		return -ENOMEM;

	nl80211_cmd(drv, msg, 0, NL80211_CMD_GET_STATION);

	NLA_PUT_U32(msg, NL80211_ATTR_IFINDEX, drv->ifindex);
	NLA_PUT(msg, NL80211_ATTR_MAC, ETH_ALEN, drv->bssid);

	return send_and_recv_msgs(drv, msg, get_link_signal, sig);
 nla_put_failure:
	nlmsg_free(msg);
	return -ENOBUFS;
}


static int get_link_noise(struct nl_msg *msg, void *arg)
{
	struct nlattr *tb[NL80211_ATTR_MAX + 1];
	struct genlmsghdr *gnlh = nlmsg_data(nlmsg_hdr(msg));
	struct nlattr *sinfo[NL80211_SURVEY_INFO_MAX + 1];
	static struct nla_policy survey_policy[NL80211_SURVEY_INFO_MAX + 1] = {
		[NL80211_SURVEY_INFO_FREQUENCY] = { .type = NLA_U32 },
		[NL80211_SURVEY_INFO_NOISE] = { .type = NLA_U8 },
	};
	struct wpa_signal_info *sig_change = arg;

	nla_parse(tb, NL80211_ATTR_MAX, genlmsg_attrdata(gnlh, 0),
		  genlmsg_attrlen(gnlh, 0), NULL);

	if (!tb[NL80211_ATTR_SURVEY_INFO]) {
		wpa_printf(MSG_DEBUG, "nl80211: survey data missing!");
		return NL_SKIP;
	}

	if (nla_parse_nested(sinfo, NL80211_SURVEY_INFO_MAX,
			     tb[NL80211_ATTR_SURVEY_INFO],
			     survey_policy)) {
		wpa_printf(MSG_DEBUG, "nl80211: failed to parse nested "
			   "attributes!");
		return NL_SKIP;
	}

	if (!sinfo[NL80211_SURVEY_INFO_FREQUENCY])
		return NL_SKIP;

	if (nla_get_u32(sinfo[NL80211_SURVEY_INFO_FREQUENCY]) !=
	    sig_change->frequency)
		return NL_SKIP;

	if (!sinfo[NL80211_SURVEY_INFO_NOISE])
		return NL_SKIP;

	sig_change->current_noise =
		(s8) nla_get_u8(sinfo[NL80211_SURVEY_INFO_NOISE]);

	return NL_SKIP;
}


static int nl80211_get_link_noise(struct wpa_driver_nl80211_data *drv,
				  struct wpa_signal_info *sig_change)
{
	struct nl_msg *msg;

	sig_change->current_noise = 9999;
	sig_change->frequency = drv->assoc_freq;

	msg = nlmsg_alloc();
	if (!msg)
		return -ENOMEM;

	nl80211_cmd(drv, msg, NLM_F_DUMP, NL80211_CMD_GET_SURVEY);

	NLA_PUT_U32(msg, NL80211_ATTR_IFINDEX, drv->ifindex);

	return send_and_recv_msgs(drv, msg, get_link_noise, sig_change);
 nla_put_failure:
	nlmsg_free(msg);
	return -ENOBUFS;
}


static int get_noise_for_scan_results(struct nl_msg *msg, void *arg)
{
	struct nlattr *tb[NL80211_ATTR_MAX + 1];
	struct genlmsghdr *gnlh = nlmsg_data(nlmsg_hdr(msg));
	struct nlattr *sinfo[NL80211_SURVEY_INFO_MAX + 1];
	static struct nla_policy survey_policy[NL80211_SURVEY_INFO_MAX + 1] = {
		[NL80211_SURVEY_INFO_FREQUENCY] = { .type = NLA_U32 },
		[NL80211_SURVEY_INFO_NOISE] = { .type = NLA_U8 },
	};
	struct wpa_scan_results *scan_results = arg;
	struct wpa_scan_res *scan_res;
	size_t i;

	nla_parse(tb, NL80211_ATTR_MAX, genlmsg_attrdata(gnlh, 0),
		  genlmsg_attrlen(gnlh, 0), NULL);

	if (!tb[NL80211_ATTR_SURVEY_INFO]) {
		wpa_printf(MSG_DEBUG, "nl80211: Survey data missing");
		return NL_SKIP;
	}

	if (nla_parse_nested(sinfo, NL80211_SURVEY_INFO_MAX,
			     tb[NL80211_ATTR_SURVEY_INFO],
			     survey_policy)) {
		wpa_printf(MSG_DEBUG, "nl80211: Failed to parse nested "
			   "attributes");
		return NL_SKIP;
	}

	if (!sinfo[NL80211_SURVEY_INFO_NOISE])
		return NL_SKIP;

	if (!sinfo[NL80211_SURVEY_INFO_FREQUENCY])
		return NL_SKIP;

	for (i = 0; i < scan_results->num; ++i) {
		scan_res = scan_results->res[i];
		if (!scan_res)
			continue;
		if ((int) nla_get_u32(sinfo[NL80211_SURVEY_INFO_FREQUENCY]) !=
		    scan_res->freq)
			continue;
		if (!(scan_res->flags & WPA_SCAN_NOISE_INVALID))
			continue;
		scan_res->noise = (s8)
			nla_get_u8(sinfo[NL80211_SURVEY_INFO_NOISE]);
		scan_res->flags &= ~WPA_SCAN_NOISE_INVALID;
	}

	return NL_SKIP;
}


static int nl80211_get_noise_for_scan_results(
	struct wpa_driver_nl80211_data *drv,
	struct wpa_scan_results *scan_res)
{
	struct nl_msg *msg;

	msg = nlmsg_alloc();
	if (!msg)
		return -ENOMEM;

	nl80211_cmd(drv, msg, NLM_F_DUMP, NL80211_CMD_GET_SURVEY);

	NLA_PUT_U32(msg, NL80211_ATTR_IFINDEX, drv->ifindex);

	return send_and_recv_msgs(drv, msg, get_noise_for_scan_results,
				  scan_res);
 nla_put_failure:
	nlmsg_free(msg);
	return -ENOBUFS;
}


static void nl80211_cqm_event(struct wpa_driver_nl80211_data *drv,
			      struct nlattr *tb[])
{
	static struct nla_policy cqm_policy[NL80211_ATTR_CQM_MAX + 1] = {
		[NL80211_ATTR_CQM_RSSI_THOLD] = { .type = NLA_U32 },
		[NL80211_ATTR_CQM_RSSI_HYST] = { .type = NLA_U8 },
		[NL80211_ATTR_CQM_RSSI_THRESHOLD_EVENT] = { .type = NLA_U32 },
		[NL80211_ATTR_CQM_PKT_LOSS_EVENT] = { .type = NLA_U32 },
	};
	struct nlattr *cqm[NL80211_ATTR_CQM_MAX + 1];
	enum nl80211_cqm_rssi_threshold_event event;
	union wpa_event_data ed;
	struct wpa_signal_info sig;
	int res;

	if (tb[NL80211_ATTR_CQM] == NULL ||
	    nla_parse_nested(cqm, NL80211_ATTR_CQM_MAX, tb[NL80211_ATTR_CQM],
			     cqm_policy)) {
		wpa_printf(MSG_DEBUG, "nl80211: Ignore invalid CQM event");
		return;
	}

	os_memset(&ed, 0, sizeof(ed));

	if (cqm[NL80211_ATTR_CQM_PKT_LOSS_EVENT]) {
		if (!tb[NL80211_ATTR_MAC])
			return;
		os_memcpy(ed.low_ack.addr, nla_data(tb[NL80211_ATTR_MAC]),
			  ETH_ALEN);
		wpa_supplicant_event(drv->ctx, EVENT_STATION_LOW_ACK, &ed);
		return;
	}

	if (cqm[NL80211_ATTR_CQM_RSSI_THRESHOLD_EVENT] == NULL)
		return;
	event = nla_get_u32(cqm[NL80211_ATTR_CQM_RSSI_THRESHOLD_EVENT]);

	if (event == NL80211_CQM_RSSI_THRESHOLD_EVENT_HIGH) {
		wpa_printf(MSG_DEBUG, "nl80211: Connection quality monitor "
			   "event: RSSI high");
		ed.signal_change.above_threshold = 1;
	} else if (event == NL80211_CQM_RSSI_THRESHOLD_EVENT_LOW) {
		wpa_printf(MSG_DEBUG, "nl80211: Connection quality monitor "
			   "event: RSSI low");
		ed.signal_change.above_threshold = 0;
	} else
		return;

	res = nl80211_get_link_signal(drv, &sig);
	if (res == 0) {
		ed.signal_change.current_signal = sig.current_signal;
		ed.signal_change.current_txrate = sig.current_txrate;
		wpa_printf(MSG_DEBUG, "nl80211: Signal: %d dBm  txrate: %d",
			   sig.current_signal, sig.current_txrate);
	}

	res = nl80211_get_link_noise(drv, &sig);
	if (res == 0) {
		ed.signal_change.current_noise = sig.current_noise;
		wpa_printf(MSG_DEBUG, "nl80211: Noise: %d dBm",
			   sig.current_noise);
	}

	wpa_supplicant_event(drv->ctx, EVENT_SIGNAL_CHANGE, &ed);
}


static void nl80211_new_station_event(struct wpa_driver_nl80211_data *drv,
				      struct nlattr **tb)
{
	u8 *addr;
	union wpa_event_data data;

	if (tb[NL80211_ATTR_MAC] == NULL)
		return;
	addr = nla_data(tb[NL80211_ATTR_MAC]);
	wpa_printf(MSG_DEBUG, "nl80211: New station " MACSTR, MAC2STR(addr));

	if (is_ap_interface(drv->nlmode) && drv->device_ap_sme) {
		u8 *ies = NULL;
		size_t ies_len = 0;
		if (tb[NL80211_ATTR_IE]) {
			ies = nla_data(tb[NL80211_ATTR_IE]);
			ies_len = nla_len(tb[NL80211_ATTR_IE]);
		}
		wpa_hexdump(MSG_DEBUG, "nl80211: Assoc Req IEs", ies, ies_len);
		drv_event_assoc(drv->ctx, addr, ies, ies_len, 0);
		return;
	}

	if (drv->nlmode != NL80211_IFTYPE_ADHOC)
		return;

	os_memset(&data, 0, sizeof(data));
	os_memcpy(data.ibss_rsn_start.peer, addr, ETH_ALEN);
	wpa_supplicant_event(drv->ctx, EVENT_IBSS_RSN_START, &data);
}


static void nl80211_del_station_event(struct wpa_driver_nl80211_data *drv,
				      struct nlattr **tb)
{
	u8 *addr;
	union wpa_event_data data;

	if (tb[NL80211_ATTR_MAC] == NULL)
		return;
	addr = nla_data(tb[NL80211_ATTR_MAC]);
	wpa_printf(MSG_DEBUG, "nl80211: Delete station " MACSTR,
		   MAC2STR(addr));

	if (is_ap_interface(drv->nlmode) && drv->device_ap_sme) {
		drv_event_disassoc(drv->ctx, addr);
		return;
	}

	if (drv->nlmode != NL80211_IFTYPE_ADHOC)
		return;

	os_memset(&data, 0, sizeof(data));
	os_memcpy(data.ibss_peer_lost.peer, addr, ETH_ALEN);
	wpa_supplicant_event(drv->ctx, EVENT_IBSS_PEER_LOST, &data);
}


static void nl80211_rekey_offload_event(struct wpa_driver_nl80211_data *drv,
					struct nlattr **tb)
{
	struct nlattr *rekey_info[NUM_NL80211_REKEY_DATA];
	static struct nla_policy rekey_policy[NUM_NL80211_REKEY_DATA] = {
		[NL80211_REKEY_DATA_KEK] = {
			.minlen = NL80211_KEK_LEN,
			.maxlen = NL80211_KEK_LEN,
		},
		[NL80211_REKEY_DATA_KCK] = {
			.minlen = NL80211_KCK_LEN,
			.maxlen = NL80211_KCK_LEN,
		},
		[NL80211_REKEY_DATA_REPLAY_CTR] = {
			.minlen = NL80211_REPLAY_CTR_LEN,
			.maxlen = NL80211_REPLAY_CTR_LEN,
		},
	};
	union wpa_event_data data;

	if (!tb[NL80211_ATTR_MAC])
		return;
	if (!tb[NL80211_ATTR_REKEY_DATA])
		return;
	if (nla_parse_nested(rekey_info, MAX_NL80211_REKEY_DATA,
			     tb[NL80211_ATTR_REKEY_DATA], rekey_policy))
		return;
	if (!rekey_info[NL80211_REKEY_DATA_REPLAY_CTR])
		return;

	os_memset(&data, 0, sizeof(data));
	data.driver_gtk_rekey.bssid = nla_data(tb[NL80211_ATTR_MAC]);
	wpa_printf(MSG_DEBUG, "nl80211: Rekey offload event for BSSID " MACSTR,
		   MAC2STR(data.driver_gtk_rekey.bssid));
	data.driver_gtk_rekey.replay_ctr =
		nla_data(rekey_info[NL80211_REKEY_DATA_REPLAY_CTR]);
	wpa_hexdump(MSG_DEBUG, "nl80211: Rekey offload - Replay Counter",
		    data.driver_gtk_rekey.replay_ctr, NL80211_REPLAY_CTR_LEN);
	wpa_supplicant_event(drv->ctx, EVENT_DRIVER_GTK_REKEY, &data);
}


static void nl80211_pmksa_candidate_event(struct wpa_driver_nl80211_data *drv,
					  struct nlattr **tb)
{
	struct nlattr *cand[NUM_NL80211_PMKSA_CANDIDATE];
	static struct nla_policy cand_policy[NUM_NL80211_PMKSA_CANDIDATE] = {
		[NL80211_PMKSA_CANDIDATE_INDEX] = { .type = NLA_U32 },
		[NL80211_PMKSA_CANDIDATE_BSSID] = {
			.minlen = ETH_ALEN,
			.maxlen = ETH_ALEN,
		},
		[NL80211_PMKSA_CANDIDATE_PREAUTH] = { .type = NLA_FLAG },
	};
	union wpa_event_data data;

	wpa_printf(MSG_DEBUG, "nl80211: PMKSA candidate event");

	if (!tb[NL80211_ATTR_PMKSA_CANDIDATE])
		return;
	if (nla_parse_nested(cand, MAX_NL80211_PMKSA_CANDIDATE,
			     tb[NL80211_ATTR_PMKSA_CANDIDATE], cand_policy))
		return;
	if (!cand[NL80211_PMKSA_CANDIDATE_INDEX] ||
	    !cand[NL80211_PMKSA_CANDIDATE_BSSID])
		return;

	os_memset(&data, 0, sizeof(data));
	os_memcpy(data.pmkid_candidate.bssid,
		  nla_data(cand[NL80211_PMKSA_CANDIDATE_BSSID]), ETH_ALEN);
	data.pmkid_candidate.index =
		nla_get_u32(cand[NL80211_PMKSA_CANDIDATE_INDEX]);
	data.pmkid_candidate.preauth =
		cand[NL80211_PMKSA_CANDIDATE_PREAUTH] != NULL;
	wpa_supplicant_event(drv->ctx, EVENT_PMKID_CANDIDATE, &data);
}


static void nl80211_client_probe_event(struct wpa_driver_nl80211_data *drv,
				       struct nlattr **tb)
{
	union wpa_event_data data;

	wpa_printf(MSG_DEBUG, "nl80211: Probe client event");

	if (!tb[NL80211_ATTR_MAC] || !tb[NL80211_ATTR_ACK])
		return;

	os_memset(&data, 0, sizeof(data));
	os_memcpy(data.client_poll.addr,
		  nla_data(tb[NL80211_ATTR_MAC]), ETH_ALEN);

	wpa_supplicant_event(drv->ctx, EVENT_DRIVER_CLIENT_POLL_OK, &data);
}


static void nl80211_tdls_oper_event(struct wpa_driver_nl80211_data *drv,
				    struct nlattr **tb)
{
	union wpa_event_data data;

	wpa_printf(MSG_DEBUG, "nl80211: TDLS operation event");

	if (!tb[NL80211_ATTR_MAC] || !tb[NL80211_ATTR_TDLS_OPERATION])
		return;

	os_memset(&data, 0, sizeof(data));
	os_memcpy(data.tdls.peer, nla_data(tb[NL80211_ATTR_MAC]), ETH_ALEN);
	switch (nla_get_u8(tb[NL80211_ATTR_TDLS_OPERATION])) {
	case NL80211_TDLS_SETUP:
		wpa_printf(MSG_DEBUG, "nl80211: TDLS setup request for peer "
			   MACSTR, MAC2STR(data.tdls.peer));
		data.tdls.oper = TDLS_REQUEST_SETUP;
		break;
	case NL80211_TDLS_TEARDOWN:
		wpa_printf(MSG_DEBUG, "nl80211: TDLS teardown request for peer "
			   MACSTR, MAC2STR(data.tdls.peer));
		data.tdls.oper = TDLS_REQUEST_TEARDOWN;
		break;
	default:
		wpa_printf(MSG_DEBUG, "nl80211: Unsupported TDLS operatione "
			   "event");
		return;
	}
	if (tb[NL80211_ATTR_REASON_CODE]) {
		data.tdls.reason_code =
			nla_get_u16(tb[NL80211_ATTR_REASON_CODE]);
	}

	wpa_supplicant_event(drv->ctx, EVENT_TDLS, &data);
}


static void nl80211_stop_ap(struct wpa_driver_nl80211_data *drv,
			    struct nlattr **tb)
{
	wpa_supplicant_event(drv->ctx, EVENT_INTERFACE_UNAVAILABLE, NULL);
}


static void nl80211_connect_failed_event(struct wpa_driver_nl80211_data *drv,
					 struct nlattr **tb)
{
	union wpa_event_data data;
	u32 reason;

	wpa_printf(MSG_DEBUG, "nl80211: Connect failed event");

	if (!tb[NL80211_ATTR_MAC] || !tb[NL80211_ATTR_CONN_FAILED_REASON])
		return;

	os_memset(&data, 0, sizeof(data));
	os_memcpy(data.connect_failed_reason.addr,
		  nla_data(tb[NL80211_ATTR_MAC]), ETH_ALEN);

	reason = nla_get_u32(tb[NL80211_ATTR_CONN_FAILED_REASON]);
	switch (reason) {
	case NL80211_CONN_FAIL_MAX_CLIENTS:
		wpa_printf(MSG_DEBUG, "nl80211: Max client reached");
		data.connect_failed_reason.code = MAX_CLIENT_REACHED;
		break;
	case NL80211_CONN_FAIL_BLOCKED_CLIENT:
		wpa_printf(MSG_DEBUG, "nl80211: Blocked client " MACSTR
			   " tried to connect",
			   MAC2STR(data.connect_failed_reason.addr));
		data.connect_failed_reason.code = BLOCKED_CLIENT;
		break;
	default:
		wpa_printf(MSG_DEBUG, "nl8021l: Unknown connect failed reason "
			   "%u", reason);
		return;
	}

	wpa_supplicant_event(drv->ctx, EVENT_CONNECT_FAILED_REASON, &data);
}


static void nl80211_radar_event(struct wpa_driver_nl80211_data *drv,
				struct nlattr **tb)
{
	union wpa_event_data data;
	enum nl80211_radar_event event_type;

	if (!tb[NL80211_ATTR_WIPHY_FREQ] || !tb[NL80211_ATTR_RADAR_EVENT])
		return;

	os_memset(&data, 0, sizeof(data));
	data.dfs_event.freq = nla_get_u32(tb[NL80211_ATTR_WIPHY_FREQ]);
	event_type = nla_get_u32(tb[NL80211_ATTR_RADAR_EVENT]);

	/* Check HT params */
	if (tb[NL80211_ATTR_WIPHY_CHANNEL_TYPE]) {
		data.dfs_event.ht_enabled = 1;
		data.dfs_event.chan_offset = 0;

		switch (nla_get_u32(tb[NL80211_ATTR_WIPHY_CHANNEL_TYPE])) {
		case NL80211_CHAN_NO_HT:
			data.dfs_event.ht_enabled = 0;
			break;
		case NL80211_CHAN_HT20:
			break;
		case NL80211_CHAN_HT40PLUS:
			data.dfs_event.chan_offset = 1;
			break;
		case NL80211_CHAN_HT40MINUS:
			data.dfs_event.chan_offset = -1;
			break;
		}
	}

	/* Get VHT params */
	if (tb[NL80211_ATTR_CHANNEL_WIDTH])
		data.dfs_event.chan_width =
			convert2width(nla_get_u32(
					      tb[NL80211_ATTR_CHANNEL_WIDTH]));
	if (tb[NL80211_ATTR_CENTER_FREQ1])
		data.dfs_event.cf1 = nla_get_u32(tb[NL80211_ATTR_CENTER_FREQ1]);
	if (tb[NL80211_ATTR_CENTER_FREQ2])
		data.dfs_event.cf2 = nla_get_u32(tb[NL80211_ATTR_CENTER_FREQ2]);

	wpa_printf(MSG_DEBUG, "nl80211: DFS event on freq %d MHz, ht: %d, offset: %d, width: %d, cf1: %dMHz, cf2: %dMHz",
		   data.dfs_event.freq, data.dfs_event.ht_enabled,
		   data.dfs_event.chan_offset, data.dfs_event.chan_width,
		   data.dfs_event.cf1, data.dfs_event.cf2);

	switch (event_type) {
	case NL80211_RADAR_DETECTED:
		wpa_supplicant_event(drv->ctx, EVENT_DFS_RADAR_DETECTED, &data);
		break;
	case NL80211_RADAR_CAC_FINISHED:
		wpa_supplicant_event(drv->ctx, EVENT_DFS_CAC_FINISHED, &data);
		break;
	case NL80211_RADAR_CAC_ABORTED:
		wpa_supplicant_event(drv->ctx, EVENT_DFS_CAC_ABORTED, &data);
		break;
	case NL80211_RADAR_NOP_FINISHED:
		wpa_supplicant_event(drv->ctx, EVENT_DFS_NOP_FINISHED, &data);
		break;
	default:
		wpa_printf(MSG_DEBUG, "nl80211: Unknown radar event %d "
			   "received", event_type);
		break;
	}
}


static void nl80211_spurious_frame(struct i802_bss *bss, struct nlattr **tb,
				   int wds)
{
	struct wpa_driver_nl80211_data *drv = bss->drv;
	union wpa_event_data event;

	if (!tb[NL80211_ATTR_MAC])
		return;

	os_memset(&event, 0, sizeof(event));
	event.rx_from_unknown.bssid = bss->addr;
	event.rx_from_unknown.addr = nla_data(tb[NL80211_ATTR_MAC]);
	event.rx_from_unknown.wds = wds;

	wpa_supplicant_event(drv->ctx, EVENT_RX_FROM_UNKNOWN, &event);
}


static void qca_nl80211_avoid_freq(struct wpa_driver_nl80211_data *drv,
				   const u8 *data, size_t len)
{
	u32 i, count;
	union wpa_event_data event;
	struct wpa_freq_range *range = NULL;
	const struct qca_avoid_freq_list *freq_range;

	freq_range = (const struct qca_avoid_freq_list *) data;
	if (len < sizeof(freq_range->count))
		return;

	count = freq_range->count;
	if (len < sizeof(freq_range->count) +
	    count * sizeof(struct qca_avoid_freq_range)) {
		wpa_printf(MSG_DEBUG, "nl80211: Ignored too short avoid frequency list (len=%u)",
			   (unsigned int) len);
		return;
	}

	if (count > 0) {
		range = os_calloc(count, sizeof(struct wpa_freq_range));
		if (range == NULL)
			return;
	}

	os_memset(&event, 0, sizeof(event));
	for (i = 0; i < count; i++) {
		unsigned int idx = event.freq_range.num;
		range[idx].min = freq_range->range[i].start_freq;
		range[idx].max = freq_range->range[i].end_freq;
		wpa_printf(MSG_DEBUG, "nl80211: Avoid frequency range: %u-%u",
			   range[idx].min, range[idx].max);
		if (range[idx].min > range[idx].max) {
			wpa_printf(MSG_DEBUG, "nl80211: Ignore invalid frequency range");
			continue;
		}
		event.freq_range.num++;
	}
	event.freq_range.range = range;

	wpa_supplicant_event(drv->ctx, EVENT_AVOID_FREQUENCIES, &event);

	os_free(range);
}


static void nl80211_vendor_event_qca(struct wpa_driver_nl80211_data *drv,
				     u32 subcmd, u8 *data, size_t len)
{
	switch (subcmd) {
	case QCA_NL80211_VENDOR_SUBCMD_AVOID_FREQUENCY:
		qca_nl80211_avoid_freq(drv, data, len);
		break;
	default:
		wpa_printf(MSG_DEBUG,
			   "nl80211: Ignore unsupported QCA vendor event %u",
			   subcmd);
		break;
	}
}


static void nl80211_vendor_event(struct wpa_driver_nl80211_data *drv,
				 struct nlattr **tb)
{
	u32 vendor_id, subcmd, wiphy = 0;
	int wiphy_idx;
	u8 *data = NULL;
	size_t len = 0;

	if (!tb[NL80211_ATTR_VENDOR_ID] ||
	    !tb[NL80211_ATTR_VENDOR_SUBCMD])
		return;

	vendor_id = nla_get_u32(tb[NL80211_ATTR_VENDOR_ID]);
	subcmd = nla_get_u32(tb[NL80211_ATTR_VENDOR_SUBCMD]);

	if (tb[NL80211_ATTR_WIPHY])
		wiphy = nla_get_u32(tb[NL80211_ATTR_WIPHY]);

	wpa_printf(MSG_DEBUG, "nl80211: Vendor event: wiphy=%u vendor_id=0x%x subcmd=%u",
		   wiphy, vendor_id, subcmd);

	if (tb[NL80211_ATTR_VENDOR_DATA]) {
		data = nla_data(tb[NL80211_ATTR_VENDOR_DATA]);
		len = nla_len(tb[NL80211_ATTR_VENDOR_DATA]);
		wpa_hexdump(MSG_MSGDUMP, "nl80211: Vendor data", data, len);
	}

	wiphy_idx = nl80211_get_wiphy_index(drv->first_bss);
	if (wiphy_idx >= 0 && wiphy_idx != (int) wiphy) {
		wpa_printf(MSG_DEBUG, "nl80211: Ignore vendor event for foreign wiphy %u (own: %d)",
			   wiphy, wiphy_idx);
		return;
	}

	switch (vendor_id) {
	case OUI_QCA:
		nl80211_vendor_event_qca(drv, subcmd, data, len);
		break;
	default:
		wpa_printf(MSG_DEBUG, "nl80211: Ignore unsupported vendor event");
		break;
	}
}


static void nl80211_reg_change_event(struct wpa_driver_nl80211_data *drv,
				     struct nlattr *tb[])
{
	union wpa_event_data data;
	enum nl80211_reg_initiator init;

	wpa_printf(MSG_DEBUG, "nl80211: Regulatory domain change");

	if (tb[NL80211_ATTR_REG_INITIATOR] == NULL)
		return;

	os_memset(&data, 0, sizeof(data));
	init = nla_get_u8(tb[NL80211_ATTR_REG_INITIATOR]);
	wpa_printf(MSG_DEBUG, " * initiator=%d", init);
	switch (init) {
	case NL80211_REGDOM_SET_BY_CORE:
		data.channel_list_changed.initiator = REGDOM_SET_BY_CORE;
		break;
	case NL80211_REGDOM_SET_BY_USER:
		data.channel_list_changed.initiator = REGDOM_SET_BY_USER;
		break;
	case NL80211_REGDOM_SET_BY_DRIVER:
		data.channel_list_changed.initiator = REGDOM_SET_BY_DRIVER;
		break;
	case NL80211_REGDOM_SET_BY_COUNTRY_IE:
		data.channel_list_changed.initiator = REGDOM_SET_BY_COUNTRY_IE;
		break;
	}

	if (tb[NL80211_ATTR_REG_TYPE]) {
		enum nl80211_reg_type type;
		type = nla_get_u8(tb[NL80211_ATTR_REG_TYPE]);
		wpa_printf(MSG_DEBUG, " * type=%d", type);
		switch (type) {
		case NL80211_REGDOM_TYPE_COUNTRY:
			data.channel_list_changed.type = REGDOM_TYPE_COUNTRY;
			break;
		case NL80211_REGDOM_TYPE_WORLD:
			data.channel_list_changed.type = REGDOM_TYPE_WORLD;
			break;
		case NL80211_REGDOM_TYPE_CUSTOM_WORLD:
			data.channel_list_changed.type =
				REGDOM_TYPE_CUSTOM_WORLD;
			break;
		case NL80211_REGDOM_TYPE_INTERSECTION:
			data.channel_list_changed.type =
				REGDOM_TYPE_INTERSECTION;
			break;
		}
	}

	if (tb[NL80211_ATTR_REG_ALPHA2]) {
		os_strlcpy(data.channel_list_changed.alpha2,
			   nla_get_string(tb[NL80211_ATTR_REG_ALPHA2]),
			   sizeof(data.channel_list_changed.alpha2));
		wpa_printf(MSG_DEBUG, " * alpha2=%s",
			   data.channel_list_changed.alpha2);
	}

	wpa_supplicant_event(drv->ctx, EVENT_CHANNEL_LIST_CHANGED, &data);
}


static void do_process_drv_event(struct i802_bss *bss, int cmd,
				 struct nlattr **tb)
{
	struct wpa_driver_nl80211_data *drv = bss->drv;
	union wpa_event_data data;

	wpa_printf(MSG_DEBUG, "nl80211: Drv Event %d (%s) received for %s",
		   cmd, nl80211_command_to_string(cmd), bss->ifname);

	if (drv->ap_scan_as_station != NL80211_IFTYPE_UNSPECIFIED &&
	    (cmd == NL80211_CMD_NEW_SCAN_RESULTS ||
	     cmd == NL80211_CMD_SCAN_ABORTED)) {
		wpa_driver_nl80211_set_mode(drv->first_bss,
					    drv->ap_scan_as_station);
		drv->ap_scan_as_station = NL80211_IFTYPE_UNSPECIFIED;
	}

	switch (cmd) {
	case NL80211_CMD_TRIGGER_SCAN:
		wpa_dbg(drv->ctx, MSG_DEBUG, "nl80211: Scan trigger");
		drv->scan_state = SCAN_STARTED;
		if (drv->scan_for_auth) {
			/*
			 * Cannot indicate EVENT_SCAN_STARTED here since we skip
			 * EVENT_SCAN_RESULTS in scan_for_auth case and the
			 * upper layer implementation could get confused about
			 * scanning state.
			 */
			wpa_printf(MSG_DEBUG, "nl80211: Do not indicate scan-start event due to internal scan_for_auth");
			break;
		}
		wpa_supplicant_event(drv->ctx, EVENT_SCAN_STARTED, NULL);
		break;
	case NL80211_CMD_START_SCHED_SCAN:
		wpa_dbg(drv->ctx, MSG_DEBUG, "nl80211: Sched scan started");
		drv->scan_state = SCHED_SCAN_STARTED;
		break;
	case NL80211_CMD_SCHED_SCAN_STOPPED:
		wpa_dbg(drv->ctx, MSG_DEBUG, "nl80211: Sched scan stopped");
		drv->scan_state = SCHED_SCAN_STOPPED;
		wpa_supplicant_event(drv->ctx, EVENT_SCHED_SCAN_STOPPED, NULL);
		break;
	case NL80211_CMD_NEW_SCAN_RESULTS:
		wpa_dbg(drv->ctx, MSG_DEBUG,
			"nl80211: New scan results available");
		drv->scan_state = SCAN_COMPLETED;
		drv->scan_complete_events = 1;
		eloop_cancel_timeout(wpa_driver_nl80211_scan_timeout, drv,
				     drv->ctx);
		send_scan_event(drv, 0, tb);
		break;
	case NL80211_CMD_SCHED_SCAN_RESULTS:
		wpa_dbg(drv->ctx, MSG_DEBUG,
			"nl80211: New sched scan results available");
		drv->scan_state = SCHED_SCAN_RESULTS;
		send_scan_event(drv, 0, tb);
		break;
	case NL80211_CMD_SCAN_ABORTED:
		wpa_dbg(drv->ctx, MSG_DEBUG, "nl80211: Scan aborted");
		drv->scan_state = SCAN_ABORTED;
		/*
		 * Need to indicate that scan results are available in order
		 * not to make wpa_supplicant stop its scanning.
		 */
		eloop_cancel_timeout(wpa_driver_nl80211_scan_timeout, drv,
				     drv->ctx);
		send_scan_event(drv, 1, tb);
		break;
	case NL80211_CMD_AUTHENTICATE:
	case NL80211_CMD_ASSOCIATE:
	case NL80211_CMD_DEAUTHENTICATE:
	case NL80211_CMD_DISASSOCIATE:
	case NL80211_CMD_FRAME_TX_STATUS:
	case NL80211_CMD_UNPROT_DEAUTHENTICATE:
	case NL80211_CMD_UNPROT_DISASSOCIATE:
		mlme_event(bss, cmd, tb[NL80211_ATTR_FRAME],
			   tb[NL80211_ATTR_MAC], tb[NL80211_ATTR_TIMED_OUT],
			   tb[NL80211_ATTR_WIPHY_FREQ], tb[NL80211_ATTR_ACK],
			   tb[NL80211_ATTR_COOKIE],
			   tb[NL80211_ATTR_RX_SIGNAL_DBM]);
		break;
	case NL80211_CMD_CONNECT:
	case NL80211_CMD_ROAM:
		mlme_event_connect(drv, cmd,
				   tb[NL80211_ATTR_STATUS_CODE],
				   tb[NL80211_ATTR_MAC],
				   tb[NL80211_ATTR_REQ_IE],
				   tb[NL80211_ATTR_RESP_IE]);
		break;
	case NL80211_CMD_CH_SWITCH_NOTIFY:
		mlme_event_ch_switch(drv,
				     tb[NL80211_ATTR_IFINDEX],
				     tb[NL80211_ATTR_WIPHY_FREQ],
				     tb[NL80211_ATTR_WIPHY_CHANNEL_TYPE],
				     tb[NL80211_ATTR_CHANNEL_WIDTH],
				     tb[NL80211_ATTR_CENTER_FREQ1],
				     tb[NL80211_ATTR_CENTER_FREQ2]);
		break;
	case NL80211_CMD_DISCONNECT:
		mlme_event_disconnect(drv, tb[NL80211_ATTR_REASON_CODE],
				      tb[NL80211_ATTR_MAC],
				      tb[NL80211_ATTR_DISCONNECTED_BY_AP]);
		break;
	case NL80211_CMD_MICHAEL_MIC_FAILURE:
		mlme_event_michael_mic_failure(bss, tb);
		break;
	case NL80211_CMD_JOIN_IBSS:
		mlme_event_join_ibss(drv, tb);
		break;
	case NL80211_CMD_REMAIN_ON_CHANNEL:
		mlme_event_remain_on_channel(drv, 0, tb);
		break;
	case NL80211_CMD_CANCEL_REMAIN_ON_CHANNEL:
		mlme_event_remain_on_channel(drv, 1, tb);
		break;
	case NL80211_CMD_NOTIFY_CQM:
		nl80211_cqm_event(drv, tb);
		break;
	case NL80211_CMD_REG_CHANGE:
		nl80211_reg_change_event(drv, tb);
		break;
	case NL80211_CMD_REG_BEACON_HINT:
		wpa_printf(MSG_DEBUG, "nl80211: Regulatory beacon hint");
		os_memset(&data, 0, sizeof(data));
		data.channel_list_changed.initiator = REGDOM_BEACON_HINT;
		wpa_supplicant_event(drv->ctx, EVENT_CHANNEL_LIST_CHANGED,
				     &data);
		break;
	case NL80211_CMD_NEW_STATION:
		nl80211_new_station_event(drv, tb);
		break;
	case NL80211_CMD_DEL_STATION:
		nl80211_del_station_event(drv, tb);
		break;
	case NL80211_CMD_SET_REKEY_OFFLOAD:
		nl80211_rekey_offload_event(drv, tb);
		break;
	case NL80211_CMD_PMKSA_CANDIDATE:
		nl80211_pmksa_candidate_event(drv, tb);
		break;
	case NL80211_CMD_PROBE_CLIENT:
		nl80211_client_probe_event(drv, tb);
		break;
	case NL80211_CMD_TDLS_OPER:
		nl80211_tdls_oper_event(drv, tb);
		break;
	case NL80211_CMD_CONN_FAILED:
		nl80211_connect_failed_event(drv, tb);
		break;
	case NL80211_CMD_FT_EVENT:
		mlme_event_ft_event(drv, tb);
		break;
	case NL80211_CMD_RADAR_DETECT:
		nl80211_radar_event(drv, tb);
		break;
	case NL80211_CMD_STOP_AP:
		nl80211_stop_ap(drv, tb);
		break;
	case NL80211_CMD_VENDOR:
		nl80211_vendor_event(drv, tb);
		break;
	default:
		wpa_dbg(drv->ctx, MSG_DEBUG, "nl80211: Ignored unknown event "
			"(cmd=%d)", cmd);
		break;
	}
}


static int process_drv_event(struct nl_msg *msg, void *arg)
{
	struct wpa_driver_nl80211_data *drv = arg;
	struct genlmsghdr *gnlh = nlmsg_data(nlmsg_hdr(msg));
	struct nlattr *tb[NL80211_ATTR_MAX + 1];
	struct i802_bss *bss;
	int ifidx = -1;

	nla_parse(tb, NL80211_ATTR_MAX, genlmsg_attrdata(gnlh, 0),
		  genlmsg_attrlen(gnlh, 0), NULL);

	if (tb[NL80211_ATTR_IFINDEX]) {
		ifidx = nla_get_u32(tb[NL80211_ATTR_IFINDEX]);

		for (bss = drv->first_bss; bss; bss = bss->next)
			if (ifidx == -1 || ifidx == bss->ifindex) {
				do_process_drv_event(bss, gnlh->cmd, tb);
				return NL_SKIP;
			}
		wpa_printf(MSG_DEBUG,
			   "nl80211: Ignored event (cmd=%d) for foreign interface (ifindex %d)",
			   gnlh->cmd, ifidx);
	} else if (tb[NL80211_ATTR_WDEV]) {
		u64 wdev_id = nla_get_u64(tb[NL80211_ATTR_WDEV]);
		wpa_printf(MSG_DEBUG, "nl80211: Process event on P2P device");
		for (bss = drv->first_bss; bss; bss = bss->next) {
			if (bss->wdev_id_set && wdev_id == bss->wdev_id) {
				do_process_drv_event(bss, gnlh->cmd, tb);
				return NL_SKIP;
			}
		}
		wpa_printf(MSG_DEBUG,
			   "nl80211: Ignored event (cmd=%d) for foreign interface (wdev 0x%llx)",
			   gnlh->cmd, (long long unsigned int) wdev_id);
	}

	return NL_SKIP;
}


static int process_global_event(struct nl_msg *msg, void *arg)
{
	struct nl80211_global *global = arg;
	struct genlmsghdr *gnlh = nlmsg_data(nlmsg_hdr(msg));
	struct nlattr *tb[NL80211_ATTR_MAX + 1];
	struct wpa_driver_nl80211_data *drv, *tmp;
	int ifidx = -1;
	struct i802_bss *bss;
	u64 wdev_id = 0;
	int wdev_id_set = 0;

	nla_parse(tb, NL80211_ATTR_MAX, genlmsg_attrdata(gnlh, 0),
		  genlmsg_attrlen(gnlh, 0), NULL);

	if (tb[NL80211_ATTR_IFINDEX])
		ifidx = nla_get_u32(tb[NL80211_ATTR_IFINDEX]);
	else if (tb[NL80211_ATTR_WDEV]) {
		wdev_id = nla_get_u64(tb[NL80211_ATTR_WDEV]);
		wdev_id_set = 1;
	}

	dl_list_for_each_safe(drv, tmp, &global->interfaces,
			      struct wpa_driver_nl80211_data, list) {
		for (bss = drv->first_bss; bss; bss = bss->next) {
			if ((ifidx == -1 && !wdev_id_set) ||
			    ifidx == bss->ifindex ||
			    (wdev_id_set && bss->wdev_id_set &&
			     wdev_id == bss->wdev_id)) {
				do_process_drv_event(bss, gnlh->cmd, tb);
				return NL_SKIP;
			}
		}
	}

	return NL_SKIP;
}


static int process_bss_event(struct nl_msg *msg, void *arg)
{
	struct i802_bss *bss = arg;
	struct genlmsghdr *gnlh = nlmsg_data(nlmsg_hdr(msg));
	struct nlattr *tb[NL80211_ATTR_MAX + 1];

	nla_parse(tb, NL80211_ATTR_MAX, genlmsg_attrdata(gnlh, 0),
		  genlmsg_attrlen(gnlh, 0), NULL);

	wpa_printf(MSG_DEBUG, "nl80211: BSS Event %d (%s) received for %s",
		   gnlh->cmd, nl80211_command_to_string(gnlh->cmd),
		   bss->ifname);

	switch (gnlh->cmd) {
	case NL80211_CMD_FRAME:
	case NL80211_CMD_FRAME_TX_STATUS:
		mlme_event(bss, gnlh->cmd, tb[NL80211_ATTR_FRAME],
			   tb[NL80211_ATTR_MAC], tb[NL80211_ATTR_TIMED_OUT],
			   tb[NL80211_ATTR_WIPHY_FREQ], tb[NL80211_ATTR_ACK],
			   tb[NL80211_ATTR_COOKIE],
			   tb[NL80211_ATTR_RX_SIGNAL_DBM]);
		break;
	case NL80211_CMD_UNEXPECTED_FRAME:
		nl80211_spurious_frame(bss, tb, 0);
		break;
	case NL80211_CMD_UNEXPECTED_4ADDR_FRAME:
		nl80211_spurious_frame(bss, tb, 1);
		break;
	default:
		wpa_printf(MSG_DEBUG, "nl80211: Ignored unknown event "
			   "(cmd=%d)", gnlh->cmd);
		break;
	}

	return NL_SKIP;
}


static void wpa_driver_nl80211_event_receive(int sock, void *eloop_ctx,
					     void *handle)
{
	struct nl_cb *cb = eloop_ctx;
	int res;

	wpa_printf(MSG_MSGDUMP, "nl80211: Event message available");

	res = nl_recvmsgs(handle, cb);
	if (res < 0) {
		wpa_printf(MSG_INFO, "nl80211: %s->nl_recvmsgs failed: %d",
			   __func__, res);
	}
}


/**
 * wpa_driver_nl80211_set_country - ask nl80211 to set the regulatory domain
 * @priv: driver_nl80211 private data
 * @alpha2_arg: country to which to switch to
 * Returns: 0 on success, -1 on failure
 *
 * This asks nl80211 to set the regulatory domain for given
 * country ISO / IEC alpha2.
 */
static int wpa_driver_nl80211_set_country(void *priv, const char *alpha2_arg)
{
	struct i802_bss *bss = priv;
	struct wpa_driver_nl80211_data *drv = bss->drv;
	char alpha2[3];
	struct nl_msg *msg;

	msg = nlmsg_alloc();
	if (!msg)
		return -ENOMEM;

	alpha2[0] = alpha2_arg[0];
	alpha2[1] = alpha2_arg[1];
	alpha2[2] = '\0';

	nl80211_cmd(drv, msg, 0, NL80211_CMD_REQ_SET_REG);

	NLA_PUT_STRING(msg, NL80211_ATTR_REG_ALPHA2, alpha2);
	if (send_and_recv_msgs(drv, msg, NULL, NULL))
		return -EINVAL;
	return 0;
nla_put_failure:
	nlmsg_free(msg);
	return -EINVAL;
}


static int nl80211_get_country(struct nl_msg *msg, void *arg)
{
	char *alpha2 = arg;
	struct nlattr *tb_msg[NL80211_ATTR_MAX + 1];
	struct genlmsghdr *gnlh = nlmsg_data(nlmsg_hdr(msg));

	nla_parse(tb_msg, NL80211_ATTR_MAX, genlmsg_attrdata(gnlh, 0),
		  genlmsg_attrlen(gnlh, 0), NULL);
	if (!tb_msg[NL80211_ATTR_REG_ALPHA2]) {
		wpa_printf(MSG_DEBUG, "nl80211: No country information available");
		return NL_SKIP;
	}
	os_strlcpy(alpha2, nla_data(tb_msg[NL80211_ATTR_REG_ALPHA2]), 3);
	return NL_SKIP;
}


static int wpa_driver_nl80211_get_country(void *priv, char *alpha2)
{
	struct i802_bss *bss = priv;
	struct wpa_driver_nl80211_data *drv = bss->drv;
	struct nl_msg *msg;
	int ret;

	msg = nlmsg_alloc();
	if (!msg)
		return -ENOMEM;

	nl80211_cmd(drv, msg, 0, NL80211_CMD_GET_REG);
	alpha2[0] = '\0';
	ret = send_and_recv_msgs(drv, msg, nl80211_get_country, alpha2);
	if (!alpha2[0])
		ret = -1;

	return ret;
}


static int protocol_feature_handler(struct nl_msg *msg, void *arg)
{
	u32 *feat = arg;
	struct nlattr *tb_msg[NL80211_ATTR_MAX + 1];
	struct genlmsghdr *gnlh = nlmsg_data(nlmsg_hdr(msg));

	nla_parse(tb_msg, NL80211_ATTR_MAX, genlmsg_attrdata(gnlh, 0),
		  genlmsg_attrlen(gnlh, 0), NULL);

	if (tb_msg[NL80211_ATTR_PROTOCOL_FEATURES])
		*feat = nla_get_u32(tb_msg[NL80211_ATTR_PROTOCOL_FEATURES]);

	return NL_SKIP;
}


static u32 get_nl80211_protocol_features(struct wpa_driver_nl80211_data *drv)
{
	u32 feat = 0;
	struct nl_msg *msg;

	msg = nlmsg_alloc();
	if (!msg)
		goto nla_put_failure;

	nl80211_cmd(drv, msg, 0, NL80211_CMD_GET_PROTOCOL_FEATURES);
	if (send_and_recv_msgs(drv, msg, protocol_feature_handler, &feat) == 0)
		return feat;

	msg = NULL;
nla_put_failure:
	nlmsg_free(msg);
	return 0;
}


struct wiphy_info_data {
	struct wpa_driver_nl80211_data *drv;
	struct wpa_driver_capa *capa;

	unsigned int num_multichan_concurrent;

	unsigned int error:1;
	unsigned int device_ap_sme:1;
	unsigned int poll_command_supported:1;
	unsigned int data_tx_status:1;
	unsigned int monitor_supported:1;
	unsigned int auth_supported:1;
	unsigned int connect_supported:1;
	unsigned int p2p_go_supported:1;
	unsigned int p2p_client_supported:1;
	unsigned int p2p_concurrent:1;
	unsigned int channel_switch_supported:1;
	unsigned int set_qos_map_supported:1;
	unsigned int have_low_prio_scan:1;
};


static unsigned int probe_resp_offload_support(int supp_protocols)
{
	unsigned int prot = 0;

	if (supp_protocols & NL80211_PROBE_RESP_OFFLOAD_SUPPORT_WPS)
		prot |= WPA_DRIVER_PROBE_RESP_OFFLOAD_WPS;
	if (supp_protocols & NL80211_PROBE_RESP_OFFLOAD_SUPPORT_WPS2)
		prot |= WPA_DRIVER_PROBE_RESP_OFFLOAD_WPS2;
	if (supp_protocols & NL80211_PROBE_RESP_OFFLOAD_SUPPORT_P2P)
		prot |= WPA_DRIVER_PROBE_RESP_OFFLOAD_P2P;
	if (supp_protocols & NL80211_PROBE_RESP_OFFLOAD_SUPPORT_80211U)
		prot |= WPA_DRIVER_PROBE_RESP_OFFLOAD_INTERWORKING;

	return prot;
}


static void wiphy_info_supported_iftypes(struct wiphy_info_data *info,
					 struct nlattr *tb)
{
	struct nlattr *nl_mode;
	int i;

	if (tb == NULL)
		return;

	nla_for_each_nested(nl_mode, tb, i) {
		switch (nla_type(nl_mode)) {
		case NL80211_IFTYPE_AP:
			info->capa->flags |= WPA_DRIVER_FLAGS_AP;
			break;
		case NL80211_IFTYPE_ADHOC:
			info->capa->flags |= WPA_DRIVER_FLAGS_IBSS;
			break;
		case NL80211_IFTYPE_P2P_DEVICE:
			info->capa->flags |=
				WPA_DRIVER_FLAGS_DEDICATED_P2P_DEVICE;
			break;
		case NL80211_IFTYPE_P2P_GO:
			info->p2p_go_supported = 1;
			break;
		case NL80211_IFTYPE_P2P_CLIENT:
			info->p2p_client_supported = 1;
			break;
		case NL80211_IFTYPE_MONITOR:
			info->monitor_supported = 1;
			break;
		}
	}
}


static int wiphy_info_iface_comb_process(struct wiphy_info_data *info,
					 struct nlattr *nl_combi)
{
	struct nlattr *tb_comb[NUM_NL80211_IFACE_COMB];
	struct nlattr *tb_limit[NUM_NL80211_IFACE_LIMIT];
	struct nlattr *nl_limit, *nl_mode;
	int err, rem_limit, rem_mode;
	int combination_has_p2p = 0, combination_has_mgd = 0;
	static struct nla_policy
	iface_combination_policy[NUM_NL80211_IFACE_COMB] = {
		[NL80211_IFACE_COMB_LIMITS] = { .type = NLA_NESTED },
		[NL80211_IFACE_COMB_MAXNUM] = { .type = NLA_U32 },
		[NL80211_IFACE_COMB_STA_AP_BI_MATCH] = { .type = NLA_FLAG },
		[NL80211_IFACE_COMB_NUM_CHANNELS] = { .type = NLA_U32 },
		[NL80211_IFACE_COMB_RADAR_DETECT_WIDTHS] = { .type = NLA_U32 },
	},
	iface_limit_policy[NUM_NL80211_IFACE_LIMIT] = {
		[NL80211_IFACE_LIMIT_TYPES] = { .type = NLA_NESTED },
		[NL80211_IFACE_LIMIT_MAX] = { .type = NLA_U32 },
	};

	err = nla_parse_nested(tb_comb, MAX_NL80211_IFACE_COMB,
			       nl_combi, iface_combination_policy);
	if (err || !tb_comb[NL80211_IFACE_COMB_LIMITS] ||
	    !tb_comb[NL80211_IFACE_COMB_MAXNUM] ||
	    !tb_comb[NL80211_IFACE_COMB_NUM_CHANNELS])
		return 0; /* broken combination */

	if (tb_comb[NL80211_IFACE_COMB_RADAR_DETECT_WIDTHS])
		info->capa->flags |= WPA_DRIVER_FLAGS_RADAR;

	nla_for_each_nested(nl_limit, tb_comb[NL80211_IFACE_COMB_LIMITS],
			    rem_limit) {
		err = nla_parse_nested(tb_limit, MAX_NL80211_IFACE_LIMIT,
				       nl_limit, iface_limit_policy);
		if (err || !tb_limit[NL80211_IFACE_LIMIT_TYPES])
			return 0; /* broken combination */

		nla_for_each_nested(nl_mode,
				    tb_limit[NL80211_IFACE_LIMIT_TYPES],
				    rem_mode) {
			int ift = nla_type(nl_mode);
			if (ift == NL80211_IFTYPE_P2P_GO ||
			    ift == NL80211_IFTYPE_P2P_CLIENT)
				combination_has_p2p = 1;
			if (ift == NL80211_IFTYPE_STATION)
				combination_has_mgd = 1;
		}
		if (combination_has_p2p && combination_has_mgd)
			break;
	}

	if (combination_has_p2p && combination_has_mgd) {
		unsigned int num_channels =
			nla_get_u32(tb_comb[NL80211_IFACE_COMB_NUM_CHANNELS]);

		info->p2p_concurrent = 1;
		if (info->num_multichan_concurrent < num_channels)
			info->num_multichan_concurrent = num_channels;
	}

	return 0;
}


static void wiphy_info_iface_comb(struct wiphy_info_data *info,
				  struct nlattr *tb)
{
	struct nlattr *nl_combi;
	int rem_combi;

	if (tb == NULL)
		return;

	nla_for_each_nested(nl_combi, tb, rem_combi) {
		if (wiphy_info_iface_comb_process(info, nl_combi) > 0)
			break;
	}
}


static void wiphy_info_supp_cmds(struct wiphy_info_data *info,
				 struct nlattr *tb)
{
	struct nlattr *nl_cmd;
	int i;

	if (tb == NULL)
		return;

	nla_for_each_nested(nl_cmd, tb, i) {
		switch (nla_get_u32(nl_cmd)) {
		case NL80211_CMD_AUTHENTICATE:
			info->auth_supported = 1;
			break;
		case NL80211_CMD_CONNECT:
			info->connect_supported = 1;
			break;
		case NL80211_CMD_START_SCHED_SCAN:
			info->capa->sched_scan_supported = 1;
			break;
		case NL80211_CMD_PROBE_CLIENT:
			info->poll_command_supported = 1;
			break;
		case NL80211_CMD_CHANNEL_SWITCH:
			info->channel_switch_supported = 1;
			break;
		case NL80211_CMD_SET_QOS_MAP:
			info->set_qos_map_supported = 1;
			break;
		}
	}
}


static void wiphy_info_cipher_suites(struct wiphy_info_data *info,
				     struct nlattr *tb)
{
	int i, num;
	u32 *ciphers;

	if (tb == NULL)
		return;

	num = nla_len(tb) / sizeof(u32);
	ciphers = nla_data(tb);
	for (i = 0; i < num; i++) {
		u32 c = ciphers[i];

		wpa_printf(MSG_DEBUG, "nl80211: Supported cipher %02x-%02x-%02x:%d",
			   c >> 24, (c >> 16) & 0xff,
			   (c >> 8) & 0xff, c & 0xff);
		switch (c) {
		case WLAN_CIPHER_SUITE_CCMP_256:
			info->capa->enc |= WPA_DRIVER_CAPA_ENC_CCMP_256;
			break;
		case WLAN_CIPHER_SUITE_GCMP_256:
			info->capa->enc |= WPA_DRIVER_CAPA_ENC_GCMP_256;
			break;
		case WLAN_CIPHER_SUITE_CCMP:
			info->capa->enc |= WPA_DRIVER_CAPA_ENC_CCMP;
			break;
		case WLAN_CIPHER_SUITE_GCMP:
			info->capa->enc |= WPA_DRIVER_CAPA_ENC_GCMP;
			break;
		case WLAN_CIPHER_SUITE_TKIP:
			info->capa->enc |= WPA_DRIVER_CAPA_ENC_TKIP;
			break;
		case WLAN_CIPHER_SUITE_WEP104:
			info->capa->enc |= WPA_DRIVER_CAPA_ENC_WEP104;
			break;
		case WLAN_CIPHER_SUITE_WEP40:
			info->capa->enc |= WPA_DRIVER_CAPA_ENC_WEP40;
			break;
		case WLAN_CIPHER_SUITE_AES_CMAC:
			info->capa->enc |= WPA_DRIVER_CAPA_ENC_BIP;
			break;
		case WLAN_CIPHER_SUITE_BIP_GMAC_128:
			info->capa->enc |= WPA_DRIVER_CAPA_ENC_BIP_GMAC_128;
			break;
		case WLAN_CIPHER_SUITE_BIP_GMAC_256:
			info->capa->enc |= WPA_DRIVER_CAPA_ENC_BIP_GMAC_256;
			break;
		case WLAN_CIPHER_SUITE_BIP_CMAC_256:
			info->capa->enc |= WPA_DRIVER_CAPA_ENC_BIP_CMAC_256;
			break;
		case WLAN_CIPHER_SUITE_NO_GROUP_ADDR:
			info->capa->enc |= WPA_DRIVER_CAPA_ENC_GTK_NOT_USED;
			break;
		}
	}
}


static void wiphy_info_max_roc(struct wpa_driver_capa *capa,
			       struct nlattr *tb)
{
	if (tb)
		capa->max_remain_on_chan = nla_get_u32(tb);
}


static void wiphy_info_tdls(struct wpa_driver_capa *capa, struct nlattr *tdls,
			    struct nlattr *ext_setup)
{
	if (tdls == NULL)
		return;

	wpa_printf(MSG_DEBUG, "nl80211: TDLS supported");
	capa->flags |= WPA_DRIVER_FLAGS_TDLS_SUPPORT;

	if (ext_setup) {
		wpa_printf(MSG_DEBUG, "nl80211: TDLS external setup");
		capa->flags |= WPA_DRIVER_FLAGS_TDLS_EXTERNAL_SETUP;
	}
}


static void wiphy_info_feature_flags(struct wiphy_info_data *info,
				     struct nlattr *tb)
{
	u32 flags;
	struct wpa_driver_capa *capa = info->capa;

	if (tb == NULL)
		return;

	flags = nla_get_u32(tb);

	if (flags & NL80211_FEATURE_SK_TX_STATUS)
		info->data_tx_status = 1;

	if (flags & NL80211_FEATURE_INACTIVITY_TIMER)
		capa->flags |= WPA_DRIVER_FLAGS_INACTIVITY_TIMER;

	if (flags & NL80211_FEATURE_SAE)
		capa->flags |= WPA_DRIVER_FLAGS_SAE;

	if (flags & NL80211_FEATURE_NEED_OBSS_SCAN)
		capa->flags |= WPA_DRIVER_FLAGS_OBSS_SCAN;

	if (flags & NL80211_FEATURE_AP_MODE_CHAN_WIDTH_CHANGE)
		capa->flags |= WPA_DRIVER_FLAGS_HT_2040_COEX;

	if (flags & NL80211_FEATURE_LOW_PRIORITY_SCAN)
		info->have_low_prio_scan = 1;
}


static void wiphy_info_probe_resp_offload(struct wpa_driver_capa *capa,
					  struct nlattr *tb)
{
	u32 protocols;

	if (tb == NULL)
		return;

	protocols = nla_get_u32(tb);
	wpa_printf(MSG_DEBUG, "nl80211: Supports Probe Response offload in AP "
		   "mode");
	capa->flags |= WPA_DRIVER_FLAGS_PROBE_RESP_OFFLOAD;
	capa->probe_resp_offloads = probe_resp_offload_support(protocols);
}


static void wiphy_info_wowlan_triggers(struct wpa_driver_capa *capa,
				       struct nlattr *tb)
{
	struct nlattr *triggers[MAX_NL80211_WOWLAN_TRIG + 1];

	if (tb == NULL)
		return;

	if (nla_parse_nested(triggers, MAX_NL80211_WOWLAN_TRIG,
			     tb, NULL))
		return;

	if (triggers[NL80211_WOWLAN_TRIG_ANY])
		capa->wowlan_triggers.any = 1;
	if (triggers[NL80211_WOWLAN_TRIG_DISCONNECT])
		capa->wowlan_triggers.disconnect = 1;
	if (triggers[NL80211_WOWLAN_TRIG_MAGIC_PKT])
		capa->wowlan_triggers.magic_pkt = 1;
	if (triggers[NL80211_WOWLAN_TRIG_GTK_REKEY_FAILURE])
		capa->wowlan_triggers.gtk_rekey_failure = 1;
	if (triggers[NL80211_WOWLAN_TRIG_EAP_IDENT_REQUEST])
		capa->wowlan_triggers.eap_identity_req = 1;
	if (triggers[NL80211_WOWLAN_TRIG_4WAY_HANDSHAKE])
		capa->wowlan_triggers.four_way_handshake = 1;
	if (triggers[NL80211_WOWLAN_TRIG_RFKILL_RELEASE])
		capa->wowlan_triggers.rfkill_release = 1;
}


static int wiphy_info_handler(struct nl_msg *msg, void *arg)
{
	struct nlattr *tb[NL80211_ATTR_MAX + 1];
	struct genlmsghdr *gnlh = nlmsg_data(nlmsg_hdr(msg));
	struct wiphy_info_data *info = arg;
	struct wpa_driver_capa *capa = info->capa;
	struct wpa_driver_nl80211_data *drv = info->drv;

	nla_parse(tb, NL80211_ATTR_MAX, genlmsg_attrdata(gnlh, 0),
		  genlmsg_attrlen(gnlh, 0), NULL);

	if (tb[NL80211_ATTR_WIPHY_NAME])
		os_strlcpy(drv->phyname,
			   nla_get_string(tb[NL80211_ATTR_WIPHY_NAME]),
			   sizeof(drv->phyname));
	if (tb[NL80211_ATTR_MAX_NUM_SCAN_SSIDS])
		capa->max_scan_ssids =
			nla_get_u8(tb[NL80211_ATTR_MAX_NUM_SCAN_SSIDS]);

	if (tb[NL80211_ATTR_MAX_NUM_SCHED_SCAN_SSIDS])
		capa->max_sched_scan_ssids =
			nla_get_u8(tb[NL80211_ATTR_MAX_NUM_SCHED_SCAN_SSIDS]);

	if (tb[NL80211_ATTR_MAX_MATCH_SETS])
		capa->max_match_sets =
			nla_get_u8(tb[NL80211_ATTR_MAX_MATCH_SETS]);

	if (tb[NL80211_ATTR_MAC_ACL_MAX])
		capa->max_acl_mac_addrs =
			nla_get_u8(tb[NL80211_ATTR_MAC_ACL_MAX]);

	wiphy_info_supported_iftypes(info, tb[NL80211_ATTR_SUPPORTED_IFTYPES]);
	wiphy_info_iface_comb(info, tb[NL80211_ATTR_INTERFACE_COMBINATIONS]);
	wiphy_info_supp_cmds(info, tb[NL80211_ATTR_SUPPORTED_COMMANDS]);
	wiphy_info_cipher_suites(info, tb[NL80211_ATTR_CIPHER_SUITES]);

	if (tb[NL80211_ATTR_OFFCHANNEL_TX_OK]) {
		wpa_printf(MSG_DEBUG, "nl80211: Using driver-based "
			   "off-channel TX");
		capa->flags |= WPA_DRIVER_FLAGS_OFFCHANNEL_TX;
	}

	if (tb[NL80211_ATTR_ROAM_SUPPORT]) {
		wpa_printf(MSG_DEBUG, "nl80211: Using driver-based roaming");
		capa->flags |= WPA_DRIVER_FLAGS_BSS_SELECTION;
	}

	wiphy_info_max_roc(capa,
			   tb[NL80211_ATTR_MAX_REMAIN_ON_CHANNEL_DURATION]);

	if (tb[NL80211_ATTR_SUPPORT_AP_UAPSD])
		capa->flags |= WPA_DRIVER_FLAGS_AP_UAPSD;

	wiphy_info_tdls(capa, tb[NL80211_ATTR_TDLS_SUPPORT],
			tb[NL80211_ATTR_TDLS_EXTERNAL_SETUP]);

	if (tb[NL80211_ATTR_DEVICE_AP_SME])
		info->device_ap_sme = 1;

	wiphy_info_feature_flags(info, tb[NL80211_ATTR_FEATURE_FLAGS]);
	wiphy_info_probe_resp_offload(capa,
				      tb[NL80211_ATTR_PROBE_RESP_OFFLOAD]);

	if (tb[NL80211_ATTR_EXT_CAPA] && tb[NL80211_ATTR_EXT_CAPA_MASK] &&
	    drv->extended_capa == NULL) {
		drv->extended_capa =
			os_malloc(nla_len(tb[NL80211_ATTR_EXT_CAPA]));
		if (drv->extended_capa) {
			os_memcpy(drv->extended_capa,
				  nla_data(tb[NL80211_ATTR_EXT_CAPA]),
				  nla_len(tb[NL80211_ATTR_EXT_CAPA]));
			drv->extended_capa_len =
				nla_len(tb[NL80211_ATTR_EXT_CAPA]);
		}
		drv->extended_capa_mask =
			os_malloc(nla_len(tb[NL80211_ATTR_EXT_CAPA]));
		if (drv->extended_capa_mask) {
			os_memcpy(drv->extended_capa_mask,
				  nla_data(tb[NL80211_ATTR_EXT_CAPA]),
				  nla_len(tb[NL80211_ATTR_EXT_CAPA]));
		} else {
			os_free(drv->extended_capa);
			drv->extended_capa = NULL;
			drv->extended_capa_len = 0;
		}
	}

	if (tb[NL80211_ATTR_VENDOR_DATA]) {
		struct nlattr *nl;
		int rem;

		nla_for_each_nested(nl, tb[NL80211_ATTR_VENDOR_DATA], rem) {
			struct nl80211_vendor_cmd_info *vinfo;
			if (nla_len(nl) != sizeof(*vinfo)) {
				wpa_printf(MSG_DEBUG, "nl80211: Unexpected vendor data info");
				continue;
			}
			vinfo = nla_data(nl);
			switch (vinfo->subcmd) {
			case QCA_NL80211_VENDOR_SUBCMD_ROAMING:
				drv->roaming_vendor_cmd_avail = 1;
				break;
			case QCA_NL80211_VENDOR_SUBCMD_DFS_CAPABILITY:
				drv->dfs_vendor_cmd_avail = 1;
				break;
			}

			wpa_printf(MSG_DEBUG, "nl80211: Supported vendor command: vendor_id=0x%x subcmd=%u",
				   vinfo->vendor_id, vinfo->subcmd);
		}
	}

	if (tb[NL80211_ATTR_VENDOR_EVENTS]) {
		struct nlattr *nl;
		int rem;

		nla_for_each_nested(nl, tb[NL80211_ATTR_VENDOR_EVENTS], rem) {
			struct nl80211_vendor_cmd_info *vinfo;
			if (nla_len(nl) != sizeof(*vinfo)) {
				wpa_printf(MSG_DEBUG, "nl80211: Unexpected vendor data info");
				continue;
			}
			vinfo = nla_data(nl);
			wpa_printf(MSG_DEBUG, "nl80211: Supported vendor event: vendor_id=0x%x subcmd=%u",
				   vinfo->vendor_id, vinfo->subcmd);
		}
	}

	wiphy_info_wowlan_triggers(capa,
				   tb[NL80211_ATTR_WOWLAN_TRIGGERS_SUPPORTED]);

	if (tb[NL80211_ATTR_MAX_AP_ASSOC_STA])
		capa->max_stations =
			nla_get_u32(tb[NL80211_ATTR_MAX_AP_ASSOC_STA]);

	return NL_SKIP;
}


static int wpa_driver_nl80211_get_info(struct wpa_driver_nl80211_data *drv,
				       struct wiphy_info_data *info)
{
	u32 feat;
	struct nl_msg *msg;

	os_memset(info, 0, sizeof(*info));
	info->capa = &drv->capa;
	info->drv = drv;

	msg = nlmsg_alloc();
	if (!msg)
		return -1;

	feat = get_nl80211_protocol_features(drv);
	if (feat & NL80211_PROTOCOL_FEATURE_SPLIT_WIPHY_DUMP)
		nl80211_cmd(drv, msg, NLM_F_DUMP, NL80211_CMD_GET_WIPHY);
	else
		nl80211_cmd(drv, msg, 0, NL80211_CMD_GET_WIPHY);

	NLA_PUT_FLAG(msg, NL80211_ATTR_SPLIT_WIPHY_DUMP);
	if (nl80211_set_iface_id(msg, drv->first_bss) < 0)
		goto nla_put_failure;

	if (send_and_recv_msgs(drv, msg, wiphy_info_handler, info))
		return -1;

	if (info->auth_supported)
		drv->capa.flags |= WPA_DRIVER_FLAGS_SME;
	else if (!info->connect_supported) {
		wpa_printf(MSG_INFO, "nl80211: Driver does not support "
			   "authentication/association or connect commands");
		info->error = 1;
	}

	if (info->p2p_go_supported && info->p2p_client_supported)
		drv->capa.flags |= WPA_DRIVER_FLAGS_P2P_CAPABLE;
	if (info->p2p_concurrent) {
		wpa_printf(MSG_DEBUG, "nl80211: Use separate P2P group "
			   "interface (driver advertised support)");
		drv->capa.flags |= WPA_DRIVER_FLAGS_P2P_CONCURRENT;
		drv->capa.flags |= WPA_DRIVER_FLAGS_P2P_MGMT_AND_NON_P2P;
	}
	if (info->num_multichan_concurrent > 1) {
		wpa_printf(MSG_DEBUG, "nl80211: Enable multi-channel "
			   "concurrent (driver advertised support)");
		drv->capa.num_multichan_concurrent =
			info->num_multichan_concurrent;
	}

	/* default to 5000 since early versions of mac80211 don't set it */
	if (!drv->capa.max_remain_on_chan)
		drv->capa.max_remain_on_chan = 5000;

	if (info->channel_switch_supported)
		drv->capa.flags |= WPA_DRIVER_FLAGS_AP_CSA;

	return 0;
nla_put_failure:
	nlmsg_free(msg);
	return -1;
}


static int wpa_driver_nl80211_capa(struct wpa_driver_nl80211_data *drv)
{
	struct wiphy_info_data info;
	if (wpa_driver_nl80211_get_info(drv, &info))
		return -1;

	if (info.error)
		return -1;

	drv->has_capability = 1;
	drv->capa.key_mgmt = WPA_DRIVER_CAPA_KEY_MGMT_WPA |
		WPA_DRIVER_CAPA_KEY_MGMT_WPA_PSK |
		WPA_DRIVER_CAPA_KEY_MGMT_WPA2 |
		WPA_DRIVER_CAPA_KEY_MGMT_WPA2_PSK;
	drv->capa.auth = WPA_DRIVER_AUTH_OPEN |
		WPA_DRIVER_AUTH_SHARED |
		WPA_DRIVER_AUTH_LEAP;

	drv->capa.flags |= WPA_DRIVER_FLAGS_SANE_ERROR_CODES;
	drv->capa.flags |= WPA_DRIVER_FLAGS_SET_KEYS_AFTER_ASSOC_DONE;
	drv->capa.flags |= WPA_DRIVER_FLAGS_EAPOL_TX_STATUS;

	/*
	 * As all cfg80211 drivers must support cases where the AP interface is
	 * removed without the knowledge of wpa_supplicant/hostapd, e.g., in
	 * case that the user space daemon has crashed, they must be able to
	 * cleanup all stations and key entries in the AP tear down flow. Thus,
	 * this flag can/should always be set for cfg80211 drivers.
	 */
	drv->capa.flags |= WPA_DRIVER_FLAGS_AP_TEARDOWN_SUPPORT;

	if (!info.device_ap_sme) {
		drv->capa.flags |= WPA_DRIVER_FLAGS_DEAUTH_TX_STATUS;

		/*
		 * No AP SME is currently assumed to also indicate no AP MLME
		 * in the driver/firmware.
		 */
		drv->capa.flags |= WPA_DRIVER_FLAGS_AP_MLME;
	}

	drv->device_ap_sme = info.device_ap_sme;
	drv->poll_command_supported = info.poll_command_supported;
	drv->data_tx_status = info.data_tx_status;
	if (info.set_qos_map_supported)
		drv->capa.flags |= WPA_DRIVER_FLAGS_QOS_MAPPING;
	drv->have_low_prio_scan = info.have_low_prio_scan;

	/*
	 * If poll command and tx status are supported, mac80211 is new enough
	 * to have everything we need to not need monitor interfaces.
	 */
	drv->use_monitor = !info.poll_command_supported || !info.data_tx_status;

	if (drv->device_ap_sme && drv->use_monitor) {
		/*
		 * Non-mac80211 drivers may not support monitor interface.
		 * Make sure we do not get stuck with incorrect capability here
		 * by explicitly testing this.
		 */
		if (!info.monitor_supported) {
			wpa_printf(MSG_DEBUG, "nl80211: Disable use_monitor "
				   "with device_ap_sme since no monitor mode "
				   "support detected");
			drv->use_monitor = 0;
		}
	}

	/*
	 * If we aren't going to use monitor interfaces, but the
	 * driver doesn't support data TX status, we won't get TX
	 * status for EAPOL frames.
	 */
	if (!drv->use_monitor && !info.data_tx_status)
		drv->capa.flags &= ~WPA_DRIVER_FLAGS_EAPOL_TX_STATUS;

	return 0;
}


#ifdef ANDROID
static int android_genl_ctrl_resolve(struct nl_handle *handle,
				     const char *name)
{
	/*
	 * Android ICS has very minimal genl_ctrl_resolve() implementation, so
	 * need to work around that.
	 */
	struct nl_cache *cache = NULL;
	struct genl_family *nl80211 = NULL;
	int id = -1;

	if (genl_ctrl_alloc_cache(handle, &cache) < 0) {
		wpa_printf(MSG_ERROR, "nl80211: Failed to allocate generic "
			   "netlink cache");
		goto fail;
	}

	nl80211 = genl_ctrl_search_by_name(cache, name);
	if (nl80211 == NULL)
		goto fail;

	id = genl_family_get_id(nl80211);

fail:
	if (nl80211)
		genl_family_put(nl80211);
	if (cache)
		nl_cache_free(cache);

	return id;
}
#define genl_ctrl_resolve android_genl_ctrl_resolve
#endif /* ANDROID */


static int wpa_driver_nl80211_init_nl_global(struct nl80211_global *global)
{
	int ret;

	global->nl_cb = nl_cb_alloc(NL_CB_DEFAULT);
	if (global->nl_cb == NULL) {
		wpa_printf(MSG_ERROR, "nl80211: Failed to allocate netlink "
			   "callbacks");
		return -1;
	}

	global->nl = nl_create_handle(global->nl_cb, "nl");
	if (global->nl == NULL)
		goto err;

	global->nl80211_id = genl_ctrl_resolve(global->nl, "nl80211");
	if (global->nl80211_id < 0) {
		wpa_printf(MSG_ERROR, "nl80211: 'nl80211' generic netlink not "
			   "found");
		goto err;
	}

	global->nl_event = nl_create_handle(global->nl_cb, "event");
	if (global->nl_event == NULL)
		goto err;

	ret = nl_get_multicast_id(global, "nl80211", "scan");
	if (ret >= 0)
		ret = nl_socket_add_membership(global->nl_event, ret);
	if (ret < 0) {
		wpa_printf(MSG_ERROR, "nl80211: Could not add multicast "
			   "membership for scan events: %d (%s)",
			   ret, strerror(-ret));
		goto err;
	}

	ret = nl_get_multicast_id(global, "nl80211", "mlme");
	if (ret >= 0)
		ret = nl_socket_add_membership(global->nl_event, ret);
	if (ret < 0) {
		wpa_printf(MSG_ERROR, "nl80211: Could not add multicast "
			   "membership for mlme events: %d (%s)",
			   ret, strerror(-ret));
		goto err;
	}

	ret = nl_get_multicast_id(global, "nl80211", "regulatory");
	if (ret >= 0)
		ret = nl_socket_add_membership(global->nl_event, ret);
	if (ret < 0) {
		wpa_printf(MSG_DEBUG, "nl80211: Could not add multicast "
			   "membership for regulatory events: %d (%s)",
			   ret, strerror(-ret));
		/* Continue without regulatory events */
	}

	ret = nl_get_multicast_id(global, "nl80211", "vendor");
	if (ret >= 0)
		ret = nl_socket_add_membership(global->nl_event, ret);
	if (ret < 0) {
		wpa_printf(MSG_DEBUG, "nl80211: Could not add multicast "
			   "membership for vendor events: %d (%s)",
			   ret, strerror(-ret));
		/* Continue without vendor events */
	}

	nl_cb_set(global->nl_cb, NL_CB_SEQ_CHECK, NL_CB_CUSTOM,
		  no_seq_check, NULL);
	nl_cb_set(global->nl_cb, NL_CB_VALID, NL_CB_CUSTOM,
		  process_global_event, global);

	nl80211_register_eloop_read(&global->nl_event,
				    wpa_driver_nl80211_event_receive,
				    global->nl_cb);

	return 0;

err:
	nl_destroy_handles(&global->nl_event);
	nl_destroy_handles(&global->nl);
	nl_cb_put(global->nl_cb);
	global->nl_cb = NULL;
	return -1;
}


static int wpa_driver_nl80211_init_nl(struct wpa_driver_nl80211_data *drv)
{
	drv->nl_cb = nl_cb_alloc(NL_CB_DEFAULT);
	if (!drv->nl_cb) {
		wpa_printf(MSG_ERROR, "nl80211: Failed to alloc cb struct");
		return -1;
	}

	nl_cb_set(drv->nl_cb, NL_CB_SEQ_CHECK, NL_CB_CUSTOM,
		  no_seq_check, NULL);
	nl_cb_set(drv->nl_cb, NL_CB_VALID, NL_CB_CUSTOM,
		  process_drv_event, drv);

	return 0;
}


static void wpa_driver_nl80211_rfkill_blocked(void *ctx)
{
	wpa_printf(MSG_DEBUG, "nl80211: RFKILL blocked");
	/*
	 * This may be for any interface; use ifdown event to disable
	 * interface.
	 */
}


static void wpa_driver_nl80211_rfkill_unblocked(void *ctx)
{
	struct wpa_driver_nl80211_data *drv = ctx;
	wpa_printf(MSG_DEBUG, "nl80211: RFKILL unblocked");
	if (i802_set_iface_flags(drv->first_bss, 1)) {
		wpa_printf(MSG_DEBUG, "nl80211: Could not set interface UP "
			   "after rfkill unblock");
		return;
	}
	/* rtnetlink ifup handler will report interface as enabled */
}


static void wpa_driver_nl80211_handle_eapol_tx_status(int sock,
						      void *eloop_ctx,
						      void *handle)
{
	struct wpa_driver_nl80211_data *drv = eloop_ctx;
	u8 data[2048];
	struct msghdr msg;
	struct iovec entry;
	u8 control[512];
	struct cmsghdr *cmsg;
	int res, found_ee = 0, found_wifi = 0, acked = 0;
	union wpa_event_data event;

	memset(&msg, 0, sizeof(msg));
	msg.msg_iov = &entry;
	msg.msg_iovlen = 1;
	entry.iov_base = data;
	entry.iov_len = sizeof(data);
	msg.msg_control = &control;
	msg.msg_controllen = sizeof(control);

	res = recvmsg(sock, &msg, MSG_ERRQUEUE);
	/* if error or not fitting 802.3 header, return */
	if (res < 14)
		return;

	for (cmsg = CMSG_FIRSTHDR(&msg); cmsg; cmsg = CMSG_NXTHDR(&msg, cmsg))
	{
		if (cmsg->cmsg_level == SOL_SOCKET &&
		    cmsg->cmsg_type == SCM_WIFI_STATUS) {
			int *ack;

			found_wifi = 1;
			ack = (void *)CMSG_DATA(cmsg);
			acked = *ack;
		}

		if (cmsg->cmsg_level == SOL_PACKET &&
		    cmsg->cmsg_type == PACKET_TX_TIMESTAMP) {
			struct sock_extended_err *err =
				(struct sock_extended_err *)CMSG_DATA(cmsg);

			if (err->ee_origin == SO_EE_ORIGIN_TXSTATUS)
				found_ee = 1;
		}
	}

	if (!found_ee || !found_wifi)
		return;

	memset(&event, 0, sizeof(event));
	event.eapol_tx_status.dst = data;
	event.eapol_tx_status.data = data + 14;
	event.eapol_tx_status.data_len = res - 14;
	event.eapol_tx_status.ack = acked;
	wpa_supplicant_event(drv->ctx, EVENT_EAPOL_TX_STATUS, &event);
}


static int nl80211_init_bss(struct i802_bss *bss)
{
	bss->nl_cb = nl_cb_alloc(NL_CB_DEFAULT);
	if (!bss->nl_cb)
		return -1;

	nl_cb_set(bss->nl_cb, NL_CB_SEQ_CHECK, NL_CB_CUSTOM,
		  no_seq_check, NULL);
	nl_cb_set(bss->nl_cb, NL_CB_VALID, NL_CB_CUSTOM,
		  process_bss_event, bss);

	return 0;
}


static void nl80211_destroy_bss(struct i802_bss *bss)
{
	nl_cb_put(bss->nl_cb);
	bss->nl_cb = NULL;
}


static void * wpa_driver_nl80211_drv_init(void *ctx, const char *ifname,
					  void *global_priv, int hostapd,
					  const u8 *set_addr)
{
	struct wpa_driver_nl80211_data *drv;
	struct rfkill_config *rcfg;
	struct i802_bss *bss;

	if (global_priv == NULL)
		return NULL;
	drv = os_zalloc(sizeof(*drv));
	if (drv == NULL)
		return NULL;
	drv->global = global_priv;
	drv->ctx = ctx;
	drv->hostapd = !!hostapd;
	drv->eapol_sock = -1;
	drv->num_if_indices = sizeof(drv->default_if_indices) / sizeof(int);
	drv->if_indices = drv->default_if_indices;

	drv->first_bss = os_zalloc(sizeof(*drv->first_bss));
	if (!drv->first_bss) {
		os_free(drv);
		return NULL;
	}
	bss = drv->first_bss;
	bss->drv = drv;
	bss->ctx = ctx;

	os_strlcpy(bss->ifname, ifname, sizeof(bss->ifname));
	drv->monitor_ifidx = -1;
	drv->monitor_sock = -1;
	drv->eapol_tx_sock = -1;
	drv->ap_scan_as_station = NL80211_IFTYPE_UNSPECIFIED;

	if (wpa_driver_nl80211_init_nl(drv)) {
		os_free(drv);
		return NULL;
	}

	if (nl80211_init_bss(bss))
		goto failed;

	rcfg = os_zalloc(sizeof(*rcfg));
	if (rcfg == NULL)
		goto failed;
	rcfg->ctx = drv;
	os_strlcpy(rcfg->ifname, ifname, sizeof(rcfg->ifname));
	rcfg->blocked_cb = wpa_driver_nl80211_rfkill_blocked;
	rcfg->unblocked_cb = wpa_driver_nl80211_rfkill_unblocked;
	drv->rfkill = rfkill_init(rcfg);
	if (drv->rfkill == NULL) {
		wpa_printf(MSG_DEBUG, "nl80211: RFKILL status not available");
		os_free(rcfg);
	}

	if (linux_iface_up(drv->global->ioctl_sock, ifname) > 0)
		drv->start_iface_up = 1;

	if (wpa_driver_nl80211_finish_drv_init(drv, set_addr, 1))
		goto failed;

	drv->eapol_tx_sock = socket(PF_PACKET, SOCK_DGRAM, 0);
	if (drv->eapol_tx_sock < 0)
		goto failed;

	if (drv->data_tx_status) {
		int enabled = 1;

		if (setsockopt(drv->eapol_tx_sock, SOL_SOCKET, SO_WIFI_STATUS,
			       &enabled, sizeof(enabled)) < 0) {
			wpa_printf(MSG_DEBUG,
				"nl80211: wifi status sockopt failed\n");
			drv->data_tx_status = 0;
			if (!drv->use_monitor)
				drv->capa.flags &=
					~WPA_DRIVER_FLAGS_EAPOL_TX_STATUS;
		} else {
			eloop_register_read_sock(drv->eapol_tx_sock,
				wpa_driver_nl80211_handle_eapol_tx_status,
				drv, NULL);
		}
	}

	if (drv->global) {
		dl_list_add(&drv->global->interfaces, &drv->list);
		drv->in_interface_list = 1;
	}

	return bss;

failed:
	wpa_driver_nl80211_deinit(bss);
	return NULL;
}


/**
 * wpa_driver_nl80211_init - Initialize nl80211 driver interface
 * @ctx: context to be used when calling wpa_supplicant functions,
 * e.g., wpa_supplicant_event()
 * @ifname: interface name, e.g., wlan0
 * @global_priv: private driver global data from global_init()
 * Returns: Pointer to private data, %NULL on failure
 */
static void * wpa_driver_nl80211_init(void *ctx, const char *ifname,
				      void *global_priv)
{
	return wpa_driver_nl80211_drv_init(ctx, ifname, global_priv, 0, NULL);
}


static int nl80211_register_frame(struct i802_bss *bss,
				  struct nl_handle *nl_handle,
				  u16 type, const u8 *match, size_t match_len)
{
	struct wpa_driver_nl80211_data *drv = bss->drv;
	struct nl_msg *msg;
	int ret = -1;
	char buf[30];

	msg = nlmsg_alloc();
	if (!msg)
		return -1;

	buf[0] = '\0';
	wpa_snprintf_hex(buf, sizeof(buf), match, match_len);
	wpa_printf(MSG_DEBUG, "nl80211: Register frame type=0x%x (%s) nl_handle=%p match=%s",
		   type, fc2str(type), nl_handle, buf);

	nl80211_cmd(drv, msg, 0, NL80211_CMD_REGISTER_ACTION);

	if (nl80211_set_iface_id(msg, bss) < 0)
		goto nla_put_failure;

	NLA_PUT_U16(msg, NL80211_ATTR_FRAME_TYPE, type);
	NLA_PUT(msg, NL80211_ATTR_FRAME_MATCH, match_len, match);

	ret = send_and_recv(drv->global, nl_handle, msg, NULL, NULL);
	msg = NULL;
	if (ret) {
		wpa_printf(MSG_DEBUG, "nl80211: Register frame command "
			   "failed (type=%u): ret=%d (%s)",
			   type, ret, strerror(-ret));
		wpa_hexdump(MSG_DEBUG, "nl80211: Register frame match",
			    match, match_len);
		goto nla_put_failure;
	}
	ret = 0;
nla_put_failure:
	nlmsg_free(msg);
	return ret;
}


static int nl80211_alloc_mgmt_handle(struct i802_bss *bss)
{
	struct wpa_driver_nl80211_data *drv = bss->drv;

	if (bss->nl_mgmt) {
		wpa_printf(MSG_DEBUG, "nl80211: Mgmt reporting "
			   "already on! (nl_mgmt=%p)", bss->nl_mgmt);
		return -1;
	}

	bss->nl_mgmt = nl_create_handle(drv->nl_cb, "mgmt");
	if (bss->nl_mgmt == NULL)
		return -1;

	return 0;
}


static void nl80211_mgmt_handle_register_eloop(struct i802_bss *bss)
{
	nl80211_register_eloop_read(&bss->nl_mgmt,
				    wpa_driver_nl80211_event_receive,
				    bss->nl_cb);
}


static int nl80211_register_action_frame(struct i802_bss *bss,
					 const u8 *match, size_t match_len)
{
	u16 type = (WLAN_FC_TYPE_MGMT << 2) | (WLAN_FC_STYPE_ACTION << 4);
	return nl80211_register_frame(bss, bss->nl_mgmt,
				      type, match, match_len);
}


static int nl80211_mgmt_subscribe_non_ap(struct i802_bss *bss)
{
	struct wpa_driver_nl80211_data *drv = bss->drv;
	int ret = 0;

	if (nl80211_alloc_mgmt_handle(bss))
		return -1;
	wpa_printf(MSG_DEBUG, "nl80211: Subscribe to mgmt frames with non-AP "
		   "handle %p", bss->nl_mgmt);

	if (drv->nlmode == NL80211_IFTYPE_ADHOC) {
		u16 type = (WLAN_FC_TYPE_MGMT << 2) | (WLAN_FC_STYPE_AUTH << 4);

		/* register for any AUTH message */
		nl80211_register_frame(bss, bss->nl_mgmt, type, NULL, 0);
	}

#ifdef CONFIG_INTERWORKING
	/* QoS Map Configure */
	if (nl80211_register_action_frame(bss, (u8 *) "\x01\x04", 2) < 0)
		ret = -1;
#endif /* CONFIG_INTERWORKING */
#if defined(CONFIG_P2P) || defined(CONFIG_INTERWORKING)
	/* GAS Initial Request */
	if (nl80211_register_action_frame(bss, (u8 *) "\x04\x0a", 2) < 0)
		ret = -1;
	/* GAS Initial Response */
	if (nl80211_register_action_frame(bss, (u8 *) "\x04\x0b", 2) < 0)
		ret = -1;
	/* GAS Comeback Request */
	if (nl80211_register_action_frame(bss, (u8 *) "\x04\x0c", 2) < 0)
		ret = -1;
	/* GAS Comeback Response */
	if (nl80211_register_action_frame(bss, (u8 *) "\x04\x0d", 2) < 0)
		ret = -1;
	/* Protected GAS Initial Request */
	if (nl80211_register_action_frame(bss, (u8 *) "\x09\x0a", 2) < 0)
		ret = -1;
	/* Protected GAS Initial Response */
	if (nl80211_register_action_frame(bss, (u8 *) "\x09\x0b", 2) < 0)
		ret = -1;
	/* Protected GAS Comeback Request */
	if (nl80211_register_action_frame(bss, (u8 *) "\x09\x0c", 2) < 0)
		ret = -1;
	/* Protected GAS Comeback Response */
	if (nl80211_register_action_frame(bss, (u8 *) "\x09\x0d", 2) < 0)
		ret = -1;
#endif /* CONFIG_P2P || CONFIG_INTERWORKING */
#ifdef CONFIG_P2P
	/* P2P Public Action */
	if (nl80211_register_action_frame(bss,
					  (u8 *) "\x04\x09\x50\x6f\x9a\x09",
					  6) < 0)
		ret = -1;
	/* P2P Action */
	if (nl80211_register_action_frame(bss,
					  (u8 *) "\x7f\x50\x6f\x9a\x09",
					  5) < 0)
		ret = -1;
#endif /* CONFIG_P2P */
#ifdef CONFIG_IEEE80211W
	/* SA Query Response */
	if (nl80211_register_action_frame(bss, (u8 *) "\x08\x01", 2) < 0)
		ret = -1;
#endif /* CONFIG_IEEE80211W */
#ifdef CONFIG_TDLS
	if ((drv->capa.flags & WPA_DRIVER_FLAGS_TDLS_SUPPORT)) {
		/* TDLS Discovery Response */
		if (nl80211_register_action_frame(bss, (u8 *) "\x04\x0e", 2) <
		    0)
			ret = -1;
	}
#endif /* CONFIG_TDLS */

	/* FT Action frames */
	if (nl80211_register_action_frame(bss, (u8 *) "\x06", 1) < 0)
		ret = -1;
	else
		drv->capa.key_mgmt |= WPA_DRIVER_CAPA_KEY_MGMT_FT |
			WPA_DRIVER_CAPA_KEY_MGMT_FT_PSK;

	/* WNM - BSS Transition Management Request */
	if (nl80211_register_action_frame(bss, (u8 *) "\x0a\x07", 2) < 0)
		ret = -1;
	/* WNM-Sleep Mode Response */
	if (nl80211_register_action_frame(bss, (u8 *) "\x0a\x11", 2) < 0)
		ret = -1;

#ifdef CONFIG_HS20
	/* WNM-Notification */
	if (nl80211_register_action_frame(bss, (u8 *) "\x0a\x1a", 2) < 0)
		ret = -1;
#endif /* CONFIG_HS20 */

	nl80211_mgmt_handle_register_eloop(bss);

	return ret;
}


static int nl80211_register_spurious_class3(struct i802_bss *bss)
{
	struct wpa_driver_nl80211_data *drv = bss->drv;
	struct nl_msg *msg;
	int ret = -1;

	msg = nlmsg_alloc();
	if (!msg)
		return -1;

	nl80211_cmd(drv, msg, 0, NL80211_CMD_UNEXPECTED_FRAME);

	NLA_PUT_U32(msg, NL80211_ATTR_IFINDEX, bss->ifindex);

	ret = send_and_recv(drv->global, bss->nl_mgmt, msg, NULL, NULL);
	msg = NULL;
	if (ret) {
		wpa_printf(MSG_DEBUG, "nl80211: Register spurious class3 "
			   "failed: ret=%d (%s)",
			   ret, strerror(-ret));
		goto nla_put_failure;
	}
	ret = 0;
nla_put_failure:
	nlmsg_free(msg);
	return ret;
}


static int nl80211_mgmt_subscribe_ap(struct i802_bss *bss)
{
	static const int stypes[] = {
		WLAN_FC_STYPE_AUTH,
		WLAN_FC_STYPE_ASSOC_REQ,
		WLAN_FC_STYPE_REASSOC_REQ,
		WLAN_FC_STYPE_DISASSOC,
		WLAN_FC_STYPE_DEAUTH,
		WLAN_FC_STYPE_ACTION,
		WLAN_FC_STYPE_PROBE_REQ,
/* Beacon doesn't work as mac80211 doesn't currently allow
 * it, but it wouldn't really be the right thing anyway as
 * it isn't per interface ... maybe just dump the scan
 * results periodically for OLBC?
 */
		/* WLAN_FC_STYPE_BEACON, */
	};
	unsigned int i;

	if (nl80211_alloc_mgmt_handle(bss))
		return -1;
	wpa_printf(MSG_DEBUG, "nl80211: Subscribe to mgmt frames with AP "
		   "handle %p", bss->nl_mgmt);

	for (i = 0; i < ARRAY_SIZE(stypes); i++) {
		if (nl80211_register_frame(bss, bss->nl_mgmt,
					   (WLAN_FC_TYPE_MGMT << 2) |
					   (stypes[i] << 4),
					   NULL, 0) < 0) {
			goto out_err;
		}
	}

	if (nl80211_register_spurious_class3(bss))
		goto out_err;

	if (nl80211_get_wiphy_data_ap(bss) == NULL)
		goto out_err;

	nl80211_mgmt_handle_register_eloop(bss);
	return 0;

out_err:
	nl_destroy_handles(&bss->nl_mgmt);
	return -1;
}


static int nl80211_mgmt_subscribe_ap_dev_sme(struct i802_bss *bss)
{
	if (nl80211_alloc_mgmt_handle(bss))
		return -1;
	wpa_printf(MSG_DEBUG, "nl80211: Subscribe to mgmt frames with AP "
		   "handle %p (device SME)", bss->nl_mgmt);

	if (nl80211_register_frame(bss, bss->nl_mgmt,
				   (WLAN_FC_TYPE_MGMT << 2) |
				   (WLAN_FC_STYPE_ACTION << 4),
				   NULL, 0) < 0)
		goto out_err;

	nl80211_mgmt_handle_register_eloop(bss);
	return 0;

out_err:
	nl_destroy_handles(&bss->nl_mgmt);
	return -1;
}


static void nl80211_mgmt_unsubscribe(struct i802_bss *bss, const char *reason)
{
	if (bss->nl_mgmt == NULL)
		return;
	wpa_printf(MSG_DEBUG, "nl80211: Unsubscribe mgmt frames handle %p "
		   "(%s)", bss->nl_mgmt, reason);
	nl80211_destroy_eloop_handle(&bss->nl_mgmt);

	nl80211_put_wiphy_data_ap(bss);
}


static void wpa_driver_nl80211_send_rfkill(void *eloop_ctx, void *timeout_ctx)
{
	wpa_supplicant_event(timeout_ctx, EVENT_INTERFACE_DISABLED, NULL);
}


static void nl80211_del_p2pdev(struct i802_bss *bss)
{
	struct wpa_driver_nl80211_data *drv = bss->drv;
	struct nl_msg *msg;
	int ret;

	msg = nlmsg_alloc();
	if (!msg)
		return;

	nl80211_cmd(drv, msg, 0, NL80211_CMD_DEL_INTERFACE);
	NLA_PUT_U64(msg, NL80211_ATTR_WDEV, bss->wdev_id);

	ret = send_and_recv_msgs(drv, msg, NULL, NULL);
	msg = NULL;

	wpa_printf(MSG_DEBUG, "nl80211: Delete P2P Device %s (0x%llx): %s",
		   bss->ifname, (long long unsigned int) bss->wdev_id,
		   strerror(-ret));

nla_put_failure:
	nlmsg_free(msg);
}


static int nl80211_set_p2pdev(struct i802_bss *bss, int start)
{
	struct wpa_driver_nl80211_data *drv = bss->drv;
	struct nl_msg *msg;
	int ret = -1;

	msg = nlmsg_alloc();
	if (!msg)
		return -1;

	if (start)
		nl80211_cmd(drv, msg, 0, NL80211_CMD_START_P2P_DEVICE);
	else
		nl80211_cmd(drv, msg, 0, NL80211_CMD_STOP_P2P_DEVICE);

	NLA_PUT_U64(msg, NL80211_ATTR_WDEV, bss->wdev_id);

	ret = send_and_recv_msgs(drv, msg, NULL, NULL);
	msg = NULL;

	wpa_printf(MSG_DEBUG, "nl80211: %s P2P Device %s (0x%llx): %s",
		   start ? "Start" : "Stop",
		   bss->ifname, (long long unsigned int) bss->wdev_id,
		   strerror(-ret));

nla_put_failure:
	nlmsg_free(msg);
	return ret;
}


static int i802_set_iface_flags(struct i802_bss *bss, int up)
{
	enum nl80211_iftype nlmode;

	nlmode = nl80211_get_ifmode(bss);
	if (nlmode != NL80211_IFTYPE_P2P_DEVICE) {
		return linux_set_iface_flags(bss->drv->global->ioctl_sock,
					     bss->ifname, up);
	}

	/* P2P Device has start/stop which is equivalent */
	return nl80211_set_p2pdev(bss, up);
}


static int
wpa_driver_nl80211_finish_drv_init(struct wpa_driver_nl80211_data *drv,
				   const u8 *set_addr, int first)
{
	struct i802_bss *bss = drv->first_bss;
	int send_rfkill_event = 0;
	enum nl80211_iftype nlmode;

	drv->ifindex = if_nametoindex(bss->ifname);
	bss->ifindex = drv->ifindex;
	bss->wdev_id = drv->global->if_add_wdevid;
	bss->wdev_id_set = drv->global->if_add_wdevid_set;

	bss->if_dynamic = drv->ifindex == drv->global->if_add_ifindex;
	bss->if_dynamic = bss->if_dynamic || drv->global->if_add_wdevid_set;
	drv->global->if_add_wdevid_set = 0;

	if (!bss->if_dynamic && nl80211_get_ifmode(bss) == NL80211_IFTYPE_AP)
		bss->static_ap = 1;

	if (wpa_driver_nl80211_capa(drv))
		return -1;

	wpa_printf(MSG_DEBUG, "nl80211: interface %s in phy %s",
		   bss->ifname, drv->phyname);

	if (set_addr &&
	    (linux_set_iface_flags(drv->global->ioctl_sock, bss->ifname, 0) ||
	     linux_set_ifhwaddr(drv->global->ioctl_sock, bss->ifname,
				set_addr)))
		return -1;

	if (first && nl80211_get_ifmode(bss) == NL80211_IFTYPE_AP)
		drv->start_mode_ap = 1;

	if (drv->hostapd || bss->static_ap)
		nlmode = NL80211_IFTYPE_AP;
	else if (bss->if_dynamic)
		nlmode = nl80211_get_ifmode(bss);
	else
		nlmode = NL80211_IFTYPE_STATION;

	if (wpa_driver_nl80211_set_mode(bss, nlmode) < 0) {
		wpa_printf(MSG_ERROR, "nl80211: Could not configure driver mode");
		return -1;
	}

	if (nlmode == NL80211_IFTYPE_P2P_DEVICE)
		nl80211_get_macaddr(bss);

	if (!rfkill_is_blocked(drv->rfkill)) {
		int ret = i802_set_iface_flags(bss, 1);
		if (ret) {
			wpa_printf(MSG_ERROR, "nl80211: Could not set "
				   "interface '%s' UP", bss->ifname);
			return ret;
		}
		if (nlmode == NL80211_IFTYPE_P2P_DEVICE)
			return ret;
	} else {
		wpa_printf(MSG_DEBUG, "nl80211: Could not yet enable "
			   "interface '%s' due to rfkill", bss->ifname);
		if (nlmode == NL80211_IFTYPE_P2P_DEVICE)
			return 0;
		drv->if_disabled = 1;
		send_rfkill_event = 1;
	}

	if (!drv->hostapd)
		netlink_send_oper_ifla(drv->global->netlink, drv->ifindex,
				       1, IF_OPER_DORMANT);

	if (linux_get_ifhwaddr(drv->global->ioctl_sock, bss->ifname,
			       bss->addr))
		return -1;
	os_memcpy(drv->perm_addr, bss->addr, ETH_ALEN);

	if (send_rfkill_event) {
		eloop_register_timeout(0, 0, wpa_driver_nl80211_send_rfkill,
				       drv, drv->ctx);
	}

	return 0;
}


static int wpa_driver_nl80211_del_beacon(struct wpa_driver_nl80211_data *drv)
{
	struct nl_msg *msg;

	msg = nlmsg_alloc();
	if (!msg)
		return -ENOMEM;

	wpa_printf(MSG_DEBUG, "nl80211: Remove beacon (ifindex=%d)",
		   drv->ifindex);
	nl80211_cmd(drv, msg, 0, NL80211_CMD_DEL_BEACON);
	NLA_PUT_U32(msg, NL80211_ATTR_IFINDEX, drv->ifindex);

	return send_and_recv_msgs(drv, msg, NULL, NULL);
 nla_put_failure:
	nlmsg_free(msg);
	return -ENOBUFS;
}


/**
 * wpa_driver_nl80211_deinit - Deinitialize nl80211 driver interface
 * @bss: Pointer to private nl80211 data from wpa_driver_nl80211_init()
 *
 * Shut down driver interface and processing of driver events. Free
 * private data buffer if one was allocated in wpa_driver_nl80211_init().
 */
static void wpa_driver_nl80211_deinit(struct i802_bss *bss)
{
	struct wpa_driver_nl80211_data *drv = bss->drv;

	bss->in_deinit = 1;
	if (drv->data_tx_status)
		eloop_unregister_read_sock(drv->eapol_tx_sock);
	if (drv->eapol_tx_sock >= 0)
		close(drv->eapol_tx_sock);

	if (bss->nl_preq)
		wpa_driver_nl80211_probe_req_report(bss, 0);
	if (bss->added_if_into_bridge) {
		if (linux_br_del_if(drv->global->ioctl_sock, bss->brname,
				    bss->ifname) < 0)
			wpa_printf(MSG_INFO, "nl80211: Failed to remove "
				   "interface %s from bridge %s: %s",
				   bss->ifname, bss->brname, strerror(errno));
		if (drv->rtnl_sk)
			nl80211_handle_destroy(drv->rtnl_sk);
	}
	if (bss->added_bridge) {
		if (linux_br_del(drv->global->ioctl_sock, bss->brname) < 0)
			wpa_printf(MSG_INFO, "nl80211: Failed to remove "
				   "bridge %s: %s",
				   bss->brname, strerror(errno));
	}

	nl80211_remove_monitor_interface(drv);

	if (is_ap_interface(drv->nlmode))
		wpa_driver_nl80211_del_beacon(drv);

	if (drv->eapol_sock >= 0) {
		eloop_unregister_read_sock(drv->eapol_sock);
		close(drv->eapol_sock);
	}

	if (drv->if_indices != drv->default_if_indices)
		os_free(drv->if_indices);

	if (drv->disabled_11b_rates)
		nl80211_disable_11b_rates(drv, drv->ifindex, 0);

	netlink_send_oper_ifla(drv->global->netlink, drv->ifindex, 0,
			       IF_OPER_UP);
	eloop_cancel_timeout(wpa_driver_nl80211_send_rfkill, drv, drv->ctx);
	rfkill_deinit(drv->rfkill);

	eloop_cancel_timeout(wpa_driver_nl80211_scan_timeout, drv, drv->ctx);

	if (!drv->start_iface_up)
		(void) i802_set_iface_flags(bss, 0);

	if (drv->addr_changed) {
		linux_set_iface_flags(drv->global->ioctl_sock, bss->ifname, 0);
		if (linux_set_ifhwaddr(drv->global->ioctl_sock, bss->ifname,
				       drv->perm_addr) < 0) {
			wpa_printf(MSG_DEBUG,
				   "nl80211: Could not restore permanent MAC address");
		}
	}

	if (drv->nlmode != NL80211_IFTYPE_P2P_DEVICE) {
		if (!drv->hostapd || !drv->start_mode_ap)
			wpa_driver_nl80211_set_mode(bss,
						    NL80211_IFTYPE_STATION);
		nl80211_mgmt_unsubscribe(bss, "deinit");
	} else {
		nl80211_mgmt_unsubscribe(bss, "deinit");
		nl80211_del_p2pdev(bss);
	}
	nl_cb_put(drv->nl_cb);

	nl80211_destroy_bss(drv->first_bss);

	os_free(drv->filter_ssids);

	os_free(drv->auth_ie);

	if (drv->in_interface_list)
		dl_list_del(&drv->list);

	os_free(drv->extended_capa);
	os_free(drv->extended_capa_mask);
	os_free(drv->first_bss);
	os_free(drv);
}


/**
 * wpa_driver_nl80211_scan_timeout - Scan timeout to report scan completion
 * @eloop_ctx: Driver private data
 * @timeout_ctx: ctx argument given to wpa_driver_nl80211_init()
 *
 * This function can be used as registered timeout when starting a scan to
 * generate a scan completed event if the driver does not report this.
 */
static void wpa_driver_nl80211_scan_timeout(void *eloop_ctx, void *timeout_ctx)
{
	struct wpa_driver_nl80211_data *drv = eloop_ctx;
	if (drv->ap_scan_as_station != NL80211_IFTYPE_UNSPECIFIED) {
		wpa_driver_nl80211_set_mode(drv->first_bss,
					    drv->ap_scan_as_station);
		drv->ap_scan_as_station = NL80211_IFTYPE_UNSPECIFIED;
	}
	wpa_printf(MSG_DEBUG, "Scan timeout - try to get results");
	wpa_supplicant_event(timeout_ctx, EVENT_SCAN_RESULTS, NULL);
}


static struct nl_msg *
nl80211_scan_common(struct wpa_driver_nl80211_data *drv, u8 cmd,
		    struct wpa_driver_scan_params *params, u64 *wdev_id)
{
	struct nl_msg *msg;
	size_t i;
	u32 scan_flags = 0;

	msg = nlmsg_alloc();
	if (!msg)
		return NULL;

	nl80211_cmd(drv, msg, 0, cmd);

	if (!wdev_id)
		NLA_PUT_U32(msg, NL80211_ATTR_IFINDEX, drv->ifindex);
	else
		NLA_PUT_U64(msg, NL80211_ATTR_WDEV, *wdev_id);

	if (params->num_ssids) {
		struct nlattr *ssids;

		ssids = nla_nest_start(msg, NL80211_ATTR_SCAN_SSIDS);
		if (ssids == NULL)
			goto fail;
		for (i = 0; i < params->num_ssids; i++) {
			wpa_hexdump_ascii(MSG_MSGDUMP, "nl80211: Scan SSID",
					  params->ssids[i].ssid,
					  params->ssids[i].ssid_len);
			if (nla_put(msg, i + 1, params->ssids[i].ssid_len,
				    params->ssids[i].ssid) < 0)
				goto fail;
		}
		nla_nest_end(msg, ssids);
	}

	if (params->extra_ies) {
		wpa_hexdump(MSG_MSGDUMP, "nl80211: Scan extra IEs",
			    params->extra_ies, params->extra_ies_len);
		if (nla_put(msg, NL80211_ATTR_IE, params->extra_ies_len,
			    params->extra_ies) < 0)
			goto fail;
	}

	if (params->freqs) {
		struct nlattr *freqs;
		freqs = nla_nest_start(msg, NL80211_ATTR_SCAN_FREQUENCIES);
		if (freqs == NULL)
			goto fail;
		for (i = 0; params->freqs[i]; i++) {
			wpa_printf(MSG_MSGDUMP, "nl80211: Scan frequency %u "
				   "MHz", params->freqs[i]);
			if (nla_put_u32(msg, i + 1, params->freqs[i]) < 0)
				goto fail;
		}
		nla_nest_end(msg, freqs);
	}

	os_free(drv->filter_ssids);
	drv->filter_ssids = params->filter_ssids;
	params->filter_ssids = NULL;
	drv->num_filter_ssids = params->num_filter_ssids;

	if (params->only_new_results) {
		wpa_printf(MSG_DEBUG, "nl80211: Add NL80211_SCAN_FLAG_FLUSH");
		scan_flags |= NL80211_SCAN_FLAG_FLUSH;
	}

	if (params->low_priority && drv->have_low_prio_scan) {
		wpa_printf(MSG_DEBUG,
			   "nl80211: Add NL80211_SCAN_FLAG_LOW_PRIORITY");
		scan_flags |= NL80211_SCAN_FLAG_LOW_PRIORITY;
	}

	if (scan_flags)
		NLA_PUT_U32(msg, NL80211_ATTR_SCAN_FLAGS, scan_flags);

	return msg;

fail:
nla_put_failure:
	nlmsg_free(msg);
	return NULL;
}


/**
 * wpa_driver_nl80211_scan - Request the driver to initiate scan
 * @bss: Pointer to private driver data from wpa_driver_nl80211_init()
 * @params: Scan parameters
 * Returns: 0 on success, -1 on failure
 */
static int wpa_driver_nl80211_scan(struct i802_bss *bss,
				   struct wpa_driver_scan_params *params)
{
	struct wpa_driver_nl80211_data *drv = bss->drv;
	int ret = -1, timeout;
	struct nl_msg *msg = NULL;

	wpa_dbg(drv->ctx, MSG_DEBUG, "nl80211: scan request");
	drv->scan_for_auth = 0;

	msg = nl80211_scan_common(drv, NL80211_CMD_TRIGGER_SCAN, params,
				  bss->wdev_id_set ? &bss->wdev_id : NULL);
	if (!msg)
		return -1;

	if (params->p2p_probe) {
		struct nlattr *rates;

		wpa_printf(MSG_DEBUG, "nl80211: P2P probe - mask SuppRates");

		rates = nla_nest_start(msg, NL80211_ATTR_SCAN_SUPP_RATES);
		if (rates == NULL)
			goto nla_put_failure;

		/*
		 * Remove 2.4 GHz rates 1, 2, 5.5, 11 Mbps from supported rates
		 * by masking out everything else apart from the OFDM rates 6,
		 * 9, 12, 18, 24, 36, 48, 54 Mbps from non-MCS rates. All 5 GHz
		 * rates are left enabled.
		 */
		NLA_PUT(msg, NL80211_BAND_2GHZ, 8,
			"\x0c\x12\x18\x24\x30\x48\x60\x6c");
		nla_nest_end(msg, rates);

		NLA_PUT_FLAG(msg, NL80211_ATTR_TX_NO_CCK_RATE);
	}

	ret = send_and_recv_msgs(drv, msg, NULL, NULL);
	msg = NULL;
	if (ret) {
		wpa_printf(MSG_DEBUG, "nl80211: Scan trigger failed: ret=%d "
			   "(%s)", ret, strerror(-ret));
		if (drv->hostapd && is_ap_interface(drv->nlmode)) {
			enum nl80211_iftype old_mode = drv->nlmode;

			/*
			 * mac80211 does not allow scan requests in AP mode, so
			 * try to do this in station mode.
			 */
			if (wpa_driver_nl80211_set_mode(
				    bss, NL80211_IFTYPE_STATION))
				goto nla_put_failure;

			if (wpa_driver_nl80211_scan(bss, params)) {
				wpa_driver_nl80211_set_mode(bss, drv->nlmode);
				goto nla_put_failure;
			}

			/* Restore AP mode when processing scan results */
			drv->ap_scan_as_station = old_mode;
			ret = 0;
		} else
			goto nla_put_failure;
	}

	drv->scan_state = SCAN_REQUESTED;
	/* Not all drivers generate "scan completed" wireless event, so try to
	 * read results after a timeout. */
	timeout = 10;
	if (drv->scan_complete_events) {
		/*
		 * The driver seems to deliver events to notify when scan is
		 * complete, so use longer timeout to avoid race conditions
		 * with scanning and following association request.
		 */
		timeout = 30;
	}
	wpa_printf(MSG_DEBUG, "Scan requested (ret=%d) - scan timeout %d "
		   "seconds", ret, timeout);
	eloop_cancel_timeout(wpa_driver_nl80211_scan_timeout, drv, drv->ctx);
	eloop_register_timeout(timeout, 0, wpa_driver_nl80211_scan_timeout,
			       drv, drv->ctx);

nla_put_failure:
	nlmsg_free(msg);
	return ret;
}


/**
 * wpa_driver_nl80211_sched_scan - Initiate a scheduled scan
 * @priv: Pointer to private driver data from wpa_driver_nl80211_init()
 * @params: Scan parameters
 * @interval: Interval between scan cycles in milliseconds
 * Returns: 0 on success, -1 on failure or if not supported
 */
static int wpa_driver_nl80211_sched_scan(void *priv,
					 struct wpa_driver_scan_params *params,
					 u32 interval)
{
	struct i802_bss *bss = priv;
	struct wpa_driver_nl80211_data *drv = bss->drv;
	int ret = -1;
	struct nl_msg *msg;
	size_t i;

	wpa_dbg(drv->ctx, MSG_DEBUG, "nl80211: sched_scan request");

#ifdef ANDROID
	if (!drv->capa.sched_scan_supported)
		return android_pno_start(bss, params);
#endif /* ANDROID */

	msg = nl80211_scan_common(drv, NL80211_CMD_START_SCHED_SCAN, params,
				  bss->wdev_id_set ? &bss->wdev_id : NULL);
	if (!msg)
		goto nla_put_failure;

	NLA_PUT_U32(msg, NL80211_ATTR_SCHED_SCAN_INTERVAL, interval);

	if ((drv->num_filter_ssids &&
	    (int) drv->num_filter_ssids <= drv->capa.max_match_sets) ||
	    params->filter_rssi) {
		struct nlattr *match_sets;
		match_sets = nla_nest_start(msg, NL80211_ATTR_SCHED_SCAN_MATCH);
		if (match_sets == NULL)
			goto nla_put_failure;

		for (i = 0; i < drv->num_filter_ssids; i++) {
			struct nlattr *match_set_ssid;
			wpa_hexdump_ascii(MSG_MSGDUMP,
					  "nl80211: Sched scan filter SSID",
					  drv->filter_ssids[i].ssid,
					  drv->filter_ssids[i].ssid_len);

			match_set_ssid = nla_nest_start(msg, i + 1);
			if (match_set_ssid == NULL)
				goto nla_put_failure;
			NLA_PUT(msg, NL80211_ATTR_SCHED_SCAN_MATCH_SSID,
				drv->filter_ssids[i].ssid_len,
				drv->filter_ssids[i].ssid);
			if (params->filter_rssi)
				NLA_PUT_U32(msg,
					    NL80211_SCHED_SCAN_MATCH_ATTR_RSSI,
					    params->filter_rssi);

			nla_nest_end(msg, match_set_ssid);
		}

		/*
		 * Due to backward compatibility code, newer kernels treat this
		 * matchset (with only an RSSI filter) as the default for all
		 * other matchsets, unless it's the only one, in which case the
		 * matchset will actually allow all SSIDs above the RSSI.
		 */
		if (params->filter_rssi) {
			struct nlattr *match_set_rssi;
			match_set_rssi = nla_nest_start(msg, 0);
			if (match_set_rssi == NULL)
				goto nla_put_failure;
			NLA_PUT_U32(msg, NL80211_SCHED_SCAN_MATCH_ATTR_RSSI,
				    params->filter_rssi);
			wpa_printf(MSG_MSGDUMP,
				   "nl80211: Sched scan RSSI filter %d dBm",
				   params->filter_rssi);
			nla_nest_end(msg, match_set_rssi);
		}

		nla_nest_end(msg, match_sets);
	}

	ret = send_and_recv_msgs(drv, msg, NULL, NULL);

	/* TODO: if we get an error here, we should fall back to normal scan */

	msg = NULL;
	if (ret) {
		wpa_printf(MSG_DEBUG, "nl80211: Sched scan start failed: "
			   "ret=%d (%s)", ret, strerror(-ret));
		goto nla_put_failure;
	}

	wpa_printf(MSG_DEBUG, "nl80211: Sched scan requested (ret=%d) - "
		   "scan interval %d msec", ret, interval);

nla_put_failure:
	nlmsg_free(msg);
	return ret;
}


/**
 * wpa_driver_nl80211_stop_sched_scan - Stop a scheduled scan
 * @priv: Pointer to private driver data from wpa_driver_nl80211_init()
 * Returns: 0 on success, -1 on failure or if not supported
 */
static int wpa_driver_nl80211_stop_sched_scan(void *priv)
{
	struct i802_bss *bss = priv;
	struct wpa_driver_nl80211_data *drv = bss->drv;
	int ret = 0;
	struct nl_msg *msg;

#ifdef ANDROID
	if (!drv->capa.sched_scan_supported)
		return android_pno_stop(bss);
#endif /* ANDROID */

	msg = nlmsg_alloc();
	if (!msg)
		return -1;

	nl80211_cmd(drv, msg, 0, NL80211_CMD_STOP_SCHED_SCAN);

	NLA_PUT_U32(msg, NL80211_ATTR_IFINDEX, drv->ifindex);

	ret = send_and_recv_msgs(drv, msg, NULL, NULL);
	msg = NULL;
	if (ret) {
		wpa_printf(MSG_DEBUG, "nl80211: Sched scan stop failed: "
			   "ret=%d (%s)", ret, strerror(-ret));
		goto nla_put_failure;
	}

	wpa_printf(MSG_DEBUG, "nl80211: Sched scan stop sent (ret=%d)", ret);

nla_put_failure:
	nlmsg_free(msg);
	return ret;
}


static const u8 * nl80211_get_ie(const u8 *ies, size_t ies_len, u8 ie)
{
	const u8 *end, *pos;

	if (ies == NULL)
		return NULL;

	pos = ies;
	end = ies + ies_len;

	while (pos + 1 < end) {
		if (pos + 2 + pos[1] > end)
			break;
		if (pos[0] == ie)
			return pos;
		pos += 2 + pos[1];
	}

	return NULL;
}


static int nl80211_scan_filtered(struct wpa_driver_nl80211_data *drv,
				 const u8 *ie, size_t ie_len)
{
	const u8 *ssid;
	size_t i;

	if (drv->filter_ssids == NULL)
		return 0;

	ssid = nl80211_get_ie(ie, ie_len, WLAN_EID_SSID);
	if (ssid == NULL)
		return 1;

	for (i = 0; i < drv->num_filter_ssids; i++) {
		if (ssid[1] == drv->filter_ssids[i].ssid_len &&
		    os_memcmp(ssid + 2, drv->filter_ssids[i].ssid, ssid[1]) ==
		    0)
			return 0;
	}

	return 1;
}


static int bss_info_handler(struct nl_msg *msg, void *arg)
{
	struct nlattr *tb[NL80211_ATTR_MAX + 1];
	struct genlmsghdr *gnlh = nlmsg_data(nlmsg_hdr(msg));
	struct nlattr *bss[NL80211_BSS_MAX + 1];
	static struct nla_policy bss_policy[NL80211_BSS_MAX + 1] = {
		[NL80211_BSS_BSSID] = { .type = NLA_UNSPEC },
		[NL80211_BSS_FREQUENCY] = { .type = NLA_U32 },
		[NL80211_BSS_TSF] = { .type = NLA_U64 },
		[NL80211_BSS_BEACON_INTERVAL] = { .type = NLA_U16 },
		[NL80211_BSS_CAPABILITY] = { .type = NLA_U16 },
		[NL80211_BSS_INFORMATION_ELEMENTS] = { .type = NLA_UNSPEC },
		[NL80211_BSS_SIGNAL_MBM] = { .type = NLA_U32 },
		[NL80211_BSS_SIGNAL_UNSPEC] = { .type = NLA_U8 },
		[NL80211_BSS_STATUS] = { .type = NLA_U32 },
		[NL80211_BSS_SEEN_MS_AGO] = { .type = NLA_U32 },
		[NL80211_BSS_BEACON_IES] = { .type = NLA_UNSPEC },
	};
	struct nl80211_bss_info_arg *_arg = arg;
	struct wpa_scan_results *res = _arg->res;
	struct wpa_scan_res **tmp;
	struct wpa_scan_res *r;
	const u8 *ie, *beacon_ie;
	size_t ie_len, beacon_ie_len;
	u8 *pos;
	size_t i;

	nla_parse(tb, NL80211_ATTR_MAX, genlmsg_attrdata(gnlh, 0),
		  genlmsg_attrlen(gnlh, 0), NULL);
	if (!tb[NL80211_ATTR_BSS])
		return NL_SKIP;
	if (nla_parse_nested(bss, NL80211_BSS_MAX, tb[NL80211_ATTR_BSS],
			     bss_policy))
		return NL_SKIP;
	if (bss[NL80211_BSS_STATUS]) {
		enum nl80211_bss_status status;
		status = nla_get_u32(bss[NL80211_BSS_STATUS]);
		if (status == NL80211_BSS_STATUS_ASSOCIATED &&
		    bss[NL80211_BSS_FREQUENCY]) {
			_arg->assoc_freq =
				nla_get_u32(bss[NL80211_BSS_FREQUENCY]);
			wpa_printf(MSG_DEBUG, "nl80211: Associated on %u MHz",
				   _arg->assoc_freq);
		}
		if (status == NL80211_BSS_STATUS_IBSS_JOINED &&
		    bss[NL80211_BSS_FREQUENCY]) {
			_arg->ibss_freq =
				nla_get_u32(bss[NL80211_BSS_FREQUENCY]);
			wpa_printf(MSG_DEBUG, "nl80211: IBSS-joined on %u MHz",
				   _arg->ibss_freq);
		}
		if (status == NL80211_BSS_STATUS_ASSOCIATED &&
		    bss[NL80211_BSS_BSSID]) {
			os_memcpy(_arg->assoc_bssid,
				  nla_data(bss[NL80211_BSS_BSSID]), ETH_ALEN);
			wpa_printf(MSG_DEBUG, "nl80211: Associated with "
				   MACSTR, MAC2STR(_arg->assoc_bssid));
		}
	}
	if (!res)
		return NL_SKIP;
	if (bss[NL80211_BSS_INFORMATION_ELEMENTS]) {
		ie = nla_data(bss[NL80211_BSS_INFORMATION_ELEMENTS]);
		ie_len = nla_len(bss[NL80211_BSS_INFORMATION_ELEMENTS]);
	} else {
		ie = NULL;
		ie_len = 0;
	}
	if (bss[NL80211_BSS_BEACON_IES]) {
		beacon_ie = nla_data(bss[NL80211_BSS_BEACON_IES]);
		beacon_ie_len = nla_len(bss[NL80211_BSS_BEACON_IES]);
	} else {
		beacon_ie = NULL;
		beacon_ie_len = 0;
	}

	if (nl80211_scan_filtered(_arg->drv, ie ? ie : beacon_ie,
				  ie ? ie_len : beacon_ie_len))
		return NL_SKIP;

	r = os_zalloc(sizeof(*r) + ie_len + beacon_ie_len);
	if (r == NULL)
		return NL_SKIP;
	if (bss[NL80211_BSS_BSSID])
		os_memcpy(r->bssid, nla_data(bss[NL80211_BSS_BSSID]),
			  ETH_ALEN);
	if (bss[NL80211_BSS_FREQUENCY])
		r->freq = nla_get_u32(bss[NL80211_BSS_FREQUENCY]);
	if (bss[NL80211_BSS_BEACON_INTERVAL])
		r->beacon_int = nla_get_u16(bss[NL80211_BSS_BEACON_INTERVAL]);
	if (bss[NL80211_BSS_CAPABILITY])
		r->caps = nla_get_u16(bss[NL80211_BSS_CAPABILITY]);
	r->flags |= WPA_SCAN_NOISE_INVALID;
	if (bss[NL80211_BSS_SIGNAL_MBM]) {
		r->level = nla_get_u32(bss[NL80211_BSS_SIGNAL_MBM]);
		r->level /= 100; /* mBm to dBm */
		r->flags |= WPA_SCAN_LEVEL_DBM | WPA_SCAN_QUAL_INVALID;
	} else if (bss[NL80211_BSS_SIGNAL_UNSPEC]) {
		r->level = nla_get_u8(bss[NL80211_BSS_SIGNAL_UNSPEC]);
		r->flags |= WPA_SCAN_QUAL_INVALID;
	} else
		r->flags |= WPA_SCAN_LEVEL_INVALID | WPA_SCAN_QUAL_INVALID;
	if (bss[NL80211_BSS_TSF])
		r->tsf = nla_get_u64(bss[NL80211_BSS_TSF]);
	if (bss[NL80211_BSS_SEEN_MS_AGO])
		r->age = nla_get_u32(bss[NL80211_BSS_SEEN_MS_AGO]);
	r->ie_len = ie_len;
	pos = (u8 *) (r + 1);
	if (ie) {
		os_memcpy(pos, ie, ie_len);
		pos += ie_len;
	}
	r->beacon_ie_len = beacon_ie_len;
	if (beacon_ie)
		os_memcpy(pos, beacon_ie, beacon_ie_len);

	if (bss[NL80211_BSS_STATUS]) {
		enum nl80211_bss_status status;
		status = nla_get_u32(bss[NL80211_BSS_STATUS]);
		switch (status) {
		case NL80211_BSS_STATUS_AUTHENTICATED:
			r->flags |= WPA_SCAN_AUTHENTICATED;
			break;
		case NL80211_BSS_STATUS_ASSOCIATED:
			r->flags |= WPA_SCAN_ASSOCIATED;
			break;
		default:
			break;
		}
	}

	/*
	 * cfg80211 maintains separate BSS table entries for APs if the same
	 * BSSID,SSID pair is seen on multiple channels. wpa_supplicant does
	 * not use frequency as a separate key in the BSS table, so filter out
	 * duplicated entries. Prefer associated BSS entry in such a case in
	 * order to get the correct frequency into the BSS table. Similarly,
	 * prefer newer entries over older.
	 */
	for (i = 0; i < res->num; i++) {
		const u8 *s1, *s2;
		if (os_memcmp(res->res[i]->bssid, r->bssid, ETH_ALEN) != 0)
			continue;

		s1 = nl80211_get_ie((u8 *) (res->res[i] + 1),
				    res->res[i]->ie_len, WLAN_EID_SSID);
		s2 = nl80211_get_ie((u8 *) (r + 1), r->ie_len, WLAN_EID_SSID);
		if (s1 == NULL || s2 == NULL || s1[1] != s2[1] ||
		    os_memcmp(s1, s2, 2 + s1[1]) != 0)
			continue;

		/* Same BSSID,SSID was already included in scan results */
		wpa_printf(MSG_DEBUG, "nl80211: Remove duplicated scan result "
			   "for " MACSTR, MAC2STR(r->bssid));

		if (((r->flags & WPA_SCAN_ASSOCIATED) &&
		     !(res->res[i]->flags & WPA_SCAN_ASSOCIATED)) ||
		    r->age < res->res[i]->age) {
			os_free(res->res[i]);
			res->res[i] = r;
		} else
			os_free(r);
		return NL_SKIP;
	}

	tmp = os_realloc_array(res->res, res->num + 1,
			       sizeof(struct wpa_scan_res *));
	if (tmp == NULL) {
		os_free(r);
		return NL_SKIP;
	}
	tmp[res->num++] = r;
	res->res = tmp;

	return NL_SKIP;
}


static void clear_state_mismatch(struct wpa_driver_nl80211_data *drv,
				 const u8 *addr)
{
	if (drv->capa.flags & WPA_DRIVER_FLAGS_SME) {
		wpa_printf(MSG_DEBUG, "nl80211: Clear possible state "
			   "mismatch (" MACSTR ")", MAC2STR(addr));
		wpa_driver_nl80211_mlme(drv, addr,
					NL80211_CMD_DEAUTHENTICATE,
					WLAN_REASON_PREV_AUTH_NOT_VALID, 1);
	}
}


static void wpa_driver_nl80211_check_bss_status(
	struct wpa_driver_nl80211_data *drv, struct wpa_scan_results *res)
{
	size_t i;

	for (i = 0; i < res->num; i++) {
		struct wpa_scan_res *r = res->res[i];
		if (r->flags & WPA_SCAN_AUTHENTICATED) {
			wpa_printf(MSG_DEBUG, "nl80211: Scan results "
				   "indicates BSS status with " MACSTR
				   " as authenticated",
				   MAC2STR(r->bssid));
			if (is_sta_interface(drv->nlmode) &&
			    os_memcmp(r->bssid, drv->bssid, ETH_ALEN) != 0 &&
			    os_memcmp(r->bssid, drv->auth_bssid, ETH_ALEN) !=
			    0) {
				wpa_printf(MSG_DEBUG, "nl80211: Unknown BSSID"
					   " in local state (auth=" MACSTR
					   " assoc=" MACSTR ")",
					   MAC2STR(drv->auth_bssid),
					   MAC2STR(drv->bssid));
				clear_state_mismatch(drv, r->bssid);
			}
		}

		if (r->flags & WPA_SCAN_ASSOCIATED) {
			wpa_printf(MSG_DEBUG, "nl80211: Scan results "
				   "indicate BSS status with " MACSTR
				   " as associated",
				   MAC2STR(r->bssid));
			if (is_sta_interface(drv->nlmode) &&
			    !drv->associated) {
				wpa_printf(MSG_DEBUG, "nl80211: Local state "
					   "(not associated) does not match "
					   "with BSS state");
				clear_state_mismatch(drv, r->bssid);
			} else if (is_sta_interface(drv->nlmode) &&
				   os_memcmp(drv->bssid, r->bssid, ETH_ALEN) !=
				   0) {
				wpa_printf(MSG_DEBUG, "nl80211: Local state "
					   "(associated with " MACSTR ") does "
					   "not match with BSS state",
					   MAC2STR(drv->bssid));
				clear_state_mismatch(drv, r->bssid);
				clear_state_mismatch(drv, drv->bssid);
			}
		}
	}
}


static struct wpa_scan_results *
nl80211_get_scan_results(struct wpa_driver_nl80211_data *drv)
{
	struct nl_msg *msg;
	struct wpa_scan_results *res;
	int ret;
	struct nl80211_bss_info_arg arg;

	res = os_zalloc(sizeof(*res));
	if (res == NULL)
		return NULL;
	msg = nlmsg_alloc();
	if (!msg)
		goto nla_put_failure;

	nl80211_cmd(drv, msg, NLM_F_DUMP, NL80211_CMD_GET_SCAN);
	if (nl80211_set_iface_id(msg, drv->first_bss) < 0)
		goto nla_put_failure;

	arg.drv = drv;
	arg.res = res;
	ret = send_and_recv_msgs(drv, msg, bss_info_handler, &arg);
	msg = NULL;
	if (ret == 0) {
		wpa_printf(MSG_DEBUG, "nl80211: Received scan results (%lu "
			   "BSSes)", (unsigned long) res->num);
		nl80211_get_noise_for_scan_results(drv, res);
		return res;
	}
	wpa_printf(MSG_DEBUG, "nl80211: Scan result fetch failed: ret=%d "
		   "(%s)", ret, strerror(-ret));
nla_put_failure:
	nlmsg_free(msg);
	wpa_scan_results_free(res);
	return NULL;
}


/**
 * wpa_driver_nl80211_get_scan_results - Fetch the latest scan results
 * @priv: Pointer to private wext data from wpa_driver_nl80211_init()
 * Returns: Scan results on success, -1 on failure
 */
static struct wpa_scan_results *
wpa_driver_nl80211_get_scan_results(void *priv)
{
	struct i802_bss *bss = priv;
	struct wpa_driver_nl80211_data *drv = bss->drv;
	struct wpa_scan_results *res;

	res = nl80211_get_scan_results(drv);
	if (res)
		wpa_driver_nl80211_check_bss_status(drv, res);
	return res;
}


static void nl80211_dump_scan(struct wpa_driver_nl80211_data *drv)
{
	struct wpa_scan_results *res;
	size_t i;

	res = nl80211_get_scan_results(drv);
	if (res == NULL) {
		wpa_printf(MSG_DEBUG, "nl80211: Failed to get scan results");
		return;
	}

	wpa_printf(MSG_DEBUG, "nl80211: Scan result dump");
	for (i = 0; i < res->num; i++) {
		struct wpa_scan_res *r = res->res[i];
		wpa_printf(MSG_DEBUG, "nl80211: %d/%d " MACSTR "%s%s",
			   (int) i, (int) res->num, MAC2STR(r->bssid),
			   r->flags & WPA_SCAN_AUTHENTICATED ? " [auth]" : "",
			   r->flags & WPA_SCAN_ASSOCIATED ? " [assoc]" : "");
	}

	wpa_scan_results_free(res);
}


static u32 wpa_alg_to_cipher_suite(enum wpa_alg alg, size_t key_len)
{
	switch (alg) {
	case WPA_ALG_WEP:
		if (key_len == 5)
			return WLAN_CIPHER_SUITE_WEP40;
		return WLAN_CIPHER_SUITE_WEP104;
	case WPA_ALG_TKIP:
		return WLAN_CIPHER_SUITE_TKIP;
	case WPA_ALG_CCMP:
		return WLAN_CIPHER_SUITE_CCMP;
	case WPA_ALG_GCMP:
		return WLAN_CIPHER_SUITE_GCMP;
	case WPA_ALG_CCMP_256:
		return WLAN_CIPHER_SUITE_CCMP_256;
	case WPA_ALG_GCMP_256:
		return WLAN_CIPHER_SUITE_GCMP_256;
	case WPA_ALG_IGTK:
		return WLAN_CIPHER_SUITE_AES_CMAC;
	case WPA_ALG_BIP_GMAC_128:
		return WLAN_CIPHER_SUITE_BIP_GMAC_128;
	case WPA_ALG_BIP_GMAC_256:
		return WLAN_CIPHER_SUITE_BIP_GMAC_256;
	case WPA_ALG_BIP_CMAC_256:
		return WLAN_CIPHER_SUITE_BIP_CMAC_256;
	case WPA_ALG_SMS4:
		return WLAN_CIPHER_SUITE_SMS4;
	case WPA_ALG_KRK:
		return WLAN_CIPHER_SUITE_KRK;
	case WPA_ALG_NONE:
	case WPA_ALG_PMK:
		wpa_printf(MSG_ERROR, "nl80211: Unexpected encryption algorithm %d",
			   alg);
		return 0;
	}

	wpa_printf(MSG_ERROR, "nl80211: Unsupported encryption algorithm %d",
		   alg);
	return 0;
}


static u32 wpa_cipher_to_cipher_suite(unsigned int cipher)
{
	switch (cipher) {
	case WPA_CIPHER_CCMP_256:
		return WLAN_CIPHER_SUITE_CCMP_256;
	case WPA_CIPHER_GCMP_256:
		return WLAN_CIPHER_SUITE_GCMP_256;
	case WPA_CIPHER_CCMP:
		return WLAN_CIPHER_SUITE_CCMP;
	case WPA_CIPHER_GCMP:
		return WLAN_CIPHER_SUITE_GCMP;
	case WPA_CIPHER_TKIP:
		return WLAN_CIPHER_SUITE_TKIP;
	case WPA_CIPHER_WEP104:
		return WLAN_CIPHER_SUITE_WEP104;
	case WPA_CIPHER_WEP40:
		return WLAN_CIPHER_SUITE_WEP40;
	case WPA_CIPHER_GTK_NOT_USED:
		return WLAN_CIPHER_SUITE_NO_GROUP_ADDR;
	}

	return 0;
}


static int wpa_cipher_to_cipher_suites(unsigned int ciphers, u32 suites[],
				       int max_suites)
{
	int num_suites = 0;

	if (num_suites < max_suites && ciphers & WPA_CIPHER_CCMP_256)
		suites[num_suites++] = WLAN_CIPHER_SUITE_CCMP_256;
	if (num_suites < max_suites && ciphers & WPA_CIPHER_GCMP_256)
		suites[num_suites++] = WLAN_CIPHER_SUITE_GCMP_256;
	if (num_suites < max_suites && ciphers & WPA_CIPHER_CCMP)
		suites[num_suites++] = WLAN_CIPHER_SUITE_CCMP;
	if (num_suites < max_suites && ciphers & WPA_CIPHER_GCMP)
		suites[num_suites++] = WLAN_CIPHER_SUITE_GCMP;
	if (num_suites < max_suites && ciphers & WPA_CIPHER_TKIP)
		suites[num_suites++] = WLAN_CIPHER_SUITE_TKIP;
	if (num_suites < max_suites && ciphers & WPA_CIPHER_WEP104)
		suites[num_suites++] = WLAN_CIPHER_SUITE_WEP104;
	if (num_suites < max_suites && ciphers & WPA_CIPHER_WEP40)
		suites[num_suites++] = WLAN_CIPHER_SUITE_WEP40;

	return num_suites;
}


static int wpa_driver_nl80211_set_key(const char *ifname, struct i802_bss *bss,
				      enum wpa_alg alg, const u8 *addr,
				      int key_idx, int set_tx,
				      const u8 *seq, size_t seq_len,
				      const u8 *key, size_t key_len)
{
	struct wpa_driver_nl80211_data *drv = bss->drv;
	int ifindex;
	struct nl_msg *msg;
	int ret;
	int tdls = 0;

	/* Ignore for P2P Device */
	if (drv->nlmode == NL80211_IFTYPE_P2P_DEVICE)
		return 0;

	ifindex = if_nametoindex(ifname);
	wpa_printf(MSG_DEBUG, "%s: ifindex=%d (%s) alg=%d addr=%p key_idx=%d "
		   "set_tx=%d seq_len=%lu key_len=%lu",
		   __func__, ifindex, ifname, alg, addr, key_idx, set_tx,
		   (unsigned long) seq_len, (unsigned long) key_len);
#ifdef CONFIG_TDLS
	if (key_idx == -1) {
		key_idx = 0;
		tdls = 1;
	}
#endif /* CONFIG_TDLS */

	msg = nlmsg_alloc();
	if (!msg)
		return -ENOMEM;

	if (alg == WPA_ALG_NONE) {
		nl80211_cmd(drv, msg, 0, NL80211_CMD_DEL_KEY);
	} else {
		nl80211_cmd(drv, msg, 0, NL80211_CMD_NEW_KEY);
		NLA_PUT(msg, NL80211_ATTR_KEY_DATA, key_len, key);
		wpa_hexdump_key(MSG_DEBUG, "nl80211: KEY_DATA", key, key_len);
		NLA_PUT_U32(msg, NL80211_ATTR_KEY_CIPHER,
			    wpa_alg_to_cipher_suite(alg, key_len));
	}

	if (seq && seq_len) {
		NLA_PUT(msg, NL80211_ATTR_KEY_SEQ, seq_len, seq);
		wpa_hexdump(MSG_DEBUG, "nl80211: KEY_SEQ", seq, seq_len);
	}

	if (addr && !is_broadcast_ether_addr(addr)) {
		wpa_printf(MSG_DEBUG, "   addr=" MACSTR, MAC2STR(addr));
		NLA_PUT(msg, NL80211_ATTR_MAC, ETH_ALEN, addr);

		if (alg != WPA_ALG_WEP && key_idx && !set_tx) {
			wpa_printf(MSG_DEBUG, "   RSN IBSS RX GTK");
			NLA_PUT_U32(msg, NL80211_ATTR_KEY_TYPE,
				    NL80211_KEYTYPE_GROUP);
		}
	} else if (addr && is_broadcast_ether_addr(addr)) {
		struct nlattr *types;

		wpa_printf(MSG_DEBUG, "   broadcast key");

		types = nla_nest_start(msg, NL80211_ATTR_KEY_DEFAULT_TYPES);
		if (!types)
			goto nla_put_failure;
		NLA_PUT_FLAG(msg, NL80211_KEY_DEFAULT_TYPE_MULTICAST);
		nla_nest_end(msg, types);
	}
	NLA_PUT_U8(msg, NL80211_ATTR_KEY_IDX, key_idx);
	NLA_PUT_U32(msg, NL80211_ATTR_IFINDEX, ifindex);

	ret = send_and_recv_msgs(drv, msg, NULL, NULL);
	if ((ret == -ENOENT || ret == -ENOLINK) && alg == WPA_ALG_NONE)
		ret = 0;
	if (ret)
		wpa_printf(MSG_DEBUG, "nl80211: set_key failed; err=%d %s)",
			   ret, strerror(-ret));

	/*
	 * If we failed or don't need to set the default TX key (below),
	 * we're done here.
	 */
	if (ret || !set_tx || alg == WPA_ALG_NONE || tdls)
		return ret;
	if (is_ap_interface(drv->nlmode) && addr &&
	    !is_broadcast_ether_addr(addr))
		return ret;

	msg = nlmsg_alloc();
	if (!msg)
		return -ENOMEM;

	nl80211_cmd(drv, msg, 0, NL80211_CMD_SET_KEY);
	NLA_PUT_U8(msg, NL80211_ATTR_KEY_IDX, key_idx);
	NLA_PUT_U32(msg, NL80211_ATTR_IFINDEX, ifindex);
	if (alg == WPA_ALG_IGTK)
		NLA_PUT_FLAG(msg, NL80211_ATTR_KEY_DEFAULT_MGMT);
	else
		NLA_PUT_FLAG(msg, NL80211_ATTR_KEY_DEFAULT);
	if (addr && is_broadcast_ether_addr(addr)) {
		struct nlattr *types;

		types = nla_nest_start(msg, NL80211_ATTR_KEY_DEFAULT_TYPES);
		if (!types)
			goto nla_put_failure;
		NLA_PUT_FLAG(msg, NL80211_KEY_DEFAULT_TYPE_MULTICAST);
		nla_nest_end(msg, types);
	} else if (addr) {
		struct nlattr *types;

		types = nla_nest_start(msg, NL80211_ATTR_KEY_DEFAULT_TYPES);
		if (!types)
			goto nla_put_failure;
		NLA_PUT_FLAG(msg, NL80211_KEY_DEFAULT_TYPE_UNICAST);
		nla_nest_end(msg, types);
	}

	ret = send_and_recv_msgs(drv, msg, NULL, NULL);
	if (ret == -ENOENT)
		ret = 0;
	if (ret)
		wpa_printf(MSG_DEBUG, "nl80211: set_key default failed; "
			   "err=%d %s)", ret, strerror(-ret));
	return ret;

nla_put_failure:
	nlmsg_free(msg);
	return -ENOBUFS;
}


static int nl_add_key(struct nl_msg *msg, enum wpa_alg alg,
		      int key_idx, int defkey,
		      const u8 *seq, size_t seq_len,
		      const u8 *key, size_t key_len)
{
	struct nlattr *key_attr = nla_nest_start(msg, NL80211_ATTR_KEY);
	if (!key_attr)
		return -1;

	if (defkey && alg == WPA_ALG_IGTK)
		NLA_PUT_FLAG(msg, NL80211_KEY_DEFAULT_MGMT);
	else if (defkey)
		NLA_PUT_FLAG(msg, NL80211_KEY_DEFAULT);

	NLA_PUT_U8(msg, NL80211_KEY_IDX, key_idx);

	NLA_PUT_U32(msg, NL80211_KEY_CIPHER,
		    wpa_alg_to_cipher_suite(alg, key_len));

	if (seq && seq_len)
		NLA_PUT(msg, NL80211_KEY_SEQ, seq_len, seq);

	NLA_PUT(msg, NL80211_KEY_DATA, key_len, key);

	nla_nest_end(msg, key_attr);

	return 0;
 nla_put_failure:
	return -1;
}


static int nl80211_set_conn_keys(struct wpa_driver_associate_params *params,
				 struct nl_msg *msg)
{
	int i, privacy = 0;
	struct nlattr *nl_keys, *nl_key;

	for (i = 0; i < 4; i++) {
		if (!params->wep_key[i])
			continue;
		privacy = 1;
		break;
	}
	if (params->wps == WPS_MODE_PRIVACY)
		privacy = 1;
	if (params->pairwise_suite &&
	    params->pairwise_suite != WPA_CIPHER_NONE)
		privacy = 1;

	if (!privacy)
		return 0;

	NLA_PUT_FLAG(msg, NL80211_ATTR_PRIVACY);

	nl_keys = nla_nest_start(msg, NL80211_ATTR_KEYS);
	if (!nl_keys)
		goto nla_put_failure;

	for (i = 0; i < 4; i++) {
		if (!params->wep_key[i])
			continue;

		nl_key = nla_nest_start(msg, i);
		if (!nl_key)
			goto nla_put_failure;

		NLA_PUT(msg, NL80211_KEY_DATA, params->wep_key_len[i],
			params->wep_key[i]);
		if (params->wep_key_len[i] == 5)
			NLA_PUT_U32(msg, NL80211_KEY_CIPHER,
				    WLAN_CIPHER_SUITE_WEP40);
		else
			NLA_PUT_U32(msg, NL80211_KEY_CIPHER,
				    WLAN_CIPHER_SUITE_WEP104);

		NLA_PUT_U8(msg, NL80211_KEY_IDX, i);

		if (i == params->wep_tx_keyidx)
			NLA_PUT_FLAG(msg, NL80211_KEY_DEFAULT);

		nla_nest_end(msg, nl_key);
	}
	nla_nest_end(msg, nl_keys);

	return 0;

nla_put_failure:
	return -ENOBUFS;
}


static int wpa_driver_nl80211_mlme(struct wpa_driver_nl80211_data *drv,
				   const u8 *addr, int cmd, u16 reason_code,
				   int local_state_change)
{
	int ret = -1;
	struct nl_msg *msg;

	msg = nlmsg_alloc();
	if (!msg)
		return -1;

	nl80211_cmd(drv, msg, 0, cmd);

	NLA_PUT_U32(msg, NL80211_ATTR_IFINDEX, drv->ifindex);
	NLA_PUT_U16(msg, NL80211_ATTR_REASON_CODE, reason_code);
	if (addr)
		NLA_PUT(msg, NL80211_ATTR_MAC, ETH_ALEN, addr);
	if (local_state_change)
		NLA_PUT_FLAG(msg, NL80211_ATTR_LOCAL_STATE_CHANGE);

	ret = send_and_recv_msgs(drv, msg, NULL, NULL);
	msg = NULL;
	if (ret) {
		wpa_dbg(drv->ctx, MSG_DEBUG,
			"nl80211: MLME command failed: reason=%u ret=%d (%s)",
			reason_code, ret, strerror(-ret));
		goto nla_put_failure;
	}
	ret = 0;

nla_put_failure:
	nlmsg_free(msg);
	return ret;
}


static int wpa_driver_nl80211_disconnect(struct wpa_driver_nl80211_data *drv,
					 int reason_code)
{
	int ret;

	wpa_printf(MSG_DEBUG, "%s(reason_code=%d)", __func__, reason_code);
	nl80211_mark_disconnected(drv);
	/* Disconnect command doesn't need BSSID - it uses cached value */
	ret = wpa_driver_nl80211_mlme(drv, NULL, NL80211_CMD_DISCONNECT,
				      reason_code, 0);
	/*
	 * For locally generated disconnect, supplicant already generates a
	 * DEAUTH event, so ignore the event from NL80211.
	 */
	drv->ignore_next_local_disconnect = ret == 0;

	return ret;
}


static int wpa_driver_nl80211_deauthenticate(struct i802_bss *bss,
					     const u8 *addr, int reason_code)
{
	struct wpa_driver_nl80211_data *drv = bss->drv;
	int ret;

	if (drv->nlmode == NL80211_IFTYPE_ADHOC) {
		nl80211_mark_disconnected(drv);
		return nl80211_leave_ibss(drv);
	}
	if (!(drv->capa.flags & WPA_DRIVER_FLAGS_SME))
		return wpa_driver_nl80211_disconnect(drv, reason_code);
	wpa_printf(MSG_DEBUG, "%s(addr=" MACSTR " reason_code=%d)",
		   __func__, MAC2STR(addr), reason_code);
	nl80211_mark_disconnected(drv);
	ret = wpa_driver_nl80211_mlme(drv, addr, NL80211_CMD_DEAUTHENTICATE,
				      reason_code, 0);
	/*
	 * For locally generated deauthenticate, supplicant already generates a
	 * DEAUTH event, so ignore the event from NL80211.
	 */
	drv->ignore_next_local_deauth = ret == 0;
	return ret;
}


static void nl80211_copy_auth_params(struct wpa_driver_nl80211_data *drv,
				     struct wpa_driver_auth_params *params)
{
	int i;

	drv->auth_freq = params->freq;
	drv->auth_alg = params->auth_alg;
	drv->auth_wep_tx_keyidx = params->wep_tx_keyidx;
	drv->auth_local_state_change = params->local_state_change;
	drv->auth_p2p = params->p2p;

	if (params->bssid)
		os_memcpy(drv->auth_bssid_, params->bssid, ETH_ALEN);
	else
		os_memset(drv->auth_bssid_, 0, ETH_ALEN);

	if (params->ssid) {
		os_memcpy(drv->auth_ssid, params->ssid, params->ssid_len);
		drv->auth_ssid_len = params->ssid_len;
	} else
		drv->auth_ssid_len = 0;


	os_free(drv->auth_ie);
	drv->auth_ie = NULL;
	drv->auth_ie_len = 0;
	if (params->ie) {
		drv->auth_ie = os_malloc(params->ie_len);
		if (drv->auth_ie) {
			os_memcpy(drv->auth_ie, params->ie, params->ie_len);
			drv->auth_ie_len = params->ie_len;
		}
	}

	for (i = 0; i < 4; i++) {
		if (params->wep_key[i] && params->wep_key_len[i] &&
		    params->wep_key_len[i] <= 16) {
			os_memcpy(drv->auth_wep_key[i], params->wep_key[i],
				  params->wep_key_len[i]);
			drv->auth_wep_key_len[i] = params->wep_key_len[i];
		} else
			drv->auth_wep_key_len[i] = 0;
	}
}


static int wpa_driver_nl80211_authenticate(
	struct i802_bss *bss, struct wpa_driver_auth_params *params)
{
	struct wpa_driver_nl80211_data *drv = bss->drv;
	int ret = -1, i;
	struct nl_msg *msg;
	enum nl80211_auth_type type;
	enum nl80211_iftype nlmode;
	int count = 0;
	int is_retry;

	is_retry = drv->retry_auth;
	drv->retry_auth = 0;
	drv->ignore_deauth_event = 0;

	nl80211_mark_disconnected(drv);
	os_memset(drv->auth_bssid, 0, ETH_ALEN);
	if (params->bssid)
		os_memcpy(drv->auth_attempt_bssid, params->bssid, ETH_ALEN);
	else
		os_memset(drv->auth_attempt_bssid, 0, ETH_ALEN);
	/* FIX: IBSS mode */
	nlmode = params->p2p ?
		NL80211_IFTYPE_P2P_CLIENT : NL80211_IFTYPE_STATION;
	if (drv->nlmode != nlmode &&
	    wpa_driver_nl80211_set_mode(bss, nlmode) < 0)
		return -1;

retry:
	msg = nlmsg_alloc();
	if (!msg)
		return -1;

	wpa_printf(MSG_DEBUG, "nl80211: Authenticate (ifindex=%d)",
		   drv->ifindex);

	nl80211_cmd(drv, msg, 0, NL80211_CMD_AUTHENTICATE);

	for (i = 0; i < 4; i++) {
		if (!params->wep_key[i])
			continue;
		wpa_driver_nl80211_set_key(bss->ifname, bss, WPA_ALG_WEP,
					   NULL, i,
					   i == params->wep_tx_keyidx, NULL, 0,
					   params->wep_key[i],
					   params->wep_key_len[i]);
		if (params->wep_tx_keyidx != i)
			continue;
		if (nl_add_key(msg, WPA_ALG_WEP, i, 1, NULL, 0,
			       params->wep_key[i], params->wep_key_len[i])) {
			nlmsg_free(msg);
			return -1;
		}
	}

	NLA_PUT_U32(msg, NL80211_ATTR_IFINDEX, drv->ifindex);
	if (params->bssid) {
		wpa_printf(MSG_DEBUG, "  * bssid=" MACSTR,
			   MAC2STR(params->bssid));
		NLA_PUT(msg, NL80211_ATTR_MAC, ETH_ALEN, params->bssid);
	}
	if (params->freq) {
		wpa_printf(MSG_DEBUG, "  * freq=%d", params->freq);
		NLA_PUT_U32(msg, NL80211_ATTR_WIPHY_FREQ, params->freq);
	}
	if (params->ssid) {
		wpa_hexdump_ascii(MSG_DEBUG, "  * SSID",
				  params->ssid, params->ssid_len);
		NLA_PUT(msg, NL80211_ATTR_SSID, params->ssid_len,
			params->ssid);
	}
	wpa_hexdump(MSG_DEBUG, "  * IEs", params->ie, params->ie_len);
	if (params->ie)
		NLA_PUT(msg, NL80211_ATTR_IE, params->ie_len, params->ie);
	if (params->sae_data) {
		wpa_hexdump(MSG_DEBUG, "  * SAE data", params->sae_data,
			    params->sae_data_len);
		NLA_PUT(msg, NL80211_ATTR_SAE_DATA, params->sae_data_len,
			params->sae_data);
	}
	if (params->auth_alg & WPA_AUTH_ALG_OPEN)
		type = NL80211_AUTHTYPE_OPEN_SYSTEM;
	else if (params->auth_alg & WPA_AUTH_ALG_SHARED)
		type = NL80211_AUTHTYPE_SHARED_KEY;
	else if (params->auth_alg & WPA_AUTH_ALG_LEAP)
		type = NL80211_AUTHTYPE_NETWORK_EAP;
	else if (params->auth_alg & WPA_AUTH_ALG_FT)
		type = NL80211_AUTHTYPE_FT;
	else if (params->auth_alg & WPA_AUTH_ALG_SAE)
		type = NL80211_AUTHTYPE_SAE;
	else
		goto nla_put_failure;
	wpa_printf(MSG_DEBUG, "  * Auth Type %d", type);
	NLA_PUT_U32(msg, NL80211_ATTR_AUTH_TYPE, type);
	if (params->local_state_change) {
		wpa_printf(MSG_DEBUG, "  * Local state change only");
		NLA_PUT_FLAG(msg, NL80211_ATTR_LOCAL_STATE_CHANGE);
	}

	ret = send_and_recv_msgs(drv, msg, NULL, NULL);
	msg = NULL;
	if (ret) {
		wpa_dbg(drv->ctx, MSG_DEBUG,
			"nl80211: MLME command failed (auth): ret=%d (%s)",
			ret, strerror(-ret));
		count++;
		if (ret == -EALREADY && count == 1 && params->bssid &&
		    !params->local_state_change) {
			/*
			 * mac80211 does not currently accept new
			 * authentication if we are already authenticated. As a
			 * workaround, force deauthentication and try again.
			 */
			wpa_printf(MSG_DEBUG, "nl80211: Retry authentication "
				   "after forced deauthentication");
			drv->ignore_deauth_event = 1;
			wpa_driver_nl80211_deauthenticate(
				bss, params->bssid,
				WLAN_REASON_PREV_AUTH_NOT_VALID);
			nlmsg_free(msg);
			goto retry;
		}

		if (ret == -ENOENT && params->freq && !is_retry) {
			/*
			 * cfg80211 has likely expired the BSS entry even
			 * though it was previously available in our internal
			 * BSS table. To recover quickly, start a single
			 * channel scan on the specified channel.
			 */
			struct wpa_driver_scan_params scan;
			int freqs[2];

			os_memset(&scan, 0, sizeof(scan));
			scan.num_ssids = 1;
			if (params->ssid) {
				scan.ssids[0].ssid = params->ssid;
				scan.ssids[0].ssid_len = params->ssid_len;
			}
			freqs[0] = params->freq;
			freqs[1] = 0;
			scan.freqs = freqs;
			wpa_printf(MSG_DEBUG, "nl80211: Trigger single "
				   "channel scan to refresh cfg80211 BSS "
				   "entry");
			ret = wpa_driver_nl80211_scan(bss, &scan);
			if (ret == 0) {
				nl80211_copy_auth_params(drv, params);
				drv->scan_for_auth = 1;
			}
		} else if (is_retry) {
			/*
			 * Need to indicate this with an event since the return
			 * value from the retry is not delivered to core code.
			 */
			union wpa_event_data event;
			wpa_printf(MSG_DEBUG, "nl80211: Authentication retry "
				   "failed");
			os_memset(&event, 0, sizeof(event));
			os_memcpy(event.timeout_event.addr, drv->auth_bssid_,
				  ETH_ALEN);
			wpa_supplicant_event(drv->ctx, EVENT_AUTH_TIMED_OUT,
					     &event);
		}

		goto nla_put_failure;
	}
	ret = 0;
	wpa_printf(MSG_DEBUG, "nl80211: Authentication request send "
		   "successfully");

nla_put_failure:
	nlmsg_free(msg);
	return ret;
}


static int wpa_driver_nl80211_authenticate_retry(
	struct wpa_driver_nl80211_data *drv)
{
	struct wpa_driver_auth_params params;
	struct i802_bss *bss = drv->first_bss;
	int i;

	wpa_printf(MSG_DEBUG, "nl80211: Try to authenticate again");

	os_memset(&params, 0, sizeof(params));
	params.freq = drv->auth_freq;
	params.auth_alg = drv->auth_alg;
	params.wep_tx_keyidx = drv->auth_wep_tx_keyidx;
	params.local_state_change = drv->auth_local_state_change;
	params.p2p = drv->auth_p2p;

	if (!is_zero_ether_addr(drv->auth_bssid_))
		params.bssid = drv->auth_bssid_;

	if (drv->auth_ssid_len) {
		params.ssid = drv->auth_ssid;
		params.ssid_len = drv->auth_ssid_len;
	}

	params.ie = drv->auth_ie;
	params.ie_len = drv->auth_ie_len;

	for (i = 0; i < 4; i++) {
		if (drv->auth_wep_key_len[i]) {
			params.wep_key[i] = drv->auth_wep_key[i];
			params.wep_key_len[i] = drv->auth_wep_key_len[i];
		}
	}

	drv->retry_auth = 1;
	return wpa_driver_nl80211_authenticate(bss, &params);
}


struct phy_info_arg {
	u16 *num_modes;
	struct hostapd_hw_modes *modes;
	int last_mode, last_chan_idx;
};

static void phy_info_ht_capa(struct hostapd_hw_modes *mode, struct nlattr *capa,
			     struct nlattr *ampdu_factor,
			     struct nlattr *ampdu_density,
			     struct nlattr *mcs_set)
{
	if (capa)
		mode->ht_capab = nla_get_u16(capa);

	if (ampdu_factor)
		mode->a_mpdu_params |= nla_get_u8(ampdu_factor) & 0x03;

	if (ampdu_density)
		mode->a_mpdu_params |= nla_get_u8(ampdu_density) << 2;

	if (mcs_set && nla_len(mcs_set) >= 16) {
		u8 *mcs;
		mcs = nla_data(mcs_set);
		os_memcpy(mode->mcs_set, mcs, 16);
	}
}


static void phy_info_vht_capa(struct hostapd_hw_modes *mode,
			      struct nlattr *capa,
			      struct nlattr *mcs_set)
{
	if (capa)
		mode->vht_capab = nla_get_u32(capa);

	if (mcs_set && nla_len(mcs_set) >= 8) {
		u8 *mcs;
		mcs = nla_data(mcs_set);
		os_memcpy(mode->vht_mcs_set, mcs, 8);
	}
}


static void phy_info_freq(struct hostapd_hw_modes *mode,
			  struct hostapd_channel_data *chan,
			  struct nlattr *tb_freq[])
{
	u8 channel;
	chan->freq = nla_get_u32(tb_freq[NL80211_FREQUENCY_ATTR_FREQ]);
	chan->flag = 0;
	chan->dfs_cac_ms = 0;
	if (ieee80211_freq_to_chan(chan->freq, &channel) != NUM_HOSTAPD_MODES)
		chan->chan = channel;

	if (tb_freq[NL80211_FREQUENCY_ATTR_DISABLED])
		chan->flag |= HOSTAPD_CHAN_DISABLED;
	if (tb_freq[NL80211_FREQUENCY_ATTR_NO_IR])
		chan->flag |= HOSTAPD_CHAN_PASSIVE_SCAN | HOSTAPD_CHAN_NO_IBSS;
	if (tb_freq[NL80211_FREQUENCY_ATTR_RADAR])
		chan->flag |= HOSTAPD_CHAN_RADAR;

	if (tb_freq[NL80211_FREQUENCY_ATTR_DFS_STATE]) {
		enum nl80211_dfs_state state =
			nla_get_u32(tb_freq[NL80211_FREQUENCY_ATTR_DFS_STATE]);

		switch (state) {
		case NL80211_DFS_USABLE:
			chan->flag |= HOSTAPD_CHAN_DFS_USABLE;
			break;
		case NL80211_DFS_AVAILABLE:
			chan->flag |= HOSTAPD_CHAN_DFS_AVAILABLE;
			break;
		case NL80211_DFS_UNAVAILABLE:
			chan->flag |= HOSTAPD_CHAN_DFS_UNAVAILABLE;
			break;
		}
	}

	if (tb_freq[NL80211_FREQUENCY_ATTR_DFS_CAC_TIME]) {
		chan->dfs_cac_ms = nla_get_u32(
			tb_freq[NL80211_FREQUENCY_ATTR_DFS_CAC_TIME]);
	}
}


static int phy_info_freqs(struct phy_info_arg *phy_info,
			  struct hostapd_hw_modes *mode, struct nlattr *tb)
{
	static struct nla_policy freq_policy[NL80211_FREQUENCY_ATTR_MAX + 1] = {
		[NL80211_FREQUENCY_ATTR_FREQ] = { .type = NLA_U32 },
		[NL80211_FREQUENCY_ATTR_DISABLED] = { .type = NLA_FLAG },
		[NL80211_FREQUENCY_ATTR_NO_IR] = { .type = NLA_FLAG },
		[NL80211_FREQUENCY_ATTR_RADAR] = { .type = NLA_FLAG },
		[NL80211_FREQUENCY_ATTR_MAX_TX_POWER] = { .type = NLA_U32 },
		[NL80211_FREQUENCY_ATTR_DFS_STATE] = { .type = NLA_U32 },
	};
	int new_channels = 0;
	struct hostapd_channel_data *channel;
	struct nlattr *tb_freq[NL80211_FREQUENCY_ATTR_MAX + 1];
	struct nlattr *nl_freq;
	int rem_freq, idx;

	if (tb == NULL)
		return NL_OK;

	nla_for_each_nested(nl_freq, tb, rem_freq) {
		nla_parse(tb_freq, NL80211_FREQUENCY_ATTR_MAX,
			  nla_data(nl_freq), nla_len(nl_freq), freq_policy);
		if (!tb_freq[NL80211_FREQUENCY_ATTR_FREQ])
			continue;
		new_channels++;
	}

	channel = os_realloc_array(mode->channels,
				   mode->num_channels + new_channels,
				   sizeof(struct hostapd_channel_data));
	if (!channel)
		return NL_SKIP;

	mode->channels = channel;
	mode->num_channels += new_channels;

	idx = phy_info->last_chan_idx;

	nla_for_each_nested(nl_freq, tb, rem_freq) {
		nla_parse(tb_freq, NL80211_FREQUENCY_ATTR_MAX,
			  nla_data(nl_freq), nla_len(nl_freq), freq_policy);
		if (!tb_freq[NL80211_FREQUENCY_ATTR_FREQ])
			continue;
		phy_info_freq(mode, &mode->channels[idx], tb_freq);
		idx++;
	}
	phy_info->last_chan_idx = idx;

	return NL_OK;
}


static int phy_info_rates(struct hostapd_hw_modes *mode, struct nlattr *tb)
{
	static struct nla_policy rate_policy[NL80211_BITRATE_ATTR_MAX + 1] = {
		[NL80211_BITRATE_ATTR_RATE] = { .type = NLA_U32 },
		[NL80211_BITRATE_ATTR_2GHZ_SHORTPREAMBLE] =
		{ .type = NLA_FLAG },
	};
	struct nlattr *tb_rate[NL80211_BITRATE_ATTR_MAX + 1];
	struct nlattr *nl_rate;
	int rem_rate, idx;

	if (tb == NULL)
		return NL_OK;

	nla_for_each_nested(nl_rate, tb, rem_rate) {
		nla_parse(tb_rate, NL80211_BITRATE_ATTR_MAX,
			  nla_data(nl_rate), nla_len(nl_rate),
			  rate_policy);
		if (!tb_rate[NL80211_BITRATE_ATTR_RATE])
			continue;
		mode->num_rates++;
	}

	mode->rates = os_calloc(mode->num_rates, sizeof(int));
	if (!mode->rates)
		return NL_SKIP;

	idx = 0;

	nla_for_each_nested(nl_rate, tb, rem_rate) {
		nla_parse(tb_rate, NL80211_BITRATE_ATTR_MAX,
			  nla_data(nl_rate), nla_len(nl_rate),
			  rate_policy);
		if (!tb_rate[NL80211_BITRATE_ATTR_RATE])
			continue;
		mode->rates[idx] = nla_get_u32(
			tb_rate[NL80211_BITRATE_ATTR_RATE]);
		idx++;
	}

	return NL_OK;
}


static int phy_info_band(struct phy_info_arg *phy_info, struct nlattr *nl_band)
{
	struct nlattr *tb_band[NL80211_BAND_ATTR_MAX + 1];
	struct hostapd_hw_modes *mode;
	int ret;

	if (phy_info->last_mode != nl_band->nla_type) {
		mode = os_realloc_array(phy_info->modes,
					*phy_info->num_modes + 1,
					sizeof(*mode));
		if (!mode)
			return NL_SKIP;
		phy_info->modes = mode;

		mode = &phy_info->modes[*(phy_info->num_modes)];
		os_memset(mode, 0, sizeof(*mode));
		mode->mode = NUM_HOSTAPD_MODES;
		mode->flags = HOSTAPD_MODE_FLAG_HT_INFO_KNOWN |
			HOSTAPD_MODE_FLAG_VHT_INFO_KNOWN;

		/*
		 * Unsupported VHT MCS stream is defined as value 3, so the VHT
		 * MCS RX/TX map must be initialized with 0xffff to mark all 8
		 * possible streams as unsupported. This will be overridden if
		 * driver advertises VHT support.
		 */
		mode->vht_mcs_set[0] = 0xff;
		mode->vht_mcs_set[1] = 0xff;
		mode->vht_mcs_set[4] = 0xff;
		mode->vht_mcs_set[5] = 0xff;

		*(phy_info->num_modes) += 1;
		phy_info->last_mode = nl_band->nla_type;
		phy_info->last_chan_idx = 0;
	} else
		mode = &phy_info->modes[*(phy_info->num_modes) - 1];

	nla_parse(tb_band, NL80211_BAND_ATTR_MAX, nla_data(nl_band),
		  nla_len(nl_band), NULL);

	phy_info_ht_capa(mode, tb_band[NL80211_BAND_ATTR_HT_CAPA],
			 tb_band[NL80211_BAND_ATTR_HT_AMPDU_FACTOR],
			 tb_band[NL80211_BAND_ATTR_HT_AMPDU_DENSITY],
			 tb_band[NL80211_BAND_ATTR_HT_MCS_SET]);
	phy_info_vht_capa(mode, tb_band[NL80211_BAND_ATTR_VHT_CAPA],
			  tb_band[NL80211_BAND_ATTR_VHT_MCS_SET]);
	ret = phy_info_freqs(phy_info, mode, tb_band[NL80211_BAND_ATTR_FREQS]);
	if (ret != NL_OK)
		return ret;
	ret = phy_info_rates(mode, tb_band[NL80211_BAND_ATTR_RATES]);
	if (ret != NL_OK)
		return ret;

	return NL_OK;
}


static int phy_info_handler(struct nl_msg *msg, void *arg)
{
	struct nlattr *tb_msg[NL80211_ATTR_MAX + 1];
	struct genlmsghdr *gnlh = nlmsg_data(nlmsg_hdr(msg));
	struct phy_info_arg *phy_info = arg;
	struct nlattr *nl_band;
	int rem_band;

	nla_parse(tb_msg, NL80211_ATTR_MAX, genlmsg_attrdata(gnlh, 0),
		  genlmsg_attrlen(gnlh, 0), NULL);

	if (!tb_msg[NL80211_ATTR_WIPHY_BANDS])
		return NL_SKIP;

	nla_for_each_nested(nl_band, tb_msg[NL80211_ATTR_WIPHY_BANDS], rem_band)
	{
		int res = phy_info_band(phy_info, nl_band);
		if (res != NL_OK)
			return res;
	}

	return NL_SKIP;
}


static struct hostapd_hw_modes *
wpa_driver_nl80211_postprocess_modes(struct hostapd_hw_modes *modes,
				     u16 *num_modes)
{
	u16 m;
	struct hostapd_hw_modes *mode11g = NULL, *nmodes, *mode;
	int i, mode11g_idx = -1;

	/* heuristic to set up modes */
	for (m = 0; m < *num_modes; m++) {
		if (!modes[m].num_channels)
			continue;
		if (modes[m].channels[0].freq < 4000) {
			modes[m].mode = HOSTAPD_MODE_IEEE80211B;
			for (i = 0; i < modes[m].num_rates; i++) {
				if (modes[m].rates[i] > 200) {
					modes[m].mode = HOSTAPD_MODE_IEEE80211G;
					break;
				}
			}
		} else if (modes[m].channels[0].freq > 50000)
			modes[m].mode = HOSTAPD_MODE_IEEE80211AD;
		else
			modes[m].mode = HOSTAPD_MODE_IEEE80211A;
	}

	/* If only 802.11g mode is included, use it to construct matching
	 * 802.11b mode data. */

	for (m = 0; m < *num_modes; m++) {
		if (modes[m].mode == HOSTAPD_MODE_IEEE80211B)
			return modes; /* 802.11b already included */
		if (modes[m].mode == HOSTAPD_MODE_IEEE80211G)
			mode11g_idx = m;
	}

	if (mode11g_idx < 0)
		return modes; /* 2.4 GHz band not supported at all */

	nmodes = os_realloc_array(modes, *num_modes + 1, sizeof(*nmodes));
	if (nmodes == NULL)
		return modes; /* Could not add 802.11b mode */

	mode = &nmodes[*num_modes];
	os_memset(mode, 0, sizeof(*mode));
	(*num_modes)++;
	modes = nmodes;

	mode->mode = HOSTAPD_MODE_IEEE80211B;

	mode11g = &modes[mode11g_idx];
	mode->num_channels = mode11g->num_channels;
	mode->channels = os_malloc(mode11g->num_channels *
				   sizeof(struct hostapd_channel_data));
	if (mode->channels == NULL) {
		(*num_modes)--;
		return modes; /* Could not add 802.11b mode */
	}
	os_memcpy(mode->channels, mode11g->channels,
		  mode11g->num_channels * sizeof(struct hostapd_channel_data));

	mode->num_rates = 0;
	mode->rates = os_malloc(4 * sizeof(int));
	if (mode->rates == NULL) {
		os_free(mode->channels);
		(*num_modes)--;
		return modes; /* Could not add 802.11b mode */
	}

	for (i = 0; i < mode11g->num_rates; i++) {
		if (mode11g->rates[i] != 10 && mode11g->rates[i] != 20 &&
		    mode11g->rates[i] != 55 && mode11g->rates[i] != 110)
			continue;
		mode->rates[mode->num_rates] = mode11g->rates[i];
		mode->num_rates++;
		if (mode->num_rates == 4)
			break;
	}

	if (mode->num_rates == 0) {
		os_free(mode->channels);
		os_free(mode->rates);
		(*num_modes)--;
		return modes; /* No 802.11b rates */
	}

	wpa_printf(MSG_DEBUG, "nl80211: Added 802.11b mode based on 802.11g "
		   "information");

	return modes;
}


static void nl80211_set_ht40_mode(struct hostapd_hw_modes *mode, int start,
				  int end)
{
	int c;

	for (c = 0; c < mode->num_channels; c++) {
		struct hostapd_channel_data *chan = &mode->channels[c];
		if (chan->freq - 10 >= start && chan->freq + 10 <= end)
			chan->flag |= HOSTAPD_CHAN_HT40;
	}
}


static void nl80211_set_ht40_mode_sec(struct hostapd_hw_modes *mode, int start,
				      int end)
{
	int c;

	for (c = 0; c < mode->num_channels; c++) {
		struct hostapd_channel_data *chan = &mode->channels[c];
		if (!(chan->flag & HOSTAPD_CHAN_HT40))
			continue;
		if (chan->freq - 30 >= start && chan->freq - 10 <= end)
			chan->flag |= HOSTAPD_CHAN_HT40MINUS;
		if (chan->freq + 10 >= start && chan->freq + 30 <= end)
			chan->flag |= HOSTAPD_CHAN_HT40PLUS;
	}
}


static void nl80211_reg_rule_max_eirp(u32 start, u32 end, u32 max_eirp,
				      struct phy_info_arg *results)
{
	u16 m;

	for (m = 0; m < *results->num_modes; m++) {
		int c;
		struct hostapd_hw_modes *mode = &results->modes[m];

		for (c = 0; c < mode->num_channels; c++) {
			struct hostapd_channel_data *chan = &mode->channels[c];
			if ((u32) chan->freq - 10 >= start &&
			    (u32) chan->freq + 10 <= end)
				chan->max_tx_power = max_eirp;
		}
	}
}


static void nl80211_reg_rule_ht40(u32 start, u32 end,
				  struct phy_info_arg *results)
{
	u16 m;

	for (m = 0; m < *results->num_modes; m++) {
		if (!(results->modes[m].ht_capab &
		      HT_CAP_INFO_SUPP_CHANNEL_WIDTH_SET))
			continue;
		nl80211_set_ht40_mode(&results->modes[m], start, end);
	}
}


static void nl80211_reg_rule_sec(struct nlattr *tb[],
				 struct phy_info_arg *results)
{
	u32 start, end, max_bw;
	u16 m;

	if (tb[NL80211_ATTR_FREQ_RANGE_START] == NULL ||
	    tb[NL80211_ATTR_FREQ_RANGE_END] == NULL ||
	    tb[NL80211_ATTR_FREQ_RANGE_MAX_BW] == NULL)
		return;

	start = nla_get_u32(tb[NL80211_ATTR_FREQ_RANGE_START]) / 1000;
	end = nla_get_u32(tb[NL80211_ATTR_FREQ_RANGE_END]) / 1000;
	max_bw = nla_get_u32(tb[NL80211_ATTR_FREQ_RANGE_MAX_BW]) / 1000;

	if (max_bw < 20)
		return;

	for (m = 0; m < *results->num_modes; m++) {
		if (!(results->modes[m].ht_capab &
		      HT_CAP_INFO_SUPP_CHANNEL_WIDTH_SET))
			continue;
		nl80211_set_ht40_mode_sec(&results->modes[m], start, end);
	}
}


static void nl80211_set_vht_mode(struct hostapd_hw_modes *mode, int start,
				 int end)
{
	int c;

	for (c = 0; c < mode->num_channels; c++) {
		struct hostapd_channel_data *chan = &mode->channels[c];
		if (chan->freq - 10 >= start && chan->freq + 70 <= end)
			chan->flag |= HOSTAPD_CHAN_VHT_10_70;

		if (chan->freq - 30 >= start && chan->freq + 50 <= end)
			chan->flag |= HOSTAPD_CHAN_VHT_30_50;

		if (chan->freq - 50 >= start && chan->freq + 30 <= end)
			chan->flag |= HOSTAPD_CHAN_VHT_50_30;

		if (chan->freq - 70 >= start && chan->freq + 10 <= end)
			chan->flag |= HOSTAPD_CHAN_VHT_70_10;
	}
}


static void nl80211_reg_rule_vht(struct nlattr *tb[],
				 struct phy_info_arg *results)
{
	u32 start, end, max_bw;
	u16 m;

	if (tb[NL80211_ATTR_FREQ_RANGE_START] == NULL ||
	    tb[NL80211_ATTR_FREQ_RANGE_END] == NULL ||
	    tb[NL80211_ATTR_FREQ_RANGE_MAX_BW] == NULL)
		return;

	start = nla_get_u32(tb[NL80211_ATTR_FREQ_RANGE_START]) / 1000;
	end = nla_get_u32(tb[NL80211_ATTR_FREQ_RANGE_END]) / 1000;
	max_bw = nla_get_u32(tb[NL80211_ATTR_FREQ_RANGE_MAX_BW]) / 1000;

	if (max_bw < 80)
		return;

	for (m = 0; m < *results->num_modes; m++) {
		if (!(results->modes[m].ht_capab &
		      HT_CAP_INFO_SUPP_CHANNEL_WIDTH_SET))
			continue;
		/* TODO: use a real VHT support indication */
		if (!results->modes[m].vht_capab)
			continue;

		nl80211_set_vht_mode(&results->modes[m], start, end);
	}
}


static const char * dfs_domain_name(enum nl80211_dfs_regions region)
{
	switch (region) {
	case NL80211_DFS_UNSET:
		return "DFS-UNSET";
	case NL80211_DFS_FCC:
		return "DFS-FCC";
	case NL80211_DFS_ETSI:
		return "DFS-ETSI";
	case NL80211_DFS_JP:
		return "DFS-JP";
	default:
		return "DFS-invalid";
	}
}


static int nl80211_get_reg(struct nl_msg *msg, void *arg)
{
	struct phy_info_arg *results = arg;
	struct nlattr *tb_msg[NL80211_ATTR_MAX + 1];
	struct genlmsghdr *gnlh = nlmsg_data(nlmsg_hdr(msg));
	struct nlattr *nl_rule;
	struct nlattr *tb_rule[NL80211_FREQUENCY_ATTR_MAX + 1];
	int rem_rule;
	static struct nla_policy reg_policy[NL80211_FREQUENCY_ATTR_MAX + 1] = {
		[NL80211_ATTR_REG_RULE_FLAGS] = { .type = NLA_U32 },
		[NL80211_ATTR_FREQ_RANGE_START] = { .type = NLA_U32 },
		[NL80211_ATTR_FREQ_RANGE_END] = { .type = NLA_U32 },
		[NL80211_ATTR_FREQ_RANGE_MAX_BW] = { .type = NLA_U32 },
		[NL80211_ATTR_POWER_RULE_MAX_ANT_GAIN] = { .type = NLA_U32 },
		[NL80211_ATTR_POWER_RULE_MAX_EIRP] = { .type = NLA_U32 },
	};

	nla_parse(tb_msg, NL80211_ATTR_MAX, genlmsg_attrdata(gnlh, 0),
		  genlmsg_attrlen(gnlh, 0), NULL);
	if (!tb_msg[NL80211_ATTR_REG_ALPHA2] ||
	    !tb_msg[NL80211_ATTR_REG_RULES]) {
		wpa_printf(MSG_DEBUG, "nl80211: No regulatory information "
			   "available");
		return NL_SKIP;
	}

	if (tb_msg[NL80211_ATTR_DFS_REGION]) {
		enum nl80211_dfs_regions dfs_domain;
		dfs_domain = nla_get_u8(tb_msg[NL80211_ATTR_DFS_REGION]);
		wpa_printf(MSG_DEBUG, "nl80211: Regulatory information - country=%s (%s)",
			   (char *) nla_data(tb_msg[NL80211_ATTR_REG_ALPHA2]),
			   dfs_domain_name(dfs_domain));
	} else {
		wpa_printf(MSG_DEBUG, "nl80211: Regulatory information - country=%s",
			   (char *) nla_data(tb_msg[NL80211_ATTR_REG_ALPHA2]));
	}

	nla_for_each_nested(nl_rule, tb_msg[NL80211_ATTR_REG_RULES], rem_rule)
	{
		u32 start, end, max_eirp = 0, max_bw = 0, flags = 0;
		nla_parse(tb_rule, NL80211_FREQUENCY_ATTR_MAX,
			  nla_data(nl_rule), nla_len(nl_rule), reg_policy);
		if (tb_rule[NL80211_ATTR_FREQ_RANGE_START] == NULL ||
		    tb_rule[NL80211_ATTR_FREQ_RANGE_END] == NULL)
			continue;
		start = nla_get_u32(tb_rule[NL80211_ATTR_FREQ_RANGE_START]) / 1000;
		end = nla_get_u32(tb_rule[NL80211_ATTR_FREQ_RANGE_END]) / 1000;
		if (tb_rule[NL80211_ATTR_POWER_RULE_MAX_EIRP])
			max_eirp = nla_get_u32(tb_rule[NL80211_ATTR_POWER_RULE_MAX_EIRP]) / 100;
		if (tb_rule[NL80211_ATTR_FREQ_RANGE_MAX_BW])
			max_bw = nla_get_u32(tb_rule[NL80211_ATTR_FREQ_RANGE_MAX_BW]) / 1000;
		if (tb_rule[NL80211_ATTR_REG_RULE_FLAGS])
			flags = nla_get_u32(tb_rule[NL80211_ATTR_REG_RULE_FLAGS]);

		wpa_printf(MSG_DEBUG, "nl80211: %u-%u @ %u MHz %u mBm%s%s%s%s%s%s%s%s",
			   start, end, max_bw, max_eirp,
			   flags & NL80211_RRF_NO_OFDM ? " (no OFDM)" : "",
			   flags & NL80211_RRF_NO_CCK ? " (no CCK)" : "",
			   flags & NL80211_RRF_NO_INDOOR ? " (no indoor)" : "",
			   flags & NL80211_RRF_NO_OUTDOOR ? " (no outdoor)" :
			   "",
			   flags & NL80211_RRF_DFS ? " (DFS)" : "",
			   flags & NL80211_RRF_PTP_ONLY ? " (PTP only)" : "",
			   flags & NL80211_RRF_PTMP_ONLY ? " (PTMP only)" : "",
			   flags & NL80211_RRF_NO_IR ? " (no IR)" : "");
		if (max_bw >= 40)
			nl80211_reg_rule_ht40(start, end, results);
		if (tb_rule[NL80211_ATTR_POWER_RULE_MAX_EIRP])
			nl80211_reg_rule_max_eirp(start, end, max_eirp,
						  results);
	}

	nla_for_each_nested(nl_rule, tb_msg[NL80211_ATTR_REG_RULES], rem_rule)
	{
		nla_parse(tb_rule, NL80211_FREQUENCY_ATTR_MAX,
			  nla_data(nl_rule), nla_len(nl_rule), reg_policy);
		nl80211_reg_rule_sec(tb_rule, results);
	}

	nla_for_each_nested(nl_rule, tb_msg[NL80211_ATTR_REG_RULES], rem_rule)
	{
		nla_parse(tb_rule, NL80211_FREQUENCY_ATTR_MAX,
			  nla_data(nl_rule), nla_len(nl_rule), reg_policy);
		nl80211_reg_rule_vht(tb_rule, results);
	}

	return NL_SKIP;
}


static int nl80211_set_regulatory_flags(struct wpa_driver_nl80211_data *drv,
					struct phy_info_arg *results)
{
	struct nl_msg *msg;

	msg = nlmsg_alloc();
	if (!msg)
		return -ENOMEM;

	nl80211_cmd(drv, msg, 0, NL80211_CMD_GET_REG);
	return send_and_recv_msgs(drv, msg, nl80211_get_reg, results);
}


static struct hostapd_hw_modes *
wpa_driver_nl80211_get_hw_feature_data(void *priv, u16 *num_modes, u16 *flags)
{
	u32 feat;
	struct i802_bss *bss = priv;
	struct wpa_driver_nl80211_data *drv = bss->drv;
	struct nl_msg *msg;
	struct phy_info_arg result = {
		.num_modes = num_modes,
		.modes = NULL,
		.last_mode = -1,
	};

	*num_modes = 0;
	*flags = 0;

	msg = nlmsg_alloc();
	if (!msg)
		return NULL;

	feat = get_nl80211_protocol_features(drv);
	if (feat & NL80211_PROTOCOL_FEATURE_SPLIT_WIPHY_DUMP)
		nl80211_cmd(drv, msg, NLM_F_DUMP, NL80211_CMD_GET_WIPHY);
	else
		nl80211_cmd(drv, msg, 0, NL80211_CMD_GET_WIPHY);

	NLA_PUT_FLAG(msg, NL80211_ATTR_SPLIT_WIPHY_DUMP);
	if (nl80211_set_iface_id(msg, bss) < 0)
		goto nla_put_failure;

	if (send_and_recv_msgs(drv, msg, phy_info_handler, &result) == 0) {
		nl80211_set_regulatory_flags(drv, &result);
		return wpa_driver_nl80211_postprocess_modes(result.modes,
							    num_modes);
	}
	msg = NULL;
 nla_put_failure:
	nlmsg_free(msg);
	return NULL;
}


static int wpa_driver_nl80211_send_mntr(struct wpa_driver_nl80211_data *drv,
					const void *data, size_t len,
					int encrypt, int noack)
{
	__u8 rtap_hdr[] = {
		0x00, 0x00, /* radiotap version */
		0x0e, 0x00, /* radiotap length */
		0x02, 0xc0, 0x00, 0x00, /* bmap: flags, tx and rx flags */
		IEEE80211_RADIOTAP_F_FRAG, /* F_FRAG (fragment if required) */
		0x00,       /* padding */
		0x00, 0x00, /* RX and TX flags to indicate that */
		0x00, 0x00, /* this is the injected frame directly */
	};
	struct iovec iov[2] = {
		{
			.iov_base = &rtap_hdr,
			.iov_len = sizeof(rtap_hdr),
		},
		{
			.iov_base = (void *) data,
			.iov_len = len,
		}
	};
	struct msghdr msg = {
		.msg_name = NULL,
		.msg_namelen = 0,
		.msg_iov = iov,
		.msg_iovlen = 2,
		.msg_control = NULL,
		.msg_controllen = 0,
		.msg_flags = 0,
	};
	int res;
	u16 txflags = 0;

	if (encrypt)
		rtap_hdr[8] |= IEEE80211_RADIOTAP_F_WEP;

	if (drv->monitor_sock < 0) {
		wpa_printf(MSG_DEBUG, "nl80211: No monitor socket available "
			   "for %s", __func__);
		return -1;
	}

	if (noack)
		txflags |= IEEE80211_RADIOTAP_F_TX_NOACK;
	WPA_PUT_LE16(&rtap_hdr[12], txflags);

	res = sendmsg(drv->monitor_sock, &msg, 0);
	if (res < 0) {
		wpa_printf(MSG_INFO, "nl80211: sendmsg: %s", strerror(errno));
		return -1;
	}
	return 0;
}


static int wpa_driver_nl80211_send_frame(struct i802_bss *bss,
					 const void *data, size_t len,
					 int encrypt, int noack,
					 unsigned int freq, int no_cck,
					 int offchanok, unsigned int wait_time)
{
	struct wpa_driver_nl80211_data *drv = bss->drv;
	u64 cookie;
	int res;

	if (freq == 0 && drv->nlmode == NL80211_IFTYPE_ADHOC) {
		freq = nl80211_get_assoc_freq(drv);
		wpa_printf(MSG_DEBUG,
			   "nl80211: send_frame - Use assoc_freq=%u for IBSS",
			   freq);
	}
	if (freq == 0) {
		wpa_printf(MSG_DEBUG, "nl80211: send_frame - Use bss->freq=%u",
			   bss->freq);
		freq = bss->freq;
	}

	if (drv->use_monitor) {
		wpa_printf(MSG_DEBUG, "nl80211: send_frame(freq=%u bss->freq=%u) -> send_mntr",
			   freq, bss->freq);
		return wpa_driver_nl80211_send_mntr(drv, data, len,
						    encrypt, noack);
	}

	wpa_printf(MSG_DEBUG, "nl80211: send_frame -> send_frame_cmd");
	res = nl80211_send_frame_cmd(bss, freq, wait_time, data, len,
				     &cookie, no_cck, noack, offchanok);
	if (res == 0 && !noack) {
		const struct ieee80211_mgmt *mgmt;
		u16 fc;

		mgmt = (const struct ieee80211_mgmt *) data;
		fc = le_to_host16(mgmt->frame_control);
		if (WLAN_FC_GET_TYPE(fc) == WLAN_FC_TYPE_MGMT &&
		    WLAN_FC_GET_STYPE(fc) == WLAN_FC_STYPE_ACTION) {
			wpa_printf(MSG_MSGDUMP,
				   "nl80211: Update send_action_cookie from 0x%llx to 0x%llx",
				   (long long unsigned int)
				   drv->send_action_cookie,
				   (long long unsigned int) cookie);
			drv->send_action_cookie = cookie;
		}
	}

	return res;
}


static int wpa_driver_nl80211_send_mlme(struct i802_bss *bss, const u8 *data,
					size_t data_len, int noack,
					unsigned int freq, int no_cck,
					int offchanok,
					unsigned int wait_time)
{
	struct wpa_driver_nl80211_data *drv = bss->drv;
	struct ieee80211_mgmt *mgmt;
	int encrypt = 1;
	u16 fc;

	mgmt = (struct ieee80211_mgmt *) data;
	fc = le_to_host16(mgmt->frame_control);
	wpa_printf(MSG_DEBUG, "nl80211: send_mlme - da= " MACSTR
		   " noack=%d freq=%u no_cck=%d offchanok=%d wait_time=%u fc=0x%x (%s) nlmode=%d",
		   MAC2STR(mgmt->da), noack, freq, no_cck, offchanok, wait_time,
		   fc, fc2str(fc), drv->nlmode);

	if ((is_sta_interface(drv->nlmode) ||
	     drv->nlmode == NL80211_IFTYPE_P2P_DEVICE) &&
	    WLAN_FC_GET_TYPE(fc) == WLAN_FC_TYPE_MGMT &&
	    WLAN_FC_GET_STYPE(fc) == WLAN_FC_STYPE_PROBE_RESP) {
		/*
		 * The use of last_mgmt_freq is a bit of a hack,
		 * but it works due to the single-threaded nature
		 * of wpa_supplicant.
		 */
		if (freq == 0) {
			wpa_printf(MSG_DEBUG, "nl80211: Use last_mgmt_freq=%d",
				   drv->last_mgmt_freq);
			freq = drv->last_mgmt_freq;
		}
		return nl80211_send_frame_cmd(bss, freq, 0,
					      data, data_len, NULL, 1, noack,
					      1);
	}

	if (drv->device_ap_sme && is_ap_interface(drv->nlmode)) {
		if (freq == 0) {
			wpa_printf(MSG_DEBUG, "nl80211: Use bss->freq=%d",
				   bss->freq);
			freq = bss->freq;
		}
		return nl80211_send_frame_cmd(bss, freq,
					      (int) freq == bss->freq ? 0 :
					      wait_time,
					      data, data_len,
					      &drv->send_action_cookie,
					      no_cck, noack, offchanok);
	}

	if (WLAN_FC_GET_TYPE(fc) == WLAN_FC_TYPE_MGMT &&
	    WLAN_FC_GET_STYPE(fc) == WLAN_FC_STYPE_AUTH) {
		/*
		 * Only one of the authentication frame types is encrypted.
		 * In order for static WEP encryption to work properly (i.e.,
		 * to not encrypt the frame), we need to tell mac80211 about
		 * the frames that must not be encrypted.
		 */
		u16 auth_alg = le_to_host16(mgmt->u.auth.auth_alg);
		u16 auth_trans = le_to_host16(mgmt->u.auth.auth_transaction);
		if (auth_alg != WLAN_AUTH_SHARED_KEY || auth_trans != 3)
			encrypt = 0;
	}

	wpa_printf(MSG_DEBUG, "nl80211: send_mlme -> send_frame");
	return wpa_driver_nl80211_send_frame(bss, data, data_len, encrypt,
					     noack, freq, no_cck, offchanok,
					     wait_time);
}


static int nl80211_set_bss(struct i802_bss *bss, int cts, int preamble,
			   int slot, int ht_opmode, int ap_isolate,
			   int *basic_rates)
{
	struct wpa_driver_nl80211_data *drv = bss->drv;
	struct nl_msg *msg;

	msg = nlmsg_alloc();
	if (!msg)
		return -ENOMEM;

	nl80211_cmd(drv, msg, 0, NL80211_CMD_SET_BSS);

	if (cts >= 0)
		NLA_PUT_U8(msg, NL80211_ATTR_BSS_CTS_PROT, cts);
	if (preamble >= 0)
		NLA_PUT_U8(msg, NL80211_ATTR_BSS_SHORT_PREAMBLE, preamble);
	if (slot >= 0)
		NLA_PUT_U8(msg, NL80211_ATTR_BSS_SHORT_SLOT_TIME, slot);
	if (ht_opmode >= 0)
		NLA_PUT_U16(msg, NL80211_ATTR_BSS_HT_OPMODE, ht_opmode);
	if (ap_isolate >= 0)
		NLA_PUT_U8(msg, NL80211_ATTR_AP_ISOLATE, ap_isolate);

	if (basic_rates) {
		u8 rates[NL80211_MAX_SUPP_RATES];
		u8 rates_len = 0;
		int i;

		for (i = 0; i < NL80211_MAX_SUPP_RATES && basic_rates[i] >= 0;
		     i++)
			rates[rates_len++] = basic_rates[i] / 5;

		NLA_PUT(msg, NL80211_ATTR_BSS_BASIC_RATES, rates_len, rates);
	}

	NLA_PUT_U32(msg, NL80211_ATTR_IFINDEX, if_nametoindex(bss->ifname));

	return send_and_recv_msgs(drv, msg, NULL, NULL);
 nla_put_failure:
	nlmsg_free(msg);
	return -ENOBUFS;
}


static int wpa_driver_nl80211_set_acl(void *priv,
				      struct hostapd_acl_params *params)
{
	struct i802_bss *bss = priv;
	struct wpa_driver_nl80211_data *drv = bss->drv;
	struct nl_msg *msg;
	struct nlattr *acl;
	unsigned int i;
	int ret = 0;

	if (!(drv->capa.max_acl_mac_addrs))
		return -ENOTSUP;

	if (params->num_mac_acl > drv->capa.max_acl_mac_addrs)
		return -ENOTSUP;

	msg = nlmsg_alloc();
	if (!msg)
		return -ENOMEM;

	wpa_printf(MSG_DEBUG, "nl80211: Set %s ACL (num_mac_acl=%u)",
		   params->acl_policy ? "Accept" : "Deny", params->num_mac_acl);

	nl80211_cmd(drv, msg, 0, NL80211_CMD_SET_MAC_ACL);

	NLA_PUT_U32(msg, NL80211_ATTR_IFINDEX, drv->ifindex);

	NLA_PUT_U32(msg, NL80211_ATTR_ACL_POLICY, params->acl_policy ?
		    NL80211_ACL_POLICY_DENY_UNLESS_LISTED :
		    NL80211_ACL_POLICY_ACCEPT_UNLESS_LISTED);

	acl = nla_nest_start(msg, NL80211_ATTR_MAC_ADDRS);
	if (acl == NULL)
		goto nla_put_failure;

	for (i = 0; i < params->num_mac_acl; i++)
		NLA_PUT(msg, i + 1, ETH_ALEN, params->mac_acl[i].addr);

	nla_nest_end(msg, acl);

	ret = send_and_recv_msgs(drv, msg, NULL, NULL);
	msg = NULL;
	if (ret) {
		wpa_printf(MSG_DEBUG, "nl80211: Failed to set MAC ACL: %d (%s)",
			   ret, strerror(-ret));
	}

nla_put_failure:
	nlmsg_free(msg);

	return ret;
}


static int wpa_driver_nl80211_set_ap(void *priv,
				     struct wpa_driver_ap_params *params)
{
	struct i802_bss *bss = priv;
	struct wpa_driver_nl80211_data *drv = bss->drv;
	struct nl_msg *msg;
	u8 cmd = NL80211_CMD_NEW_BEACON;
	int ret;
	int beacon_set;
	int ifindex = if_nametoindex(bss->ifname);
	int num_suites;
	u32 suites[10], suite;
	u32 ver;

	beacon_set = bss->beacon_set;

	msg = nlmsg_alloc();
	if (!msg)
		return -ENOMEM;

	wpa_printf(MSG_DEBUG, "nl80211: Set beacon (beacon_set=%d)",
		   beacon_set);
	if (beacon_set)
		cmd = NL80211_CMD_SET_BEACON;

	nl80211_cmd(drv, msg, 0, cmd);
	wpa_hexdump(MSG_DEBUG, "nl80211: Beacon head",
		    params->head, params->head_len);
	NLA_PUT(msg, NL80211_ATTR_BEACON_HEAD, params->head_len, params->head);
	wpa_hexdump(MSG_DEBUG, "nl80211: Beacon tail",
		    params->tail, params->tail_len);
	NLA_PUT(msg, NL80211_ATTR_BEACON_TAIL, params->tail_len, params->tail);
	wpa_printf(MSG_DEBUG, "nl80211: ifindex=%d", ifindex);
	NLA_PUT_U32(msg, NL80211_ATTR_IFINDEX, ifindex);
	wpa_printf(MSG_DEBUG, "nl80211: beacon_int=%d", params->beacon_int);
	NLA_PUT_U32(msg, NL80211_ATTR_BEACON_INTERVAL, params->beacon_int);
	wpa_printf(MSG_DEBUG, "nl80211: dtim_period=%d", params->dtim_period);
	NLA_PUT_U32(msg, NL80211_ATTR_DTIM_PERIOD, params->dtim_period);
	wpa_hexdump_ascii(MSG_DEBUG, "nl80211: ssid",
			  params->ssid, params->ssid_len);
	NLA_PUT(msg, NL80211_ATTR_SSID, params->ssid_len,
		params->ssid);
	if (params->proberesp && params->proberesp_len) {
		wpa_hexdump(MSG_DEBUG, "nl80211: proberesp (offload)",
			    params->proberesp, params->proberesp_len);
		NLA_PUT(msg, NL80211_ATTR_PROBE_RESP, params->proberesp_len,
			params->proberesp);
	}
	switch (params->hide_ssid) {
	case NO_SSID_HIDING:
		wpa_printf(MSG_DEBUG, "nl80211: hidden SSID not in use");
		NLA_PUT_U32(msg, NL80211_ATTR_HIDDEN_SSID,
			    NL80211_HIDDEN_SSID_NOT_IN_USE);
		break;
	case HIDDEN_SSID_ZERO_LEN:
		wpa_printf(MSG_DEBUG, "nl80211: hidden SSID zero len");
		NLA_PUT_U32(msg, NL80211_ATTR_HIDDEN_SSID,
			    NL80211_HIDDEN_SSID_ZERO_LEN);
		break;
	case HIDDEN_SSID_ZERO_CONTENTS:
		wpa_printf(MSG_DEBUG, "nl80211: hidden SSID zero contents");
		NLA_PUT_U32(msg, NL80211_ATTR_HIDDEN_SSID,
			    NL80211_HIDDEN_SSID_ZERO_CONTENTS);
		break;
	}
	wpa_printf(MSG_DEBUG, "nl80211: privacy=%d", params->privacy);
	if (params->privacy)
		NLA_PUT_FLAG(msg, NL80211_ATTR_PRIVACY);
	wpa_printf(MSG_DEBUG, "nl80211: auth_algs=0x%x", params->auth_algs);
	if ((params->auth_algs & (WPA_AUTH_ALG_OPEN | WPA_AUTH_ALG_SHARED)) ==
	    (WPA_AUTH_ALG_OPEN | WPA_AUTH_ALG_SHARED)) {
		/* Leave out the attribute */
	} else if (params->auth_algs & WPA_AUTH_ALG_SHARED)
		NLA_PUT_U32(msg, NL80211_ATTR_AUTH_TYPE,
			    NL80211_AUTHTYPE_SHARED_KEY);
	else
		NLA_PUT_U32(msg, NL80211_ATTR_AUTH_TYPE,
			    NL80211_AUTHTYPE_OPEN_SYSTEM);

	wpa_printf(MSG_DEBUG, "nl80211: wpa_version=0x%x", params->wpa_version);
	ver = 0;
	if (params->wpa_version & WPA_PROTO_WPA)
		ver |= NL80211_WPA_VERSION_1;
	if (params->wpa_version & WPA_PROTO_RSN)
		ver |= NL80211_WPA_VERSION_2;
	if (ver)
		NLA_PUT_U32(msg, NL80211_ATTR_WPA_VERSIONS, ver);

	wpa_printf(MSG_DEBUG, "nl80211: key_mgmt_suites=0x%x",
		   params->key_mgmt_suites);
	num_suites = 0;
	if (params->key_mgmt_suites & WPA_KEY_MGMT_IEEE8021X)
		suites[num_suites++] = WLAN_AKM_SUITE_8021X;
	if (params->key_mgmt_suites & WPA_KEY_MGMT_PSK)
		suites[num_suites++] = WLAN_AKM_SUITE_PSK;
	if (num_suites) {
		NLA_PUT(msg, NL80211_ATTR_AKM_SUITES,
			num_suites * sizeof(u32), suites);
	}

	if (params->key_mgmt_suites & WPA_KEY_MGMT_IEEE8021X &&
	    params->pairwise_ciphers & (WPA_CIPHER_WEP104 | WPA_CIPHER_WEP40))
		NLA_PUT_FLAG(msg, NL80211_ATTR_CONTROL_PORT_NO_ENCRYPT);

	wpa_printf(MSG_DEBUG, "nl80211: pairwise_ciphers=0x%x",
		   params->pairwise_ciphers);
	num_suites = wpa_cipher_to_cipher_suites(params->pairwise_ciphers,
						 suites, ARRAY_SIZE(suites));
	if (num_suites) {
		NLA_PUT(msg, NL80211_ATTR_CIPHER_SUITES_PAIRWISE,
			num_suites * sizeof(u32), suites);
	}

	wpa_printf(MSG_DEBUG, "nl80211: group_cipher=0x%x",
		   params->group_cipher);
	suite = wpa_cipher_to_cipher_suite(params->group_cipher);
	if (suite)
		NLA_PUT_U32(msg, NL80211_ATTR_CIPHER_SUITE_GROUP, suite);

	if (params->beacon_ies) {
		wpa_hexdump_buf(MSG_DEBUG, "nl80211: beacon_ies",
				params->beacon_ies);
		NLA_PUT(msg, NL80211_ATTR_IE, wpabuf_len(params->beacon_ies),
			wpabuf_head(params->beacon_ies));
	}
	if (params->proberesp_ies) {
		wpa_hexdump_buf(MSG_DEBUG, "nl80211: proberesp_ies",
				params->proberesp_ies);
		NLA_PUT(msg, NL80211_ATTR_IE_PROBE_RESP,
			wpabuf_len(params->proberesp_ies),
			wpabuf_head(params->proberesp_ies));
	}
	if (params->assocresp_ies) {
		wpa_hexdump_buf(MSG_DEBUG, "nl80211: assocresp_ies",
				params->assocresp_ies);
		NLA_PUT(msg, NL80211_ATTR_IE_ASSOC_RESP,
			wpabuf_len(params->assocresp_ies),
			wpabuf_head(params->assocresp_ies));
	}

	if (drv->capa.flags & WPA_DRIVER_FLAGS_INACTIVITY_TIMER)  {
		wpa_printf(MSG_DEBUG, "nl80211: ap_max_inactivity=%d",
			   params->ap_max_inactivity);
		NLA_PUT_U16(msg, NL80211_ATTR_INACTIVITY_TIMEOUT,
			    params->ap_max_inactivity);
	}

	ret = send_and_recv_msgs(drv, msg, NULL, NULL);
	if (ret) {
		wpa_printf(MSG_DEBUG, "nl80211: Beacon set failed: %d (%s)",
			   ret, strerror(-ret));
	} else {
		bss->beacon_set = 1;
		nl80211_set_bss(bss, params->cts_protect, params->preamble,
				params->short_slot_time, params->ht_opmode,
				params->isolate, params->basic_rates);
		if (beacon_set && params->freq &&
		    params->freq->bandwidth != bss->bandwidth) {
			wpa_printf(MSG_DEBUG,
				   "nl80211: Update BSS %s bandwidth: %d -> %d",
				   bss->ifname, bss->bandwidth,
				   params->freq->bandwidth);
			ret = nl80211_set_channel(bss, params->freq, 1);
			if (ret) {
				wpa_printf(MSG_DEBUG,
					   "nl80211: Frequency set failed: %d (%s)",
					   ret, strerror(-ret));
			} else {
				wpa_printf(MSG_DEBUG,
					   "nl80211: Frequency set succeeded for ht2040 coex");
				bss->bandwidth = params->freq->bandwidth;
			}
		} else if (!beacon_set) {
			/*
			 * cfg80211 updates the driver on frequence change in AP
			 * mode only at the point when beaconing is started, so
			 * set the initial value here.
			 */
			bss->bandwidth = params->freq->bandwidth;
		}
	}
	return ret;
 nla_put_failure:
	nlmsg_free(msg);
	return -ENOBUFS;
}


static int nl80211_put_freq_params(struct nl_msg *msg,
				   struct hostapd_freq_params *freq)
{
	NLA_PUT_U32(msg, NL80211_ATTR_WIPHY_FREQ, freq->freq);
	if (freq->vht_enabled) {
		switch (freq->bandwidth) {
		case 20:
			NLA_PUT_U32(msg, NL80211_ATTR_CHANNEL_WIDTH,
				    NL80211_CHAN_WIDTH_20);
			break;
		case 40:
			NLA_PUT_U32(msg, NL80211_ATTR_CHANNEL_WIDTH,
				    NL80211_CHAN_WIDTH_40);
			break;
		case 80:
			if (freq->center_freq2)
				NLA_PUT_U32(msg, NL80211_ATTR_CHANNEL_WIDTH,
					    NL80211_CHAN_WIDTH_80P80);
			else
				NLA_PUT_U32(msg, NL80211_ATTR_CHANNEL_WIDTH,
					    NL80211_CHAN_WIDTH_80);
			break;
		case 160:
			NLA_PUT_U32(msg, NL80211_ATTR_CHANNEL_WIDTH,
				    NL80211_CHAN_WIDTH_160);
			break;
		default:
			return -EINVAL;
		}
		NLA_PUT_U32(msg, NL80211_ATTR_CENTER_FREQ1, freq->center_freq1);
		if (freq->center_freq2)
			NLA_PUT_U32(msg, NL80211_ATTR_CENTER_FREQ2,
				    freq->center_freq2);
	} else if (freq->ht_enabled) {
		switch (freq->sec_channel_offset) {
		case -1:
			NLA_PUT_U32(msg, NL80211_ATTR_WIPHY_CHANNEL_TYPE,
				    NL80211_CHAN_HT40MINUS);
			break;
		case 1:
			NLA_PUT_U32(msg, NL80211_ATTR_WIPHY_CHANNEL_TYPE,
				    NL80211_CHAN_HT40PLUS);
			break;
		default:
			NLA_PUT_U32(msg, NL80211_ATTR_WIPHY_CHANNEL_TYPE,
				    NL80211_CHAN_HT20);
			break;
		}
	}
	return 0;

nla_put_failure:
	return -ENOBUFS;
}


static int nl80211_set_channel(struct i802_bss *bss,
			       struct hostapd_freq_params *freq, int set_chan)
{
	struct wpa_driver_nl80211_data *drv = bss->drv;
	struct nl_msg *msg;
	int ret;

	wpa_printf(MSG_DEBUG,
		   "nl80211: Set freq %d (ht_enabled=%d, vht_enabled=%d, bandwidth=%d MHz, cf1=%d MHz, cf2=%d MHz)",
		   freq->freq, freq->ht_enabled, freq->vht_enabled,
		   freq->bandwidth, freq->center_freq1, freq->center_freq2);
	msg = nlmsg_alloc();
	if (!msg)
		return -1;

	nl80211_cmd(drv, msg, 0, set_chan ? NL80211_CMD_SET_CHANNEL :
		    NL80211_CMD_SET_WIPHY);

	NLA_PUT_U32(msg, NL80211_ATTR_IFINDEX, drv->ifindex);
	if (nl80211_put_freq_params(msg, freq) < 0)
		goto nla_put_failure;

	ret = send_and_recv_msgs(drv, msg, NULL, NULL);
	msg = NULL;
	if (ret == 0) {
		bss->freq = freq->freq;
		return 0;
	}
	wpa_printf(MSG_DEBUG, "nl80211: Failed to set channel (freq=%d): "
		   "%d (%s)", freq->freq, ret, strerror(-ret));
nla_put_failure:
	nlmsg_free(msg);
	return -1;
}


static u32 sta_flags_nl80211(int flags)
{
	u32 f = 0;

	if (flags & WPA_STA_AUTHORIZED)
		f |= BIT(NL80211_STA_FLAG_AUTHORIZED);
	if (flags & WPA_STA_WMM)
		f |= BIT(NL80211_STA_FLAG_WME);
	if (flags & WPA_STA_SHORT_PREAMBLE)
		f |= BIT(NL80211_STA_FLAG_SHORT_PREAMBLE);
	if (flags & WPA_STA_MFP)
		f |= BIT(NL80211_STA_FLAG_MFP);
	if (flags & WPA_STA_TDLS_PEER)
		f |= BIT(NL80211_STA_FLAG_TDLS_PEER);

	return f;
}


static int wpa_driver_nl80211_sta_add(void *priv,
				      struct hostapd_sta_add_params *params)
{
	struct i802_bss *bss = priv;
	struct wpa_driver_nl80211_data *drv = bss->drv;
	struct nl_msg *msg;
	struct nl80211_sta_flag_update upd;
	int ret = -ENOBUFS;

	if ((params->flags & WPA_STA_TDLS_PEER) &&
	    !(drv->capa.flags & WPA_DRIVER_FLAGS_TDLS_SUPPORT))
		return -EOPNOTSUPP;

	msg = nlmsg_alloc();
	if (!msg)
		return -ENOMEM;

	wpa_printf(MSG_DEBUG, "nl80211: %s STA " MACSTR,
		   params->set ? "Set" : "Add", MAC2STR(params->addr));
	nl80211_cmd(drv, msg, 0, params->set ? NL80211_CMD_SET_STATION :
		    NL80211_CMD_NEW_STATION);

	NLA_PUT_U32(msg, NL80211_ATTR_IFINDEX, if_nametoindex(bss->ifname));
	NLA_PUT(msg, NL80211_ATTR_MAC, ETH_ALEN, params->addr);
	NLA_PUT(msg, NL80211_ATTR_STA_SUPPORTED_RATES, params->supp_rates_len,
		params->supp_rates);
	wpa_hexdump(MSG_DEBUG, "  * supported rates", params->supp_rates,
		    params->supp_rates_len);
	if (!params->set) {
		if (params->aid) {
			wpa_printf(MSG_DEBUG, "  * aid=%u", params->aid);
			NLA_PUT_U16(msg, NL80211_ATTR_STA_AID, params->aid);
		} else {
			/*
			 * cfg80211 validates that AID is non-zero, so we have
			 * to make this a non-zero value for the TDLS case where
			 * a dummy STA entry is used for now.
			 */
			wpa_printf(MSG_DEBUG, "  * aid=1 (TDLS workaround)");
			NLA_PUT_U16(msg, NL80211_ATTR_STA_AID, 1);
		}
		wpa_printf(MSG_DEBUG, "  * listen_interval=%u",
			   params->listen_interval);
		NLA_PUT_U16(msg, NL80211_ATTR_STA_LISTEN_INTERVAL,
			    params->listen_interval);
	} else if (params->aid && (params->flags & WPA_STA_TDLS_PEER)) {
		wpa_printf(MSG_DEBUG, "  * peer_aid=%u", params->aid);
		NLA_PUT_U16(msg, NL80211_ATTR_PEER_AID, params->aid);
	}
	if (params->ht_capabilities) {
		wpa_hexdump(MSG_DEBUG, "  * ht_capabilities",
			    (u8 *) params->ht_capabilities,
			    sizeof(*params->ht_capabilities));
		NLA_PUT(msg, NL80211_ATTR_HT_CAPABILITY,
			sizeof(*params->ht_capabilities),
			params->ht_capabilities);
	}

	if (params->vht_capabilities) {
		wpa_hexdump(MSG_DEBUG, "  * vht_capabilities",
			    (u8 *) params->vht_capabilities,
			    sizeof(*params->vht_capabilities));
		NLA_PUT(msg, NL80211_ATTR_VHT_CAPABILITY,
			sizeof(*params->vht_capabilities),
			params->vht_capabilities);
	}

	if (params->vht_opmode_enabled) {
		wpa_printf(MSG_DEBUG, "  * opmode=%u", params->vht_opmode);
		NLA_PUT_U8(msg, NL80211_ATTR_OPMODE_NOTIF,
			   params->vht_opmode);
	}

	wpa_printf(MSG_DEBUG, "  * capability=0x%x", params->capability);
	NLA_PUT_U16(msg, NL80211_ATTR_STA_CAPABILITY, params->capability);

	if (params->ext_capab) {
		wpa_hexdump(MSG_DEBUG, "  * ext_capab",
			    params->ext_capab, params->ext_capab_len);
		NLA_PUT(msg, NL80211_ATTR_STA_EXT_CAPABILITY,
			params->ext_capab_len, params->ext_capab);
	}

	if (params->supp_channels) {
		wpa_hexdump(MSG_DEBUG, "  * supported channels",
			    params->supp_channels, params->supp_channels_len);
		NLA_PUT(msg, NL80211_ATTR_STA_SUPPORTED_CHANNELS,
			params->supp_channels_len, params->supp_channels);
	}

	if (params->supp_oper_classes) {
		wpa_hexdump(MSG_DEBUG, "  * supported operating classes",
			    params->supp_oper_classes,
			    params->supp_oper_classes_len);
		NLA_PUT(msg, NL80211_ATTR_STA_SUPPORTED_OPER_CLASSES,
			params->supp_oper_classes_len,
			params->supp_oper_classes);
	}

	os_memset(&upd, 0, sizeof(upd));
	upd.mask = sta_flags_nl80211(params->flags);
	upd.set = upd.mask;
	wpa_printf(MSG_DEBUG, "  * flags set=0x%x mask=0x%x",
		   upd.set, upd.mask);
	NLA_PUT(msg, NL80211_ATTR_STA_FLAGS2, sizeof(upd), &upd);

	if (params->flags & WPA_STA_WMM) {
		struct nlattr *wme = nla_nest_start(msg, NL80211_ATTR_STA_WME);

		if (!wme)
			goto nla_put_failure;

		wpa_printf(MSG_DEBUG, "  * qosinfo=0x%x", params->qosinfo);
		NLA_PUT_U8(msg, NL80211_STA_WME_UAPSD_QUEUES,
				params->qosinfo & WMM_QOSINFO_STA_AC_MASK);
		NLA_PUT_U8(msg, NL80211_STA_WME_MAX_SP,
				(params->qosinfo >> WMM_QOSINFO_STA_SP_SHIFT) &
				WMM_QOSINFO_STA_SP_MASK);
		nla_nest_end(msg, wme);
	}

	ret = send_and_recv_msgs(drv, msg, NULL, NULL);
	msg = NULL;
	if (ret)
		wpa_printf(MSG_DEBUG, "nl80211: NL80211_CMD_%s_STATION "
			   "result: %d (%s)", params->set ? "SET" : "NEW", ret,
			   strerror(-ret));
	if (ret == -EEXIST)
		ret = 0;
 nla_put_failure:
	nlmsg_free(msg);
	return ret;
}


<<<<<<< HEAD
static int wpa_driver_nl80211_sta_remove(struct i802_bss *bss, const u8 *addr,
					 int deauth, u16 reason_code)
=======
static void rtnl_neigh_delete_fdb_entry(struct i802_bss *bss, const u8 *addr)
{
#ifdef CONFIG_LIBNL3_ROUTE
	struct wpa_driver_nl80211_data *drv = bss->drv;
	struct rtnl_neigh *rn;
	struct nl_addr *nl_addr;
	int err;

	rn = rtnl_neigh_alloc();
	if (!rn)
		return;

	rtnl_neigh_set_family(rn, AF_BRIDGE);
	rtnl_neigh_set_ifindex(rn, bss->ifindex);
	nl_addr = nl_addr_build(AF_BRIDGE, (void *) addr, ETH_ALEN);
	if (!nl_addr) {
		rtnl_neigh_put(rn);
		return;
	}
	rtnl_neigh_set_lladdr(rn, nl_addr);

	err = rtnl_neigh_delete(drv->rtnl_sk, rn, 0);
	if (err < 0) {
		wpa_printf(MSG_DEBUG, "nl80211: bridge FDB entry delete for "
			   MACSTR " ifindex=%d failed: %s", MAC2STR(addr),
			   bss->ifindex, nl_geterror(err));
	} else {
		wpa_printf(MSG_DEBUG, "nl80211: deleted bridge FDB entry for "
			   MACSTR, MAC2STR(addr));
	}

	nl_addr_put(nl_addr);
	rtnl_neigh_put(rn);
#endif /* CONFIG_LIBNL3_ROUTE */
}


static int wpa_driver_nl80211_sta_remove(struct i802_bss *bss, const u8 *addr)
>>>>>>> 32645019
{
	struct wpa_driver_nl80211_data *drv = bss->drv;
	struct nl_msg *msg;
	int ret;

	msg = nlmsg_alloc();
	if (!msg)
		return -ENOMEM;

	nl80211_cmd(drv, msg, 0, NL80211_CMD_DEL_STATION);

	NLA_PUT_U32(msg, NL80211_ATTR_IFINDEX,
		    if_nametoindex(bss->ifname));
	NLA_PUT(msg, NL80211_ATTR_MAC, ETH_ALEN, addr);
	if (deauth == 0)
		NLA_PUT_U8(msg, NL80211_ATTR_MGMT_SUBTYPE,
			   WLAN_FC_STYPE_DISASSOC);
	else if (deauth == 1)
		NLA_PUT_U8(msg, NL80211_ATTR_MGMT_SUBTYPE,
			   WLAN_FC_STYPE_DEAUTH);
	if (reason_code)
		NLA_PUT_U16(msg, NL80211_ATTR_REASON_CODE, reason_code);

	ret = send_and_recv_msgs(drv, msg, NULL, NULL);
	wpa_printf(MSG_DEBUG, "nl80211: sta_remove -> DEL_STATION %s " MACSTR
		   " --> %d (%s)",
		   bss->ifname, MAC2STR(addr), ret, strerror(-ret));

	if (drv->rtnl_sk)
		rtnl_neigh_delete_fdb_entry(bss, addr);

	if (ret == -ENOENT)
		return 0;
	return ret;
 nla_put_failure:
	nlmsg_free(msg);
	return -ENOBUFS;
}


static void nl80211_remove_iface(struct wpa_driver_nl80211_data *drv,
				 int ifidx)
{
	struct nl_msg *msg;
	struct wpa_driver_nl80211_data *drv2;

	wpa_printf(MSG_DEBUG, "nl80211: Remove interface ifindex=%d", ifidx);

	/* stop listening for EAPOL on this interface */
	dl_list_for_each(drv2, &drv->global->interfaces,
			 struct wpa_driver_nl80211_data, list)
		del_ifidx(drv2, ifidx);

	msg = nlmsg_alloc();
	if (!msg)
		goto nla_put_failure;

	nl80211_cmd(drv, msg, 0, NL80211_CMD_DEL_INTERFACE);
	NLA_PUT_U32(msg, NL80211_ATTR_IFINDEX, ifidx);

	if (send_and_recv_msgs(drv, msg, NULL, NULL) == 0)
		return;
	msg = NULL;
 nla_put_failure:
	nlmsg_free(msg);
	wpa_printf(MSG_ERROR, "Failed to remove interface (ifidx=%d)", ifidx);
}


static const char * nl80211_iftype_str(enum nl80211_iftype mode)
{
	switch (mode) {
	case NL80211_IFTYPE_ADHOC:
		return "ADHOC";
	case NL80211_IFTYPE_STATION:
		return "STATION";
	case NL80211_IFTYPE_AP:
		return "AP";
	case NL80211_IFTYPE_AP_VLAN:
		return "AP_VLAN";
	case NL80211_IFTYPE_WDS:
		return "WDS";
	case NL80211_IFTYPE_MONITOR:
		return "MONITOR";
	case NL80211_IFTYPE_MESH_POINT:
		return "MESH_POINT";
	case NL80211_IFTYPE_P2P_CLIENT:
		return "P2P_CLIENT";
	case NL80211_IFTYPE_P2P_GO:
		return "P2P_GO";
	case NL80211_IFTYPE_P2P_DEVICE:
		return "P2P_DEVICE";
	default:
		return "unknown";
	}
}


static int nl80211_create_iface_once(struct wpa_driver_nl80211_data *drv,
				     const char *ifname,
				     enum nl80211_iftype iftype,
				     const u8 *addr, int wds,
				     int (*handler)(struct nl_msg *, void *),
				     void *arg)
{
	struct nl_msg *msg;
	int ifidx;
	int ret = -ENOBUFS;

	wpa_printf(MSG_DEBUG, "nl80211: Create interface iftype %d (%s)",
		   iftype, nl80211_iftype_str(iftype));

	msg = nlmsg_alloc();
	if (!msg)
		return -1;

	nl80211_cmd(drv, msg, 0, NL80211_CMD_NEW_INTERFACE);
	if (nl80211_set_iface_id(msg, drv->first_bss) < 0)
		goto nla_put_failure;
	NLA_PUT_STRING(msg, NL80211_ATTR_IFNAME, ifname);
	NLA_PUT_U32(msg, NL80211_ATTR_IFTYPE, iftype);

	if (iftype == NL80211_IFTYPE_MONITOR) {
		struct nlattr *flags;

		flags = nla_nest_start(msg, NL80211_ATTR_MNTR_FLAGS);
		if (!flags)
			goto nla_put_failure;

		NLA_PUT_FLAG(msg, NL80211_MNTR_FLAG_COOK_FRAMES);

		nla_nest_end(msg, flags);
	} else if (wds) {
		NLA_PUT_U8(msg, NL80211_ATTR_4ADDR, wds);
	}

	/*
	 * Tell cfg80211 that the interface belongs to the socket that created
	 * it, and the interface should be deleted when the socket is closed.
	 */
	NLA_PUT_FLAG(msg, NL80211_ATTR_IFACE_SOCKET_OWNER);

	ret = send_and_recv_msgs(drv, msg, handler, arg);
	msg = NULL;
	if (ret) {
 nla_put_failure:
		nlmsg_free(msg);
		wpa_printf(MSG_ERROR, "Failed to create interface %s: %d (%s)",
			   ifname, ret, strerror(-ret));
		return ret;
	}

	if (iftype == NL80211_IFTYPE_P2P_DEVICE)
		return 0;

	ifidx = if_nametoindex(ifname);
	wpa_printf(MSG_DEBUG, "nl80211: New interface %s created: ifindex=%d",
		   ifname, ifidx);

	if (ifidx <= 0)
		return -1;

	/*
	 * Some virtual interfaces need to process EAPOL packets and events on
	 * the parent interface. This is used mainly with hostapd.
	 */
	if (drv->hostapd ||
	    iftype == NL80211_IFTYPE_AP_VLAN ||
	    iftype == NL80211_IFTYPE_WDS ||
	    iftype == NL80211_IFTYPE_MONITOR) {
		/* start listening for EAPOL on this interface */
		add_ifidx(drv, ifidx);
	}

	if (addr && iftype != NL80211_IFTYPE_MONITOR &&
	    linux_set_ifhwaddr(drv->global->ioctl_sock, ifname, addr)) {
		nl80211_remove_iface(drv, ifidx);
		return -1;
	}

	return ifidx;
}


static int nl80211_create_iface(struct wpa_driver_nl80211_data *drv,
				const char *ifname, enum nl80211_iftype iftype,
				const u8 *addr, int wds,
				int (*handler)(struct nl_msg *, void *),
				void *arg, int use_existing)
{
	int ret;

	ret = nl80211_create_iface_once(drv, ifname, iftype, addr, wds, handler,
					arg);

	/* if error occurred and interface exists already */
	if (ret == -ENFILE && if_nametoindex(ifname)) {
		if (use_existing) {
			wpa_printf(MSG_DEBUG, "nl80211: Continue using existing interface %s",
				   ifname);
			if (addr && iftype != NL80211_IFTYPE_MONITOR &&
			    linux_set_ifhwaddr(drv->global->ioctl_sock, ifname,
					       addr) < 0 &&
			    (linux_set_iface_flags(drv->global->ioctl_sock,
						   ifname, 0) < 0 ||
			     linux_set_ifhwaddr(drv->global->ioctl_sock, ifname,
						addr) < 0 ||
			     linux_set_iface_flags(drv->global->ioctl_sock,
						   ifname, 1) < 0))
					return -1;
			return -ENFILE;
		}
		wpa_printf(MSG_INFO, "Try to remove and re-create %s", ifname);

		/* Try to remove the interface that was already there. */
		nl80211_remove_iface(drv, if_nametoindex(ifname));

		/* Try to create the interface again */
		ret = nl80211_create_iface_once(drv, ifname, iftype, addr,
						wds, handler, arg);
	}

	if (ret >= 0 && is_p2p_net_interface(iftype))
		nl80211_disable_11b_rates(drv, ret, 1);

	return ret;
}


static void handle_tx_callback(void *ctx, u8 *buf, size_t len, int ok)
{
	struct ieee80211_hdr *hdr;
	u16 fc;
	union wpa_event_data event;

	hdr = (struct ieee80211_hdr *) buf;
	fc = le_to_host16(hdr->frame_control);

	os_memset(&event, 0, sizeof(event));
	event.tx_status.type = WLAN_FC_GET_TYPE(fc);
	event.tx_status.stype = WLAN_FC_GET_STYPE(fc);
	event.tx_status.dst = hdr->addr1;
	event.tx_status.data = buf;
	event.tx_status.data_len = len;
	event.tx_status.ack = ok;
	wpa_supplicant_event(ctx, EVENT_TX_STATUS, &event);
}


static void from_unknown_sta(struct wpa_driver_nl80211_data *drv,
			     u8 *buf, size_t len)
{
	struct ieee80211_hdr *hdr = (void *)buf;
	u16 fc;
	union wpa_event_data event;

	if (len < sizeof(*hdr))
		return;

	fc = le_to_host16(hdr->frame_control);

	os_memset(&event, 0, sizeof(event));
	event.rx_from_unknown.bssid = get_hdr_bssid(hdr, len);
	event.rx_from_unknown.addr = hdr->addr2;
	event.rx_from_unknown.wds = (fc & (WLAN_FC_FROMDS | WLAN_FC_TODS)) ==
		(WLAN_FC_FROMDS | WLAN_FC_TODS);
	wpa_supplicant_event(drv->ctx, EVENT_RX_FROM_UNKNOWN, &event);
}


static void handle_frame(struct wpa_driver_nl80211_data *drv,
			 u8 *buf, size_t len, int datarate, int ssi_signal)
{
	struct ieee80211_hdr *hdr;
	u16 fc;
	union wpa_event_data event;

	hdr = (struct ieee80211_hdr *) buf;
	fc = le_to_host16(hdr->frame_control);

	switch (WLAN_FC_GET_TYPE(fc)) {
	case WLAN_FC_TYPE_MGMT:
		os_memset(&event, 0, sizeof(event));
		event.rx_mgmt.frame = buf;
		event.rx_mgmt.frame_len = len;
		event.rx_mgmt.datarate = datarate;
		event.rx_mgmt.ssi_signal = ssi_signal;
		wpa_supplicant_event(drv->ctx, EVENT_RX_MGMT, &event);
		break;
	case WLAN_FC_TYPE_CTRL:
		/* can only get here with PS-Poll frames */
		wpa_printf(MSG_DEBUG, "CTRL");
		from_unknown_sta(drv, buf, len);
		break;
	case WLAN_FC_TYPE_DATA:
		from_unknown_sta(drv, buf, len);
		break;
	}
}


static void handle_monitor_read(int sock, void *eloop_ctx, void *sock_ctx)
{
	struct wpa_driver_nl80211_data *drv = eloop_ctx;
	int len;
	unsigned char buf[3000];
	struct ieee80211_radiotap_iterator iter;
	int ret;
	int datarate = 0, ssi_signal = 0;
	int injected = 0, failed = 0, rxflags = 0;

	len = recv(sock, buf, sizeof(buf), 0);
	if (len < 0) {
		wpa_printf(MSG_ERROR, "nl80211: Monitor socket recv failed: %s",
			   strerror(errno));
		return;
	}

	if (ieee80211_radiotap_iterator_init(&iter, (void *) buf, len, NULL)) {
		wpa_printf(MSG_INFO, "nl80211: received invalid radiotap frame");
		return;
	}

	while (1) {
		ret = ieee80211_radiotap_iterator_next(&iter);
		if (ret == -ENOENT)
			break;
		if (ret) {
			wpa_printf(MSG_INFO, "nl80211: received invalid radiotap frame (%d)",
				   ret);
			return;
		}
		switch (iter.this_arg_index) {
		case IEEE80211_RADIOTAP_FLAGS:
			if (*iter.this_arg & IEEE80211_RADIOTAP_F_FCS)
				len -= 4;
			break;
		case IEEE80211_RADIOTAP_RX_FLAGS:
			rxflags = 1;
			break;
		case IEEE80211_RADIOTAP_TX_FLAGS:
			injected = 1;
			failed = le_to_host16((*(uint16_t *) iter.this_arg)) &
					IEEE80211_RADIOTAP_F_TX_FAIL;
			break;
		case IEEE80211_RADIOTAP_DATA_RETRIES:
			break;
		case IEEE80211_RADIOTAP_CHANNEL:
			/* TODO: convert from freq/flags to channel number */
			break;
		case IEEE80211_RADIOTAP_RATE:
			datarate = *iter.this_arg * 5;
			break;
		case IEEE80211_RADIOTAP_DBM_ANTSIGNAL:
			ssi_signal = (s8) *iter.this_arg;
			break;
		}
	}

	if (rxflags && injected)
		return;

	if (!injected)
		handle_frame(drv, buf + iter._max_length,
			     len - iter._max_length, datarate, ssi_signal);
	else
		handle_tx_callback(drv->ctx, buf + iter._max_length,
				   len - iter._max_length, !failed);
}


/*
 * we post-process the filter code later and rewrite
 * this to the offset to the last instruction
 */
#define PASS	0xFF
#define FAIL	0xFE

static struct sock_filter msock_filter_insns[] = {
	/*
	 * do a little-endian load of the radiotap length field
	 */
	/* load lower byte into A */
	BPF_STMT(BPF_LD  | BPF_B | BPF_ABS, 2),
	/* put it into X (== index register) */
	BPF_STMT(BPF_MISC| BPF_TAX, 0),
	/* load upper byte into A */
	BPF_STMT(BPF_LD  | BPF_B | BPF_ABS, 3),
	/* left-shift it by 8 */
	BPF_STMT(BPF_ALU | BPF_LSH | BPF_K, 8),
	/* or with X */
	BPF_STMT(BPF_ALU | BPF_OR | BPF_X, 0),
	/* put result into X */
	BPF_STMT(BPF_MISC| BPF_TAX, 0),

	/*
	 * Allow management frames through, this also gives us those
	 * management frames that we sent ourselves with status
	 */
	/* load the lower byte of the IEEE 802.11 frame control field */
	BPF_STMT(BPF_LD  | BPF_B | BPF_IND, 0),
	/* mask off frame type and version */
	BPF_STMT(BPF_ALU | BPF_AND | BPF_K, 0xF),
	/* accept frame if it's both 0, fall through otherwise */
	BPF_JUMP(BPF_JMP | BPF_JEQ | BPF_K, 0, PASS, 0),

	/*
	 * TODO: add a bit to radiotap RX flags that indicates
	 * that the sending station is not associated, then
	 * add a filter here that filters on our DA and that flag
	 * to allow us to deauth frames to that bad station.
	 *
	 * For now allow all To DS data frames through.
	 */
	/* load the IEEE 802.11 frame control field */
	BPF_STMT(BPF_LD  | BPF_H | BPF_IND, 0),
	/* mask off frame type, version and DS status */
	BPF_STMT(BPF_ALU | BPF_AND | BPF_K, 0x0F03),
	/* accept frame if version 0, type 2 and To DS, fall through otherwise
	 */
	BPF_JUMP(BPF_JMP | BPF_JEQ | BPF_K, 0x0801, PASS, 0),

#if 0
	/*
	 * drop non-data frames
	 */
	/* load the lower byte of the frame control field */
	BPF_STMT(BPF_LD   | BPF_B | BPF_IND, 0),
	/* mask off QoS bit */
	BPF_STMT(BPF_ALU  | BPF_AND | BPF_K, 0x0c),
	/* drop non-data frames */
	BPF_JUMP(BPF_JMP  | BPF_JEQ | BPF_K, 8, 0, FAIL),
#endif
	/* load the upper byte of the frame control field */
	BPF_STMT(BPF_LD   | BPF_B | BPF_IND, 1),
	/* mask off toDS/fromDS */
	BPF_STMT(BPF_ALU  | BPF_AND | BPF_K, 0x03),
	/* accept WDS frames */
	BPF_JUMP(BPF_JMP  | BPF_JEQ | BPF_K, 3, PASS, 0),

	/*
	 * add header length to index
	 */
	/* load the lower byte of the frame control field */
	BPF_STMT(BPF_LD   | BPF_B | BPF_IND, 0),
	/* mask off QoS bit */
	BPF_STMT(BPF_ALU  | BPF_AND | BPF_K, 0x80),
	/* right shift it by 6 to give 0 or 2 */
	BPF_STMT(BPF_ALU  | BPF_RSH | BPF_K, 6),
	/* add data frame header length */
	BPF_STMT(BPF_ALU  | BPF_ADD | BPF_K, 24),
	/* add index, was start of 802.11 header */
	BPF_STMT(BPF_ALU  | BPF_ADD | BPF_X, 0),
	/* move to index, now start of LL header */
	BPF_STMT(BPF_MISC | BPF_TAX, 0),

	/*
	 * Accept empty data frames, we use those for
	 * polling activity.
	 */
	BPF_STMT(BPF_LD  | BPF_W | BPF_LEN, 0),
	BPF_JUMP(BPF_JMP | BPF_JEQ | BPF_X, 0, PASS, 0),

	/*
	 * Accept EAPOL frames
	 */
	BPF_STMT(BPF_LD  | BPF_W | BPF_IND, 0),
	BPF_JUMP(BPF_JMP | BPF_JEQ | BPF_K, 0xAAAA0300, 0, FAIL),
	BPF_STMT(BPF_LD  | BPF_W | BPF_IND, 4),
	BPF_JUMP(BPF_JMP | BPF_JEQ | BPF_K, 0x0000888E, PASS, FAIL),

	/* keep these last two statements or change the code below */
	/* return 0 == "DROP" */
	BPF_STMT(BPF_RET | BPF_K, 0),
	/* return ~0 == "keep all" */
	BPF_STMT(BPF_RET | BPF_K, ~0),
};

static struct sock_fprog msock_filter = {
	.len = ARRAY_SIZE(msock_filter_insns),
	.filter = msock_filter_insns,
};


static int add_monitor_filter(int s)
{
	int idx;

	/* rewrite all PASS/FAIL jump offsets */
	for (idx = 0; idx < msock_filter.len; idx++) {
		struct sock_filter *insn = &msock_filter_insns[idx];

		if (BPF_CLASS(insn->code) == BPF_JMP) {
			if (insn->code == (BPF_JMP|BPF_JA)) {
				if (insn->k == PASS)
					insn->k = msock_filter.len - idx - 2;
				else if (insn->k == FAIL)
					insn->k = msock_filter.len - idx - 3;
			}

			if (insn->jt == PASS)
				insn->jt = msock_filter.len - idx - 2;
			else if (insn->jt == FAIL)
				insn->jt = msock_filter.len - idx - 3;

			if (insn->jf == PASS)
				insn->jf = msock_filter.len - idx - 2;
			else if (insn->jf == FAIL)
				insn->jf = msock_filter.len - idx - 3;
		}
	}

	if (setsockopt(s, SOL_SOCKET, SO_ATTACH_FILTER,
		       &msock_filter, sizeof(msock_filter))) {
		wpa_printf(MSG_ERROR, "nl80211: setsockopt(SO_ATTACH_FILTER) failed: %s",
			   strerror(errno));
		return -1;
	}

	return 0;
}


static void nl80211_remove_monitor_interface(
	struct wpa_driver_nl80211_data *drv)
{
	if (drv->monitor_refcount > 0)
		drv->monitor_refcount--;
	wpa_printf(MSG_DEBUG, "nl80211: Remove monitor interface: refcount=%d",
		   drv->monitor_refcount);
	if (drv->monitor_refcount > 0)
		return;

	if (drv->monitor_ifidx >= 0) {
		nl80211_remove_iface(drv, drv->monitor_ifidx);
		drv->monitor_ifidx = -1;
	}
	if (drv->monitor_sock >= 0) {
		eloop_unregister_read_sock(drv->monitor_sock);
		close(drv->monitor_sock);
		drv->monitor_sock = -1;
	}
}


static int
nl80211_create_monitor_interface(struct wpa_driver_nl80211_data *drv)
{
	char buf[IFNAMSIZ];
	struct sockaddr_ll ll;
	int optval;
	socklen_t optlen;

	if (drv->monitor_ifidx >= 0) {
		drv->monitor_refcount++;
		wpa_printf(MSG_DEBUG, "nl80211: Re-use existing monitor interface: refcount=%d",
			   drv->monitor_refcount);
		return 0;
	}

	if (os_strncmp(drv->first_bss->ifname, "p2p-", 4) == 0) {
		/*
		 * P2P interface name is of the format p2p-%s-%d. For monitor
		 * interface name corresponding to P2P GO, replace "p2p-" with
		 * "mon-" to retain the same interface name length and to
		 * indicate that it is a monitor interface.
		 */
		snprintf(buf, IFNAMSIZ, "mon-%s", drv->first_bss->ifname + 4);
	} else {
		/* Non-P2P interface with AP functionality. */
		snprintf(buf, IFNAMSIZ, "mon.%s", drv->first_bss->ifname);
	}

	buf[IFNAMSIZ - 1] = '\0';

	drv->monitor_ifidx =
		nl80211_create_iface(drv, buf, NL80211_IFTYPE_MONITOR, NULL,
				     0, NULL, NULL, 0);

	if (drv->monitor_ifidx == -EOPNOTSUPP) {
		/*
		 * This is backward compatibility for a few versions of
		 * the kernel only that didn't advertise the right
		 * attributes for the only driver that then supported
		 * AP mode w/o monitor -- ath6kl.
		 */
		wpa_printf(MSG_DEBUG, "nl80211: Driver does not support "
			   "monitor interface type - try to run without it");
		drv->device_ap_sme = 1;
	}

	if (drv->monitor_ifidx < 0)
		return -1;

	if (linux_set_iface_flags(drv->global->ioctl_sock, buf, 1))
		goto error;

	memset(&ll, 0, sizeof(ll));
	ll.sll_family = AF_PACKET;
	ll.sll_ifindex = drv->monitor_ifidx;
	drv->monitor_sock = socket(PF_PACKET, SOCK_RAW, htons(ETH_P_ALL));
	if (drv->monitor_sock < 0) {
		wpa_printf(MSG_ERROR, "nl80211: socket[PF_PACKET,SOCK_RAW] failed: %s",
			   strerror(errno));
		goto error;
	}

	if (add_monitor_filter(drv->monitor_sock)) {
		wpa_printf(MSG_INFO, "Failed to set socket filter for monitor "
			   "interface; do filtering in user space");
		/* This works, but will cost in performance. */
	}

	if (bind(drv->monitor_sock, (struct sockaddr *) &ll, sizeof(ll)) < 0) {
		wpa_printf(MSG_ERROR, "nl80211: monitor socket bind failed: %s",
			   strerror(errno));
		goto error;
	}

	optlen = sizeof(optval);
	optval = 20;
	if (setsockopt
	    (drv->monitor_sock, SOL_SOCKET, SO_PRIORITY, &optval, optlen)) {
		wpa_printf(MSG_ERROR, "nl80211: Failed to set socket priority: %s",
			   strerror(errno));
		goto error;
	}

	if (eloop_register_read_sock(drv->monitor_sock, handle_monitor_read,
				     drv, NULL)) {
		wpa_printf(MSG_INFO, "nl80211: Could not register monitor read socket");
		goto error;
	}

	drv->monitor_refcount++;
	return 0;
 error:
	nl80211_remove_monitor_interface(drv);
	return -1;
}


static int nl80211_setup_ap(struct i802_bss *bss)
{
	struct wpa_driver_nl80211_data *drv = bss->drv;

	wpa_printf(MSG_DEBUG, "nl80211: Setup AP(%s) - device_ap_sme=%d use_monitor=%d",
		   bss->ifname, drv->device_ap_sme, drv->use_monitor);

	/*
	 * Disable Probe Request reporting unless we need it in this way for
	 * devices that include the AP SME, in the other case (unless using
	 * monitor iface) we'll get it through the nl_mgmt socket instead.
	 */
	if (!drv->device_ap_sme)
		wpa_driver_nl80211_probe_req_report(bss, 0);

	if (!drv->device_ap_sme && !drv->use_monitor)
		if (nl80211_mgmt_subscribe_ap(bss))
			return -1;

	if (drv->device_ap_sme && !drv->use_monitor)
		if (nl80211_mgmt_subscribe_ap_dev_sme(bss))
			return -1;

	if (!drv->device_ap_sme && drv->use_monitor &&
	    nl80211_create_monitor_interface(drv) &&
	    !drv->device_ap_sme)
		return -1;

	if (drv->device_ap_sme &&
	    wpa_driver_nl80211_probe_req_report(bss, 1) < 0) {
		wpa_printf(MSG_DEBUG, "nl80211: Failed to enable "
			   "Probe Request frame reporting in AP mode");
		/* Try to survive without this */
	}

	return 0;
}


static void nl80211_teardown_ap(struct i802_bss *bss)
{
	struct wpa_driver_nl80211_data *drv = bss->drv;

	wpa_printf(MSG_DEBUG, "nl80211: Teardown AP(%s) - device_ap_sme=%d use_monitor=%d",
		   bss->ifname, drv->device_ap_sme, drv->use_monitor);
	if (drv->device_ap_sme) {
		wpa_driver_nl80211_probe_req_report(bss, 0);
		if (!drv->use_monitor)
			nl80211_mgmt_unsubscribe(bss, "AP teardown (dev SME)");
	} else if (drv->use_monitor)
		nl80211_remove_monitor_interface(drv);
	else
		nl80211_mgmt_unsubscribe(bss, "AP teardown");

	bss->beacon_set = 0;
}


static int nl80211_send_eapol_data(struct i802_bss *bss,
				   const u8 *addr, const u8 *data,
				   size_t data_len)
{
	struct sockaddr_ll ll;
	int ret;

	if (bss->drv->eapol_tx_sock < 0) {
		wpa_printf(MSG_DEBUG, "nl80211: No socket to send EAPOL");
		return -1;
	}

	os_memset(&ll, 0, sizeof(ll));
	ll.sll_family = AF_PACKET;
	ll.sll_ifindex = bss->ifindex;
	ll.sll_protocol = htons(ETH_P_PAE);
	ll.sll_halen = ETH_ALEN;
	os_memcpy(ll.sll_addr, addr, ETH_ALEN);
	ret = sendto(bss->drv->eapol_tx_sock, data, data_len, 0,
		     (struct sockaddr *) &ll, sizeof(ll));
	if (ret < 0)
		wpa_printf(MSG_ERROR, "nl80211: EAPOL TX: %s",
			   strerror(errno));

	return ret;
}


static const u8 rfc1042_header[6] = { 0xaa, 0xaa, 0x03, 0x00, 0x00, 0x00 };

static int wpa_driver_nl80211_hapd_send_eapol(
	void *priv, const u8 *addr, const u8 *data,
	size_t data_len, int encrypt, const u8 *own_addr, u32 flags)
{
	struct i802_bss *bss = priv;
	struct wpa_driver_nl80211_data *drv = bss->drv;
	struct ieee80211_hdr *hdr;
	size_t len;
	u8 *pos;
	int res;
	int qos = flags & WPA_STA_WMM;

	if (drv->device_ap_sme || !drv->use_monitor)
		return nl80211_send_eapol_data(bss, addr, data, data_len);

	len = sizeof(*hdr) + (qos ? 2 : 0) + sizeof(rfc1042_header) + 2 +
		data_len;
	hdr = os_zalloc(len);
	if (hdr == NULL) {
		wpa_printf(MSG_INFO, "nl80211: Failed to allocate EAPOL buffer(len=%lu)",
			   (unsigned long) len);
		return -1;
	}

	hdr->frame_control =
		IEEE80211_FC(WLAN_FC_TYPE_DATA, WLAN_FC_STYPE_DATA);
	hdr->frame_control |= host_to_le16(WLAN_FC_FROMDS);
	if (encrypt)
		hdr->frame_control |= host_to_le16(WLAN_FC_ISWEP);
	if (qos) {
		hdr->frame_control |=
			host_to_le16(WLAN_FC_STYPE_QOS_DATA << 4);
	}

	memcpy(hdr->IEEE80211_DA_FROMDS, addr, ETH_ALEN);
	memcpy(hdr->IEEE80211_BSSID_FROMDS, own_addr, ETH_ALEN);
	memcpy(hdr->IEEE80211_SA_FROMDS, own_addr, ETH_ALEN);
	pos = (u8 *) (hdr + 1);

	if (qos) {
		/* Set highest priority in QoS header */
		pos[0] = 7;
		pos[1] = 0;
		pos += 2;
	}

	memcpy(pos, rfc1042_header, sizeof(rfc1042_header));
	pos += sizeof(rfc1042_header);
	WPA_PUT_BE16(pos, ETH_P_PAE);
	pos += 2;
	memcpy(pos, data, data_len);

	res = wpa_driver_nl80211_send_frame(bss, (u8 *) hdr, len, encrypt, 0,
					    0, 0, 0, 0);
	if (res < 0) {
		wpa_printf(MSG_ERROR, "i802_send_eapol - packet len: %lu - "
			   "failed: %d (%s)",
			   (unsigned long) len, errno, strerror(errno));
	}
	os_free(hdr);

	return res;
}


static int wpa_driver_nl80211_sta_set_flags(void *priv, const u8 *addr,
					    int total_flags,
					    int flags_or, int flags_and)
{
	struct i802_bss *bss = priv;
	struct wpa_driver_nl80211_data *drv = bss->drv;
	struct nl_msg *msg;
	struct nlattr *flags;
	struct nl80211_sta_flag_update upd;

	wpa_printf(MSG_DEBUG, "nl80211: Set STA flags - ifname=%s addr=" MACSTR
		   " total_flags=0x%x flags_or=0x%x flags_and=0x%x authorized=%d",
		   bss->ifname, MAC2STR(addr), total_flags, flags_or, flags_and,
		   !!(total_flags & WPA_STA_AUTHORIZED));

	msg = nlmsg_alloc();
	if (!msg)
		return -ENOMEM;

	nl80211_cmd(drv, msg, 0, NL80211_CMD_SET_STATION);

	NLA_PUT_U32(msg, NL80211_ATTR_IFINDEX,
		    if_nametoindex(bss->ifname));
	NLA_PUT(msg, NL80211_ATTR_MAC, ETH_ALEN, addr);

	/*
	 * Backwards compatibility version using NL80211_ATTR_STA_FLAGS. This
	 * can be removed eventually.
	 */
	flags = nla_nest_start(msg, NL80211_ATTR_STA_FLAGS);
	if (!flags)
		goto nla_put_failure;
	if (total_flags & WPA_STA_AUTHORIZED)
		NLA_PUT_FLAG(msg, NL80211_STA_FLAG_AUTHORIZED);

	if (total_flags & WPA_STA_WMM)
		NLA_PUT_FLAG(msg, NL80211_STA_FLAG_WME);

	if (total_flags & WPA_STA_SHORT_PREAMBLE)
		NLA_PUT_FLAG(msg, NL80211_STA_FLAG_SHORT_PREAMBLE);

	if (total_flags & WPA_STA_MFP)
		NLA_PUT_FLAG(msg, NL80211_STA_FLAG_MFP);

	if (total_flags & WPA_STA_TDLS_PEER)
		NLA_PUT_FLAG(msg, NL80211_STA_FLAG_TDLS_PEER);

	nla_nest_end(msg, flags);

	os_memset(&upd, 0, sizeof(upd));
	upd.mask = sta_flags_nl80211(flags_or | ~flags_and);
	upd.set = sta_flags_nl80211(flags_or);
	NLA_PUT(msg, NL80211_ATTR_STA_FLAGS2, sizeof(upd), &upd);

	return send_and_recv_msgs(drv, msg, NULL, NULL);
 nla_put_failure:
	nlmsg_free(msg);
	return -ENOBUFS;
}


static int wpa_driver_nl80211_ap(struct wpa_driver_nl80211_data *drv,
				 struct wpa_driver_associate_params *params)
{
	enum nl80211_iftype nlmode, old_mode;

	if (params->p2p) {
		wpa_printf(MSG_DEBUG, "nl80211: Setup AP operations for P2P "
			   "group (GO)");
		nlmode = NL80211_IFTYPE_P2P_GO;
	} else
		nlmode = NL80211_IFTYPE_AP;

	old_mode = drv->nlmode;
	if (wpa_driver_nl80211_set_mode(drv->first_bss, nlmode)) {
		nl80211_remove_monitor_interface(drv);
		return -1;
	}

	if (nl80211_set_channel(drv->first_bss, &params->freq, 0)) {
		if (old_mode != nlmode)
			wpa_driver_nl80211_set_mode(drv->first_bss, old_mode);
		nl80211_remove_monitor_interface(drv);
		return -1;
	}

	return 0;
}


static int nl80211_leave_ibss(struct wpa_driver_nl80211_data *drv)
{
	struct nl_msg *msg;
	int ret = -1;

	msg = nlmsg_alloc();
	if (!msg)
		return -1;

	nl80211_cmd(drv, msg, 0, NL80211_CMD_LEAVE_IBSS);
	NLA_PUT_U32(msg, NL80211_ATTR_IFINDEX, drv->ifindex);
	ret = send_and_recv_msgs(drv, msg, NULL, NULL);
	msg = NULL;
	if (ret) {
		wpa_printf(MSG_DEBUG, "nl80211: Leave IBSS failed: ret=%d "
			   "(%s)", ret, strerror(-ret));
		goto nla_put_failure;
	}

	ret = 0;
	wpa_printf(MSG_DEBUG, "nl80211: Leave IBSS request sent successfully");

nla_put_failure:
	if (wpa_driver_nl80211_set_mode(drv->first_bss,
					NL80211_IFTYPE_STATION)) {
		wpa_printf(MSG_INFO, "nl80211: Failed to set interface into "
			   "station mode");
	}

	nlmsg_free(msg);
	return ret;
}


static int wpa_driver_nl80211_ibss(struct wpa_driver_nl80211_data *drv,
				   struct wpa_driver_associate_params *params)
{
	struct nl_msg *msg;
	int ret = -1;
	int count = 0;

	wpa_printf(MSG_DEBUG, "nl80211: Join IBSS (ifindex=%d)", drv->ifindex);

	if (wpa_driver_nl80211_set_mode_ibss(drv->first_bss, &params->freq)) {
		wpa_printf(MSG_INFO, "nl80211: Failed to set interface into "
			   "IBSS mode");
		return -1;
	}

retry:
	msg = nlmsg_alloc();
	if (!msg)
		return -1;

	nl80211_cmd(drv, msg, 0, NL80211_CMD_JOIN_IBSS);
	NLA_PUT_U32(msg, NL80211_ATTR_IFINDEX, drv->ifindex);

	if (params->ssid == NULL || params->ssid_len > sizeof(drv->ssid))
		goto nla_put_failure;

	wpa_hexdump_ascii(MSG_DEBUG, "  * SSID",
			  params->ssid, params->ssid_len);
	NLA_PUT(msg, NL80211_ATTR_SSID, params->ssid_len,
		params->ssid);
	os_memcpy(drv->ssid, params->ssid, params->ssid_len);
	drv->ssid_len = params->ssid_len;

	wpa_printf(MSG_DEBUG, "  * freq=%d", params->freq.freq);
	wpa_printf(MSG_DEBUG, "  * ht_enabled=%d", params->freq.ht_enabled);
	wpa_printf(MSG_DEBUG, "  * sec_channel_offset=%d",
		   params->freq.sec_channel_offset);
	wpa_printf(MSG_DEBUG, "  * vht_enabled=%d", params->freq.vht_enabled);
	wpa_printf(MSG_DEBUG, "  * center_freq1=%d", params->freq.center_freq1);
	wpa_printf(MSG_DEBUG, "  * center_freq2=%d", params->freq.center_freq2);
	wpa_printf(MSG_DEBUG, "  * bandwidth=%d", params->freq.bandwidth);
	if (nl80211_put_freq_params(msg, &params->freq) < 0)
		goto nla_put_failure;

	if (params->beacon_int > 0) {
		wpa_printf(MSG_DEBUG, "  * beacon_int=%d", params->beacon_int);
		NLA_PUT_U32(msg, NL80211_ATTR_BEACON_INTERVAL,
			    params->beacon_int);
	}

	ret = nl80211_set_conn_keys(params, msg);
	if (ret)
		goto nla_put_failure;

	if (params->bssid && params->fixed_bssid) {
		wpa_printf(MSG_DEBUG, "  * BSSID=" MACSTR,
			   MAC2STR(params->bssid));
		NLA_PUT(msg, NL80211_ATTR_MAC, ETH_ALEN, params->bssid);
	}

	if (params->key_mgmt_suite == WPA_KEY_MGMT_IEEE8021X ||
	    params->key_mgmt_suite == WPA_KEY_MGMT_PSK ||
	    params->key_mgmt_suite == WPA_KEY_MGMT_IEEE8021X_SHA256 ||
	    params->key_mgmt_suite == WPA_KEY_MGMT_PSK_SHA256) {
		wpa_printf(MSG_DEBUG, "  * control port");
		NLA_PUT_FLAG(msg, NL80211_ATTR_CONTROL_PORT);
	}

	if (params->wpa_ie) {
		wpa_hexdump(MSG_DEBUG,
			    "  * Extra IEs for Beacon/Probe Response frames",
			    params->wpa_ie, params->wpa_ie_len);
		NLA_PUT(msg, NL80211_ATTR_IE, params->wpa_ie_len,
			params->wpa_ie);
	}

	ret = send_and_recv_msgs(drv, msg, NULL, NULL);
	msg = NULL;
	if (ret) {
		wpa_printf(MSG_DEBUG, "nl80211: Join IBSS failed: ret=%d (%s)",
			   ret, strerror(-ret));
		count++;
		if (ret == -EALREADY && count == 1) {
			wpa_printf(MSG_DEBUG, "nl80211: Retry IBSS join after "
				   "forced leave");
			nl80211_leave_ibss(drv);
			nlmsg_free(msg);
			goto retry;
		}

		goto nla_put_failure;
	}
	ret = 0;
	wpa_printf(MSG_DEBUG, "nl80211: Join IBSS request sent successfully");

nla_put_failure:
	nlmsg_free(msg);
	return ret;
}


static int nl80211_connect_common(struct wpa_driver_nl80211_data *drv,
				  struct wpa_driver_associate_params *params,
				  struct nl_msg *msg)
{
	NLA_PUT_U32(msg, NL80211_ATTR_IFINDEX, drv->ifindex);

	if (params->bssid) {
		wpa_printf(MSG_DEBUG, "  * bssid=" MACSTR,
			   MAC2STR(params->bssid));
		NLA_PUT(msg, NL80211_ATTR_MAC, ETH_ALEN, params->bssid);
	}

	if (params->bssid_hint) {
		wpa_printf(MSG_DEBUG, "  * bssid_hint=" MACSTR,
			   MAC2STR(params->bssid_hint));
		NLA_PUT(msg, NL80211_ATTR_MAC_HINT, ETH_ALEN,
			params->bssid_hint);
	}

	if (params->freq.freq) {
		wpa_printf(MSG_DEBUG, "  * freq=%d", params->freq.freq);
		NLA_PUT_U32(msg, NL80211_ATTR_WIPHY_FREQ, params->freq.freq);
		drv->assoc_freq = params->freq.freq;
	} else
		drv->assoc_freq = 0;

	if (params->freq_hint) {
		wpa_printf(MSG_DEBUG, "  * freq_hint=%d", params->freq_hint);
		NLA_PUT_U32(msg, NL80211_ATTR_WIPHY_FREQ_HINT,
			    params->freq_hint);
	}

	if (params->bg_scan_period >= 0) {
		wpa_printf(MSG_DEBUG, "  * bg scan period=%d",
			   params->bg_scan_period);
		NLA_PUT_U16(msg, NL80211_ATTR_BG_SCAN_PERIOD,
			    params->bg_scan_period);
	}

	if (params->ssid) {
		wpa_hexdump_ascii(MSG_DEBUG, "  * SSID",
				  params->ssid, params->ssid_len);
		NLA_PUT(msg, NL80211_ATTR_SSID, params->ssid_len,
			params->ssid);
		if (params->ssid_len > sizeof(drv->ssid))
			goto nla_put_failure;
		os_memcpy(drv->ssid, params->ssid, params->ssid_len);
		drv->ssid_len = params->ssid_len;
	}

	wpa_hexdump(MSG_DEBUG, "  * IEs", params->wpa_ie, params->wpa_ie_len);
	if (params->wpa_ie)
		NLA_PUT(msg, NL80211_ATTR_IE, params->wpa_ie_len,
			params->wpa_ie);

	if (params->wpa_proto) {
		enum nl80211_wpa_versions ver = 0;

		if (params->wpa_proto & WPA_PROTO_WPA)
			ver |= NL80211_WPA_VERSION_1;
		if (params->wpa_proto & WPA_PROTO_RSN)
			ver |= NL80211_WPA_VERSION_2;

		wpa_printf(MSG_DEBUG, "  * WPA Versions 0x%x", ver);
		NLA_PUT_U32(msg, NL80211_ATTR_WPA_VERSIONS, ver);
	}

	if (params->pairwise_suite != WPA_CIPHER_NONE) {
		u32 cipher = wpa_cipher_to_cipher_suite(params->pairwise_suite);
		wpa_printf(MSG_DEBUG, "  * pairwise=0x%x", cipher);
		NLA_PUT_U32(msg, NL80211_ATTR_CIPHER_SUITES_PAIRWISE, cipher);
	}

	if (params->group_suite == WPA_CIPHER_GTK_NOT_USED &&
	    !(drv->capa.enc & WPA_DRIVER_CAPA_ENC_GTK_NOT_USED)) {
		/*
		 * This is likely to work even though many drivers do not
		 * advertise support for operations without GTK.
		 */
		wpa_printf(MSG_DEBUG, "  * skip group cipher configuration for GTK_NOT_USED due to missing driver support advertisement");
	} else if (params->group_suite != WPA_CIPHER_NONE) {
		u32 cipher = wpa_cipher_to_cipher_suite(params->group_suite);
		wpa_printf(MSG_DEBUG, "  * group=0x%x", cipher);
		NLA_PUT_U32(msg, NL80211_ATTR_CIPHER_SUITE_GROUP, cipher);
	}

	if (params->key_mgmt_suite == WPA_KEY_MGMT_IEEE8021X ||
	    params->key_mgmt_suite == WPA_KEY_MGMT_PSK ||
	    params->key_mgmt_suite == WPA_KEY_MGMT_FT_IEEE8021X ||
	    params->key_mgmt_suite == WPA_KEY_MGMT_FT_PSK ||
	    params->key_mgmt_suite == WPA_KEY_MGMT_CCKM ||
	    params->key_mgmt_suite == WPA_KEY_MGMT_OSEN ||
	    params->key_mgmt_suite == WPA_KEY_MGMT_IEEE8021X_SHA256 ||
	    params->key_mgmt_suite == WPA_KEY_MGMT_PSK_SHA256) {
		int mgmt = WLAN_AKM_SUITE_PSK;

		switch (params->key_mgmt_suite) {
		case WPA_KEY_MGMT_CCKM:
			mgmt = WLAN_AKM_SUITE_CCKM;
			break;
		case WPA_KEY_MGMT_IEEE8021X:
			mgmt = WLAN_AKM_SUITE_8021X;
			break;
		case WPA_KEY_MGMT_FT_IEEE8021X:
			mgmt = WLAN_AKM_SUITE_FT_8021X;
			break;
		case WPA_KEY_MGMT_FT_PSK:
			mgmt = WLAN_AKM_SUITE_FT_PSK;
			break;
		case WPA_KEY_MGMT_IEEE8021X_SHA256:
			mgmt = WLAN_AKM_SUITE_8021X_SHA256;
			break;
		case WPA_KEY_MGMT_PSK_SHA256:
			mgmt = WLAN_AKM_SUITE_PSK_SHA256;
			break;
		case WPA_KEY_MGMT_OSEN:
			mgmt = WLAN_AKM_SUITE_OSEN;
			break;
		case WPA_KEY_MGMT_PSK:
		default:
			mgmt = WLAN_AKM_SUITE_PSK;
			break;
		}
		wpa_printf(MSG_DEBUG, "  * akm=0x%x", mgmt);
		NLA_PUT_U32(msg, NL80211_ATTR_AKM_SUITES, mgmt);
	}

	NLA_PUT_FLAG(msg, NL80211_ATTR_CONTROL_PORT);

	if (params->mgmt_frame_protection == MGMT_FRAME_PROTECTION_REQUIRED)
		NLA_PUT_U32(msg, NL80211_ATTR_USE_MFP, NL80211_MFP_REQUIRED);

	if (params->disable_ht)
		NLA_PUT_FLAG(msg, NL80211_ATTR_DISABLE_HT);

	if (params->htcaps && params->htcaps_mask) {
		int sz = sizeof(struct ieee80211_ht_capabilities);
		wpa_hexdump(MSG_DEBUG, "  * htcaps", params->htcaps, sz);
		NLA_PUT(msg, NL80211_ATTR_HT_CAPABILITY, sz, params->htcaps);
		wpa_hexdump(MSG_DEBUG, "  * htcaps_mask",
			    params->htcaps_mask, sz);
		NLA_PUT(msg, NL80211_ATTR_HT_CAPABILITY_MASK, sz,
			params->htcaps_mask);
	}

#ifdef CONFIG_VHT_OVERRIDES
	if (params->disable_vht) {
		wpa_printf(MSG_DEBUG, "  * VHT disabled");
		NLA_PUT_FLAG(msg, NL80211_ATTR_DISABLE_VHT);
	}

	if (params->vhtcaps && params->vhtcaps_mask) {
		int sz = sizeof(struct ieee80211_vht_capabilities);
		wpa_hexdump(MSG_DEBUG, "  * vhtcaps", params->vhtcaps, sz);
		NLA_PUT(msg, NL80211_ATTR_VHT_CAPABILITY, sz, params->vhtcaps);
		wpa_hexdump(MSG_DEBUG, "  * vhtcaps_mask",
			    params->vhtcaps_mask, sz);
		NLA_PUT(msg, NL80211_ATTR_VHT_CAPABILITY_MASK, sz,
			params->vhtcaps_mask);
	}
#endif /* CONFIG_VHT_OVERRIDES */

	if (params->p2p)
		wpa_printf(MSG_DEBUG, "  * P2P group");

	return 0;
nla_put_failure:
	return -1;
}


static int wpa_driver_nl80211_try_connect(
	struct wpa_driver_nl80211_data *drv,
	struct wpa_driver_associate_params *params)
{
	struct nl_msg *msg;
	enum nl80211_auth_type type;
	int ret;
	int algs;

	msg = nlmsg_alloc();
	if (!msg)
		return -1;

	wpa_printf(MSG_DEBUG, "nl80211: Connect (ifindex=%d)", drv->ifindex);
	nl80211_cmd(drv, msg, 0, NL80211_CMD_CONNECT);

	ret = nl80211_connect_common(drv, params, msg);
	if (ret)
		goto nla_put_failure;

	algs = 0;
	if (params->auth_alg & WPA_AUTH_ALG_OPEN)
		algs++;
	if (params->auth_alg & WPA_AUTH_ALG_SHARED)
		algs++;
	if (params->auth_alg & WPA_AUTH_ALG_LEAP)
		algs++;
	if (algs > 1) {
		wpa_printf(MSG_DEBUG, "  * Leave out Auth Type for automatic "
			   "selection");
		goto skip_auth_type;
	}

	if (params->auth_alg & WPA_AUTH_ALG_OPEN)
		type = NL80211_AUTHTYPE_OPEN_SYSTEM;
	else if (params->auth_alg & WPA_AUTH_ALG_SHARED)
		type = NL80211_AUTHTYPE_SHARED_KEY;
	else if (params->auth_alg & WPA_AUTH_ALG_LEAP)
		type = NL80211_AUTHTYPE_NETWORK_EAP;
	else if (params->auth_alg & WPA_AUTH_ALG_FT)
		type = NL80211_AUTHTYPE_FT;
	else
		goto nla_put_failure;

	wpa_printf(MSG_DEBUG, "  * Auth Type %d", type);
	NLA_PUT_U32(msg, NL80211_ATTR_AUTH_TYPE, type);

skip_auth_type:
	ret = nl80211_set_conn_keys(params, msg);
	if (ret)
		goto nla_put_failure;

	ret = send_and_recv_msgs(drv, msg, NULL, NULL);
	msg = NULL;
	if (ret) {
		wpa_printf(MSG_DEBUG, "nl80211: MLME connect failed: ret=%d "
			   "(%s)", ret, strerror(-ret));
		goto nla_put_failure;
	}
	ret = 0;
	wpa_printf(MSG_DEBUG, "nl80211: Connect request send successfully");

nla_put_failure:
	nlmsg_free(msg);
	return ret;

}


static int wpa_driver_nl80211_connect(
	struct wpa_driver_nl80211_data *drv,
	struct wpa_driver_associate_params *params)
{
	int ret;

	/* Store the connection attempted bssid for future use */
	if (params->bssid)
		os_memcpy(drv->auth_attempt_bssid, params->bssid, ETH_ALEN);
	else
		os_memset(drv->auth_attempt_bssid, 0, ETH_ALEN);

	ret = wpa_driver_nl80211_try_connect(drv, params);
	if (ret == -EALREADY) {
		/*
		 * cfg80211 does not currently accept new connections if
		 * we are already connected. As a workaround, force
		 * disconnection and try again.
		 */
		wpa_printf(MSG_DEBUG, "nl80211: Explicitly "
			   "disconnecting before reassociation "
			   "attempt");
		if (wpa_driver_nl80211_disconnect(
			    drv, WLAN_REASON_PREV_AUTH_NOT_VALID))
			return -1;
		ret = wpa_driver_nl80211_try_connect(drv, params);
	}
	return ret;
}


static int wpa_driver_nl80211_associate(
	void *priv, struct wpa_driver_associate_params *params)
{
	struct i802_bss *bss = priv;
	struct wpa_driver_nl80211_data *drv = bss->drv;
	int ret;
	struct nl_msg *msg;

	if (params->mode == IEEE80211_MODE_AP)
		return wpa_driver_nl80211_ap(drv, params);

	if (params->mode == IEEE80211_MODE_IBSS)
		return wpa_driver_nl80211_ibss(drv, params);

	if (!(drv->capa.flags & WPA_DRIVER_FLAGS_SME)) {
		enum nl80211_iftype nlmode = params->p2p ?
			NL80211_IFTYPE_P2P_CLIENT : NL80211_IFTYPE_STATION;

		if (wpa_driver_nl80211_set_mode(priv, nlmode) < 0)
			return -1;
		return wpa_driver_nl80211_connect(drv, params);
	}

	nl80211_mark_disconnected(drv);

	msg = nlmsg_alloc();
	if (!msg)
		return -1;

	wpa_printf(MSG_DEBUG, "nl80211: Associate (ifindex=%d)",
		   drv->ifindex);
	nl80211_cmd(drv, msg, 0, NL80211_CMD_ASSOCIATE);

	ret = nl80211_connect_common(drv, params, msg);
	if (ret)
		goto nla_put_failure;

	if (params->prev_bssid) {
		wpa_printf(MSG_DEBUG, "  * prev_bssid=" MACSTR,
			   MAC2STR(params->prev_bssid));
		NLA_PUT(msg, NL80211_ATTR_PREV_BSSID, ETH_ALEN,
			params->prev_bssid);
	}

	ret = send_and_recv_msgs(drv, msg, NULL, NULL);
	msg = NULL;
	if (ret) {
		wpa_dbg(drv->ctx, MSG_DEBUG,
			"nl80211: MLME command failed (assoc): ret=%d (%s)",
			ret, strerror(-ret));
		nl80211_dump_scan(drv);
		goto nla_put_failure;
	}
	ret = 0;
	wpa_printf(MSG_DEBUG, "nl80211: Association request send "
		   "successfully");

nla_put_failure:
	nlmsg_free(msg);
	return ret;
}


static int nl80211_set_mode(struct wpa_driver_nl80211_data *drv,
			    int ifindex, enum nl80211_iftype mode)
{
	struct nl_msg *msg;
	int ret = -ENOBUFS;

	wpa_printf(MSG_DEBUG, "nl80211: Set mode ifindex %d iftype %d (%s)",
		   ifindex, mode, nl80211_iftype_str(mode));

	msg = nlmsg_alloc();
	if (!msg)
		return -ENOMEM;

	nl80211_cmd(drv, msg, 0, NL80211_CMD_SET_INTERFACE);
	if (nl80211_set_iface_id(msg, drv->first_bss) < 0)
		goto nla_put_failure;
	NLA_PUT_U32(msg, NL80211_ATTR_IFTYPE, mode);

	ret = send_and_recv_msgs(drv, msg, NULL, NULL);
	msg = NULL;
	if (!ret)
		return 0;
nla_put_failure:
	nlmsg_free(msg);
	wpa_printf(MSG_DEBUG, "nl80211: Failed to set interface %d to mode %d:"
		   " %d (%s)", ifindex, mode, ret, strerror(-ret));
	return ret;
}


static int wpa_driver_nl80211_set_mode_impl(
		struct i802_bss *bss,
		enum nl80211_iftype nlmode,
		struct hostapd_freq_params *desired_freq_params)
{
	struct wpa_driver_nl80211_data *drv = bss->drv;
	int ret = -1;
	int i;
	int was_ap = is_ap_interface(drv->nlmode);
	int res;
	int mode_switch_res;

	mode_switch_res = nl80211_set_mode(drv, drv->ifindex, nlmode);
	if (mode_switch_res && nlmode == nl80211_get_ifmode(bss))
		mode_switch_res = 0;

	if (mode_switch_res == 0) {
		drv->nlmode = nlmode;
		ret = 0;
		goto done;
	}

	if (mode_switch_res == -ENODEV)
		return -1;

	if (nlmode == drv->nlmode) {
		wpa_printf(MSG_DEBUG, "nl80211: Interface already in "
			   "requested mode - ignore error");
		ret = 0;
		goto done; /* Already in the requested mode */
	}

	/* mac80211 doesn't allow mode changes while the device is up, so
	 * take the device down, try to set the mode again, and bring the
	 * device back up.
	 */
	wpa_printf(MSG_DEBUG, "nl80211: Try mode change after setting "
		   "interface down");
	for (i = 0; i < 10; i++) {
		res = i802_set_iface_flags(bss, 0);
		if (res == -EACCES || res == -ENODEV)
			break;
		if (res != 0) {
			wpa_printf(MSG_DEBUG, "nl80211: Failed to set "
				   "interface down");
			os_sleep(0, 100000);
			continue;
		}

		/*
		 * Setting the mode will fail for some drivers if the phy is
		 * on a frequency that the mode is disallowed in.
		 */
		if (desired_freq_params) {
			res = i802_set_freq(bss, desired_freq_params);
			if (res) {
				wpa_printf(MSG_DEBUG,
					   "nl80211: Failed to set frequency on interface");
			}
		}

		/* Try to set the mode again while the interface is down */
		mode_switch_res = nl80211_set_mode(drv, drv->ifindex, nlmode);
		if (mode_switch_res == -EBUSY) {
			wpa_printf(MSG_DEBUG,
				   "nl80211: Delaying mode set while interface going down");
			os_sleep(0, 100000);
			continue;
		}
		ret = mode_switch_res;
		break;
	}

	if (!ret) {
		wpa_printf(MSG_DEBUG, "nl80211: Mode change succeeded while "
			   "interface is down");
		drv->nlmode = nlmode;
		drv->ignore_if_down_event = 1;
	}

	/* Bring the interface back up */
	res = linux_set_iface_flags(drv->global->ioctl_sock, bss->ifname, 1);
	if (res != 0) {
		wpa_printf(MSG_DEBUG,
			   "nl80211: Failed to set interface up after switching mode");
		ret = -1;
	}

done:
	if (ret) {
		wpa_printf(MSG_DEBUG, "nl80211: Interface mode change to %d "
			   "from %d failed", nlmode, drv->nlmode);
		return ret;
	}

	if (is_p2p_net_interface(nlmode))
		nl80211_disable_11b_rates(drv, drv->ifindex, 1);
	else if (drv->disabled_11b_rates)
		nl80211_disable_11b_rates(drv, drv->ifindex, 0);

	if (is_ap_interface(nlmode)) {
		nl80211_mgmt_unsubscribe(bss, "start AP");
		/* Setup additional AP mode functionality if needed */
		if (nl80211_setup_ap(bss))
			return -1;
	} else if (was_ap) {
		/* Remove additional AP mode functionality */
		nl80211_teardown_ap(bss);
	} else {
		nl80211_mgmt_unsubscribe(bss, "mode change");
	}

	if (!bss->in_deinit && !is_ap_interface(nlmode) &&
	    nl80211_mgmt_subscribe_non_ap(bss) < 0)
		wpa_printf(MSG_DEBUG, "nl80211: Failed to register Action "
			   "frame processing - ignore for now");

	return 0;
}


static int dfs_info_handler(struct nl_msg *msg, void *arg)
{
	struct nlattr *tb[NL80211_ATTR_MAX + 1];
	struct genlmsghdr *gnlh = nlmsg_data(nlmsg_hdr(msg));
	int *dfs_capability_ptr = arg;

	nla_parse(tb, NL80211_ATTR_MAX, genlmsg_attrdata(gnlh, 0),
		  genlmsg_attrlen(gnlh, 0), NULL);

	if (tb[NL80211_ATTR_VENDOR_DATA]) {
		struct nlattr *nl_vend = tb[NL80211_ATTR_VENDOR_DATA];
		struct nlattr *tb_vendor[QCA_WLAN_VENDOR_ATTR_MAX + 1];

		nla_parse(tb_vendor, QCA_WLAN_VENDOR_ATTR_MAX,
			  nla_data(nl_vend), nla_len(nl_vend), NULL);

		if (tb_vendor[QCA_WLAN_VENDOR_ATTR_DFS]) {
			u32 val;
			val = nla_get_u32(tb_vendor[QCA_WLAN_VENDOR_ATTR_DFS]);
			wpa_printf(MSG_DEBUG, "nl80211: DFS offload capability: %u",
				   val);
			*dfs_capability_ptr = val;
		}
	}

	return NL_SKIP;
}


static int wpa_driver_nl80211_set_mode(struct i802_bss *bss,
				       enum nl80211_iftype nlmode)
{
	return wpa_driver_nl80211_set_mode_impl(bss, nlmode, NULL);
}


static int wpa_driver_nl80211_set_mode_ibss(struct i802_bss *bss,
					    struct hostapd_freq_params *freq)
{
	return wpa_driver_nl80211_set_mode_impl(bss, NL80211_IFTYPE_ADHOC,
						freq);
}


static int wpa_driver_nl80211_get_capa(void *priv,
				       struct wpa_driver_capa *capa)
{
	struct i802_bss *bss = priv;
	struct wpa_driver_nl80211_data *drv = bss->drv;
	struct nl_msg *msg;
	int dfs_capability = 0;
	int ret = 0;

	if (!drv->has_capability)
		return -1;
	os_memcpy(capa, &drv->capa, sizeof(*capa));
	if (drv->extended_capa && drv->extended_capa_mask) {
		capa->extended_capa = drv->extended_capa;
		capa->extended_capa_mask = drv->extended_capa_mask;
		capa->extended_capa_len = drv->extended_capa_len;
	}

	if ((capa->flags & WPA_DRIVER_FLAGS_DEDICATED_P2P_DEVICE) &&
	    !drv->allow_p2p_device) {
		wpa_printf(MSG_DEBUG, "nl80211: Do not indicate P2P_DEVICE support (p2p_device=1 driver param not specified)");
		capa->flags &= ~WPA_DRIVER_FLAGS_DEDICATED_P2P_DEVICE;
	}

	if (drv->dfs_vendor_cmd_avail == 1) {
		msg = nlmsg_alloc();
		if (!msg)
			return -ENOMEM;

		nl80211_cmd(drv, msg, 0, NL80211_CMD_VENDOR);

		NLA_PUT_U32(msg, NL80211_ATTR_IFINDEX, drv->ifindex);
		NLA_PUT_U32(msg, NL80211_ATTR_VENDOR_ID, OUI_QCA);
		NLA_PUT_U32(msg, NL80211_ATTR_VENDOR_SUBCMD,
			    QCA_NL80211_VENDOR_SUBCMD_DFS_CAPABILITY);

		ret = send_and_recv_msgs(drv, msg, dfs_info_handler,
					 &dfs_capability);
		if (!ret) {
			if (dfs_capability)
				capa->flags |= WPA_DRIVER_FLAGS_DFS_OFFLOAD;
		}
	}

	return ret;

 nla_put_failure:
	nlmsg_free(msg);
	return -ENOBUFS;
}


static int wpa_driver_nl80211_set_operstate(void *priv, int state)
{
	struct i802_bss *bss = priv;
	struct wpa_driver_nl80211_data *drv = bss->drv;

	wpa_printf(MSG_DEBUG, "nl80211: Set %s operstate %d->%d (%s)",
		   bss->ifname, drv->operstate, state,
		   state ? "UP" : "DORMANT");
	drv->operstate = state;
	return netlink_send_oper_ifla(drv->global->netlink, drv->ifindex, -1,
				      state ? IF_OPER_UP : IF_OPER_DORMANT);
}


static int wpa_driver_nl80211_set_supp_port(void *priv, int authorized)
{
	struct i802_bss *bss = priv;
	struct wpa_driver_nl80211_data *drv = bss->drv;
	struct nl_msg *msg;
	struct nl80211_sta_flag_update upd;
	int ret = -ENOBUFS;

	if (!drv->associated && is_zero_ether_addr(drv->bssid) && !authorized) {
		wpa_printf(MSG_DEBUG, "nl80211: Skip set_supp_port(unauthorized) while not associated");
		return 0;
	}

	wpa_printf(MSG_DEBUG, "nl80211: Set supplicant port %sauthorized for "
		   MACSTR, authorized ? "" : "un", MAC2STR(drv->bssid));

	msg = nlmsg_alloc();
	if (!msg)
		return -ENOMEM;

	nl80211_cmd(drv, msg, 0, NL80211_CMD_SET_STATION);

	NLA_PUT_U32(msg, NL80211_ATTR_IFINDEX,
		    if_nametoindex(bss->ifname));
	NLA_PUT(msg, NL80211_ATTR_MAC, ETH_ALEN, drv->bssid);

	os_memset(&upd, 0, sizeof(upd));
	upd.mask = BIT(NL80211_STA_FLAG_AUTHORIZED);
	if (authorized)
		upd.set = BIT(NL80211_STA_FLAG_AUTHORIZED);
	NLA_PUT(msg, NL80211_ATTR_STA_FLAGS2, sizeof(upd), &upd);

	ret = send_and_recv_msgs(drv, msg, NULL, NULL);
	msg = NULL;
	if (!ret)
		return 0;
 nla_put_failure:
	nlmsg_free(msg);
	wpa_printf(MSG_DEBUG, "nl80211: Failed to set STA flag: %d (%s)",
		   ret, strerror(-ret));
	return ret;
}


/* Set kernel driver on given frequency (MHz) */
static int i802_set_freq(void *priv, struct hostapd_freq_params *freq)
{
	struct i802_bss *bss = priv;
	return nl80211_set_channel(bss, freq, 0);
}


static inline int min_int(int a, int b)
{
	if (a < b)
		return a;
	return b;
}


static int get_key_handler(struct nl_msg *msg, void *arg)
{
	struct nlattr *tb[NL80211_ATTR_MAX + 1];
	struct genlmsghdr *gnlh = nlmsg_data(nlmsg_hdr(msg));

	nla_parse(tb, NL80211_ATTR_MAX, genlmsg_attrdata(gnlh, 0),
		  genlmsg_attrlen(gnlh, 0), NULL);

	/*
	 * TODO: validate the key index and mac address!
	 * Otherwise, there's a race condition as soon as
	 * the kernel starts sending key notifications.
	 */

	if (tb[NL80211_ATTR_KEY_SEQ])
		memcpy(arg, nla_data(tb[NL80211_ATTR_KEY_SEQ]),
		       min_int(nla_len(tb[NL80211_ATTR_KEY_SEQ]), 6));
	return NL_SKIP;
}


static int i802_get_seqnum(const char *iface, void *priv, const u8 *addr,
			   int idx, u8 *seq)
{
	struct i802_bss *bss = priv;
	struct wpa_driver_nl80211_data *drv = bss->drv;
	struct nl_msg *msg;

	msg = nlmsg_alloc();
	if (!msg)
		return -ENOMEM;

	nl80211_cmd(drv, msg, 0, NL80211_CMD_GET_KEY);

	if (addr)
		NLA_PUT(msg, NL80211_ATTR_MAC, ETH_ALEN, addr);
	NLA_PUT_U8(msg, NL80211_ATTR_KEY_IDX, idx);
	NLA_PUT_U32(msg, NL80211_ATTR_IFINDEX, if_nametoindex(iface));

	memset(seq, 0, 6);

	return send_and_recv_msgs(drv, msg, get_key_handler, seq);
 nla_put_failure:
	nlmsg_free(msg);
	return -ENOBUFS;
}


static int i802_set_rts(void *priv, int rts)
{
	struct i802_bss *bss = priv;
	struct wpa_driver_nl80211_data *drv = bss->drv;
	struct nl_msg *msg;
	int ret = -ENOBUFS;
	u32 val;

	msg = nlmsg_alloc();
	if (!msg)
		return -ENOMEM;

	if (rts >= 2347)
		val = (u32) -1;
	else
		val = rts;

	nl80211_cmd(drv, msg, 0, NL80211_CMD_SET_WIPHY);
	NLA_PUT_U32(msg, NL80211_ATTR_IFINDEX, drv->ifindex);
	NLA_PUT_U32(msg, NL80211_ATTR_WIPHY_RTS_THRESHOLD, val);

	ret = send_and_recv_msgs(drv, msg, NULL, NULL);
	msg = NULL;
	if (!ret)
		return 0;
nla_put_failure:
	nlmsg_free(msg);
	wpa_printf(MSG_DEBUG, "nl80211: Failed to set RTS threshold %d: "
		   "%d (%s)", rts, ret, strerror(-ret));
	return ret;
}


static int i802_set_frag(void *priv, int frag)
{
	struct i802_bss *bss = priv;
	struct wpa_driver_nl80211_data *drv = bss->drv;
	struct nl_msg *msg;
	int ret = -ENOBUFS;
	u32 val;

	msg = nlmsg_alloc();
	if (!msg)
		return -ENOMEM;

	if (frag >= 2346)
		val = (u32) -1;
	else
		val = frag;

	nl80211_cmd(drv, msg, 0, NL80211_CMD_SET_WIPHY);
	NLA_PUT_U32(msg, NL80211_ATTR_IFINDEX, drv->ifindex);
	NLA_PUT_U32(msg, NL80211_ATTR_WIPHY_FRAG_THRESHOLD, val);

	ret = send_and_recv_msgs(drv, msg, NULL, NULL);
	msg = NULL;
	if (!ret)
		return 0;
nla_put_failure:
	nlmsg_free(msg);
	wpa_printf(MSG_DEBUG, "nl80211: Failed to set fragmentation threshold "
		   "%d: %d (%s)", frag, ret, strerror(-ret));
	return ret;
}


static int i802_flush(void *priv)
{
	struct i802_bss *bss = priv;
	struct wpa_driver_nl80211_data *drv = bss->drv;
	struct nl_msg *msg;
	int res;

	msg = nlmsg_alloc();
	if (!msg)
		return -1;

	wpa_printf(MSG_DEBUG, "nl80211: flush -> DEL_STATION %s (all)",
		   bss->ifname);
	nl80211_cmd(drv, msg, 0, NL80211_CMD_DEL_STATION);

	/*
	 * XXX: FIX! this needs to flush all VLANs too
	 */
	NLA_PUT_U32(msg, NL80211_ATTR_IFINDEX,
		    if_nametoindex(bss->ifname));

	res = send_and_recv_msgs(drv, msg, NULL, NULL);
	if (res) {
		wpa_printf(MSG_DEBUG, "nl80211: Station flush failed: ret=%d "
			   "(%s)", res, strerror(-res));
	}
	return res;
 nla_put_failure:
	nlmsg_free(msg);
	return -ENOBUFS;
}


static int get_sta_handler(struct nl_msg *msg, void *arg)
{
	struct nlattr *tb[NL80211_ATTR_MAX + 1];
	struct genlmsghdr *gnlh = nlmsg_data(nlmsg_hdr(msg));
	struct hostap_sta_driver_data *data = arg;
	struct nlattr *stats[NL80211_STA_INFO_MAX + 1];
	static struct nla_policy stats_policy[NL80211_STA_INFO_MAX + 1] = {
		[NL80211_STA_INFO_INACTIVE_TIME] = { .type = NLA_U32 },
		[NL80211_STA_INFO_RX_BYTES] = { .type = NLA_U32 },
		[NL80211_STA_INFO_TX_BYTES] = { .type = NLA_U32 },
		[NL80211_STA_INFO_RX_PACKETS] = { .type = NLA_U32 },
		[NL80211_STA_INFO_TX_PACKETS] = { .type = NLA_U32 },
		[NL80211_STA_INFO_TX_FAILED] = { .type = NLA_U32 },
	};

	nla_parse(tb, NL80211_ATTR_MAX, genlmsg_attrdata(gnlh, 0),
		  genlmsg_attrlen(gnlh, 0), NULL);

	/*
	 * TODO: validate the interface and mac address!
	 * Otherwise, there's a race condition as soon as
	 * the kernel starts sending station notifications.
	 */

	if (!tb[NL80211_ATTR_STA_INFO]) {
		wpa_printf(MSG_DEBUG, "sta stats missing!");
		return NL_SKIP;
	}
	if (nla_parse_nested(stats, NL80211_STA_INFO_MAX,
			     tb[NL80211_ATTR_STA_INFO],
			     stats_policy)) {
		wpa_printf(MSG_DEBUG, "failed to parse nested attributes!");
		return NL_SKIP;
	}

	if (stats[NL80211_STA_INFO_INACTIVE_TIME])
		data->inactive_msec =
			nla_get_u32(stats[NL80211_STA_INFO_INACTIVE_TIME]);
	if (stats[NL80211_STA_INFO_RX_BYTES])
		data->rx_bytes = nla_get_u32(stats[NL80211_STA_INFO_RX_BYTES]);
	if (stats[NL80211_STA_INFO_TX_BYTES])
		data->tx_bytes = nla_get_u32(stats[NL80211_STA_INFO_TX_BYTES]);
	if (stats[NL80211_STA_INFO_RX_PACKETS])
		data->rx_packets =
			nla_get_u32(stats[NL80211_STA_INFO_RX_PACKETS]);
	if (stats[NL80211_STA_INFO_TX_PACKETS])
		data->tx_packets =
			nla_get_u32(stats[NL80211_STA_INFO_TX_PACKETS]);
	if (stats[NL80211_STA_INFO_TX_FAILED])
		data->tx_retry_failed =
			nla_get_u32(stats[NL80211_STA_INFO_TX_FAILED]);

	return NL_SKIP;
}

static int i802_read_sta_data(struct i802_bss *bss,
			      struct hostap_sta_driver_data *data,
			      const u8 *addr)
{
	struct wpa_driver_nl80211_data *drv = bss->drv;
	struct nl_msg *msg;

	os_memset(data, 0, sizeof(*data));
	msg = nlmsg_alloc();
	if (!msg)
		return -ENOMEM;

	nl80211_cmd(drv, msg, 0, NL80211_CMD_GET_STATION);

	NLA_PUT(msg, NL80211_ATTR_MAC, ETH_ALEN, addr);
	NLA_PUT_U32(msg, NL80211_ATTR_IFINDEX, if_nametoindex(bss->ifname));

	return send_and_recv_msgs(drv, msg, get_sta_handler, data);
 nla_put_failure:
	nlmsg_free(msg);
	return -ENOBUFS;
}


static int i802_set_tx_queue_params(void *priv, int queue, int aifs,
				    int cw_min, int cw_max, int burst_time)
{
	struct i802_bss *bss = priv;
	struct wpa_driver_nl80211_data *drv = bss->drv;
	struct nl_msg *msg;
	struct nlattr *txq, *params;

	msg = nlmsg_alloc();
	if (!msg)
		return -1;

	nl80211_cmd(drv, msg, 0, NL80211_CMD_SET_WIPHY);

	NLA_PUT_U32(msg, NL80211_ATTR_IFINDEX, if_nametoindex(bss->ifname));

	txq = nla_nest_start(msg, NL80211_ATTR_WIPHY_TXQ_PARAMS);
	if (!txq)
		goto nla_put_failure;

	/* We are only sending parameters for a single TXQ at a time */
	params = nla_nest_start(msg, 1);
	if (!params)
		goto nla_put_failure;

	switch (queue) {
	case 0:
		NLA_PUT_U8(msg, NL80211_TXQ_ATTR_QUEUE, NL80211_TXQ_Q_VO);
		break;
	case 1:
		NLA_PUT_U8(msg, NL80211_TXQ_ATTR_QUEUE, NL80211_TXQ_Q_VI);
		break;
	case 2:
		NLA_PUT_U8(msg, NL80211_TXQ_ATTR_QUEUE, NL80211_TXQ_Q_BE);
		break;
	case 3:
		NLA_PUT_U8(msg, NL80211_TXQ_ATTR_QUEUE, NL80211_TXQ_Q_BK);
		break;
	}
	/* Burst time is configured in units of 0.1 msec and TXOP parameter in
	 * 32 usec, so need to convert the value here. */
	NLA_PUT_U16(msg, NL80211_TXQ_ATTR_TXOP, (burst_time * 100 + 16) / 32);
	NLA_PUT_U16(msg, NL80211_TXQ_ATTR_CWMIN, cw_min);
	NLA_PUT_U16(msg, NL80211_TXQ_ATTR_CWMAX, cw_max);
	NLA_PUT_U8(msg, NL80211_TXQ_ATTR_AIFS, aifs);

	nla_nest_end(msg, params);

	nla_nest_end(msg, txq);

	if (send_and_recv_msgs(drv, msg, NULL, NULL) == 0)
		return 0;
	msg = NULL;
 nla_put_failure:
	nlmsg_free(msg);
	return -1;
}


static int i802_set_sta_vlan(struct i802_bss *bss, const u8 *addr,
			     const char *ifname, int vlan_id)
{
	struct wpa_driver_nl80211_data *drv = bss->drv;
	struct nl_msg *msg;
	int ret = -ENOBUFS;

	msg = nlmsg_alloc();
	if (!msg)
		return -ENOMEM;

	wpa_printf(MSG_DEBUG, "nl80211: %s[%d]: set_sta_vlan(" MACSTR
		   ", ifname=%s[%d], vlan_id=%d)",
		   bss->ifname, if_nametoindex(bss->ifname),
		   MAC2STR(addr), ifname, if_nametoindex(ifname), vlan_id);
	nl80211_cmd(drv, msg, 0, NL80211_CMD_SET_STATION);

	NLA_PUT_U32(msg, NL80211_ATTR_IFINDEX,
		    if_nametoindex(bss->ifname));
	NLA_PUT(msg, NL80211_ATTR_MAC, ETH_ALEN, addr);
	NLA_PUT_U32(msg, NL80211_ATTR_STA_VLAN,
		    if_nametoindex(ifname));

	ret = send_and_recv_msgs(drv, msg, NULL, NULL);
	msg = NULL;
	if (ret < 0) {
		wpa_printf(MSG_ERROR, "nl80211: NL80211_ATTR_STA_VLAN (addr="
			   MACSTR " ifname=%s vlan_id=%d) failed: %d (%s)",
			   MAC2STR(addr), ifname, vlan_id, ret,
			   strerror(-ret));
	}
 nla_put_failure:
	nlmsg_free(msg);
	return ret;
}


static int i802_get_inact_sec(void *priv, const u8 *addr)
{
	struct hostap_sta_driver_data data;
	int ret;

	data.inactive_msec = (unsigned long) -1;
	ret = i802_read_sta_data(priv, &data, addr);
	if (ret || data.inactive_msec == (unsigned long) -1)
		return -1;
	return data.inactive_msec / 1000;
}


static int i802_sta_clear_stats(void *priv, const u8 *addr)
{
#if 0
	/* TODO */
#endif
	return 0;
}


static int i802_sta_deauth(void *priv, const u8 *own_addr, const u8 *addr,
			   int reason)
{
	struct i802_bss *bss = priv;
	struct wpa_driver_nl80211_data *drv = bss->drv;
	struct ieee80211_mgmt mgmt;

	if (drv->device_ap_sme)
		return wpa_driver_nl80211_sta_remove(bss, addr, 1, reason);

	memset(&mgmt, 0, sizeof(mgmt));
	mgmt.frame_control = IEEE80211_FC(WLAN_FC_TYPE_MGMT,
					  WLAN_FC_STYPE_DEAUTH);
	memcpy(mgmt.da, addr, ETH_ALEN);
	memcpy(mgmt.sa, own_addr, ETH_ALEN);
	memcpy(mgmt.bssid, own_addr, ETH_ALEN);
	mgmt.u.deauth.reason_code = host_to_le16(reason);
	return wpa_driver_nl80211_send_mlme(bss, (u8 *) &mgmt,
					    IEEE80211_HDRLEN +
					    sizeof(mgmt.u.deauth), 0, 0, 0, 0,
					    0);
}


static int i802_sta_disassoc(void *priv, const u8 *own_addr, const u8 *addr,
			     int reason)
{
	struct i802_bss *bss = priv;
	struct wpa_driver_nl80211_data *drv = bss->drv;
	struct ieee80211_mgmt mgmt;

	if (drv->device_ap_sme)
		return wpa_driver_nl80211_sta_remove(bss, addr, 0, reason);

	memset(&mgmt, 0, sizeof(mgmt));
	mgmt.frame_control = IEEE80211_FC(WLAN_FC_TYPE_MGMT,
					  WLAN_FC_STYPE_DISASSOC);
	memcpy(mgmt.da, addr, ETH_ALEN);
	memcpy(mgmt.sa, own_addr, ETH_ALEN);
	memcpy(mgmt.bssid, own_addr, ETH_ALEN);
	mgmt.u.disassoc.reason_code = host_to_le16(reason);
	return wpa_driver_nl80211_send_mlme(bss, (u8 *) &mgmt,
					    IEEE80211_HDRLEN +
					    sizeof(mgmt.u.disassoc), 0, 0, 0, 0,
					    0);
}


static void dump_ifidx(struct wpa_driver_nl80211_data *drv)
{
	char buf[200], *pos, *end;
	int i, res;

	pos = buf;
	end = pos + sizeof(buf);

	for (i = 0; i < drv->num_if_indices; i++) {
		if (!drv->if_indices[i])
			continue;
		res = os_snprintf(pos, end - pos, " %d", drv->if_indices[i]);
		if (res < 0 || res >= end - pos)
			break;
		pos += res;
	}
	*pos = '\0';

	wpa_printf(MSG_DEBUG, "nl80211: if_indices[%d]:%s",
		   drv->num_if_indices, buf);
}


static void add_ifidx(struct wpa_driver_nl80211_data *drv, int ifidx)
{
	int i;
	int *old;

	wpa_printf(MSG_DEBUG, "nl80211: Add own interface ifindex %d",
		   ifidx);
	if (have_ifidx(drv, ifidx)) {
		wpa_printf(MSG_DEBUG, "nl80211: ifindex %d already in the list",
			   ifidx);
		return;
	}
	for (i = 0; i < drv->num_if_indices; i++) {
		if (drv->if_indices[i] == 0) {
			drv->if_indices[i] = ifidx;
			dump_ifidx(drv);
			return;
		}
	}

	if (drv->if_indices != drv->default_if_indices)
		old = drv->if_indices;
	else
		old = NULL;

	drv->if_indices = os_realloc_array(old, drv->num_if_indices + 1,
					   sizeof(int));
	if (!drv->if_indices) {
		if (!old)
			drv->if_indices = drv->default_if_indices;
		else
			drv->if_indices = old;
		wpa_printf(MSG_ERROR, "Failed to reallocate memory for "
			   "interfaces");
		wpa_printf(MSG_ERROR, "Ignoring EAPOL on interface %d", ifidx);
		return;
	} else if (!old)
		os_memcpy(drv->if_indices, drv->default_if_indices,
			  sizeof(drv->default_if_indices));
	drv->if_indices[drv->num_if_indices] = ifidx;
	drv->num_if_indices++;
	dump_ifidx(drv);
}


static void del_ifidx(struct wpa_driver_nl80211_data *drv, int ifidx)
{
	int i;

	for (i = 0; i < drv->num_if_indices; i++) {
		if (drv->if_indices[i] == ifidx) {
			drv->if_indices[i] = 0;
			break;
		}
	}
	dump_ifidx(drv);
}


static int have_ifidx(struct wpa_driver_nl80211_data *drv, int ifidx)
{
	int i;

	for (i = 0; i < drv->num_if_indices; i++)
		if (drv->if_indices[i] == ifidx)
			return 1;

	return 0;
}


static int i802_set_wds_sta(void *priv, const u8 *addr, int aid, int val,
			    const char *bridge_ifname, char *ifname_wds)
{
	struct i802_bss *bss = priv;
	struct wpa_driver_nl80211_data *drv = bss->drv;
	char name[IFNAMSIZ + 1];

	os_snprintf(name, sizeof(name), "%s.sta%d", bss->ifname, aid);
	if (ifname_wds)
		os_strlcpy(ifname_wds, name, IFNAMSIZ + 1);

	wpa_printf(MSG_DEBUG, "nl80211: Set WDS STA addr=" MACSTR
		   " aid=%d val=%d name=%s", MAC2STR(addr), aid, val, name);
	if (val) {
		if (!if_nametoindex(name)) {
			if (nl80211_create_iface(drv, name,
						 NL80211_IFTYPE_AP_VLAN,
						 bss->addr, 1, NULL, NULL, 0) <
			    0)
				return -1;
			if (bridge_ifname &&
			    linux_br_add_if(drv->global->ioctl_sock,
					    bridge_ifname, name) < 0)
				return -1;
		}
		if (linux_set_iface_flags(drv->global->ioctl_sock, name, 1)) {
			wpa_printf(MSG_ERROR, "nl80211: Failed to set WDS STA "
				   "interface %s up", name);
		}
		return i802_set_sta_vlan(priv, addr, name, 0);
	} else {
		if (bridge_ifname)
			linux_br_del_if(drv->global->ioctl_sock, bridge_ifname,
					name);

		i802_set_sta_vlan(priv, addr, bss->ifname, 0);
		nl80211_remove_iface(drv, if_nametoindex(name));
		return 0;
	}
}


static void handle_eapol(int sock, void *eloop_ctx, void *sock_ctx)
{
	struct wpa_driver_nl80211_data *drv = eloop_ctx;
	struct sockaddr_ll lladdr;
	unsigned char buf[3000];
	int len;
	socklen_t fromlen = sizeof(lladdr);

	len = recvfrom(sock, buf, sizeof(buf), 0,
		       (struct sockaddr *)&lladdr, &fromlen);
	if (len < 0) {
		wpa_printf(MSG_ERROR, "nl80211: EAPOL recv failed: %s",
			   strerror(errno));
		return;
	}

	if (have_ifidx(drv, lladdr.sll_ifindex))
		drv_event_eapol_rx(drv->ctx, lladdr.sll_addr, buf, len);
}


static int i802_check_bridge(struct wpa_driver_nl80211_data *drv,
			     struct i802_bss *bss,
			     const char *brname, const char *ifname)
{
	int ifindex;
	char in_br[IFNAMSIZ];

	os_strlcpy(bss->brname, brname, IFNAMSIZ);
	ifindex = if_nametoindex(brname);
	if (ifindex == 0) {
		/*
		 * Bridge was configured, but the bridge device does
		 * not exist. Try to add it now.
		 */
		if (linux_br_add(drv->global->ioctl_sock, brname) < 0) {
			wpa_printf(MSG_ERROR, "nl80211: Failed to add the "
				   "bridge interface %s: %s",
				   brname, strerror(errno));
			return -1;
		}
		bss->added_bridge = 1;
		add_ifidx(drv, if_nametoindex(brname));
	}

	if (linux_br_get(in_br, ifname) == 0) {
		if (os_strcmp(in_br, brname) == 0)
			return 0; /* already in the bridge */

		wpa_printf(MSG_DEBUG, "nl80211: Removing interface %s from "
			   "bridge %s", ifname, in_br);
		if (linux_br_del_if(drv->global->ioctl_sock, in_br, ifname) <
		    0) {
			wpa_printf(MSG_ERROR, "nl80211: Failed to "
				   "remove interface %s from bridge "
				   "%s: %s",
				   ifname, brname, strerror(errno));
			return -1;
		}
	}

	wpa_printf(MSG_DEBUG, "nl80211: Adding interface %s into bridge %s",
		   ifname, brname);
	if (linux_br_add_if(drv->global->ioctl_sock, brname, ifname) < 0) {
		wpa_printf(MSG_ERROR, "nl80211: Failed to add interface %s "
			   "into bridge %s: %s",
			   ifname, brname, strerror(errno));
		return -1;
	}
	bss->added_if_into_bridge = 1;

	return 0;
}


static void *i802_init(struct hostapd_data *hapd,
		       struct wpa_init_params *params)
{
	struct wpa_driver_nl80211_data *drv;
	struct i802_bss *bss;
	size_t i;
	char brname[IFNAMSIZ];
	int ifindex, br_ifindex;
	int br_added = 0;

	bss = wpa_driver_nl80211_drv_init(hapd, params->ifname,
					  params->global_priv, 1,
					  params->bssid);
	if (bss == NULL)
		return NULL;

	drv = bss->drv;

	if (linux_br_get(brname, params->ifname) == 0) {
		wpa_printf(MSG_DEBUG, "nl80211: Interface %s is in bridge %s",
			   params->ifname, brname);
		br_ifindex = if_nametoindex(brname);
	} else {
		brname[0] = '\0';
		br_ifindex = 0;
	}

	for (i = 0; i < params->num_bridge; i++) {
		if (params->bridge[i]) {
			ifindex = if_nametoindex(params->bridge[i]);
			if (ifindex)
				add_ifidx(drv, ifindex);
			if (ifindex == br_ifindex)
				br_added = 1;
		}
	}
	if (!br_added && br_ifindex &&
	    (params->num_bridge == 0 || !params->bridge[0]))
		add_ifidx(drv, br_ifindex);

	/* start listening for EAPOL on the default AP interface */
	add_ifidx(drv, drv->ifindex);

	if (params->num_bridge && params->bridge[0] &&
	    i802_check_bridge(drv, bss, params->bridge[0], params->ifname) < 0)
		goto failed;

#ifdef CONFIG_LIBNL3_ROUTE
	if (bss->added_if_into_bridge) {
		drv->rtnl_sk = nl_socket_alloc();
		if (drv->rtnl_sk == NULL) {
			wpa_printf(MSG_ERROR, "nl80211: Failed to allocate nl_sock");
			goto failed;
		}

		if (nl_connect(drv->rtnl_sk, NETLINK_ROUTE)) {
			wpa_printf(MSG_ERROR, "nl80211: Failed to connect nl_sock to NETLINK_ROUTE: %s",
				   strerror(errno));
			goto failed;
		}
	}
#endif /* CONFIG_LIBNL3_ROUTE */

	drv->eapol_sock = socket(PF_PACKET, SOCK_DGRAM, htons(ETH_P_PAE));
	if (drv->eapol_sock < 0) {
		wpa_printf(MSG_ERROR, "nl80211: socket(PF_PACKET, SOCK_DGRAM, ETH_P_PAE) failed: %s",
			   strerror(errno));
		goto failed;
	}

	if (eloop_register_read_sock(drv->eapol_sock, handle_eapol, drv, NULL))
	{
		wpa_printf(MSG_INFO, "nl80211: Could not register read socket for eapol");
		goto failed;
	}

	if (linux_get_ifhwaddr(drv->global->ioctl_sock, bss->ifname,
			       params->own_addr))
		goto failed;
	os_memcpy(drv->perm_addr, params->own_addr, ETH_ALEN);

	memcpy(bss->addr, params->own_addr, ETH_ALEN);

	return bss;

failed:
	wpa_driver_nl80211_deinit(bss);
	return NULL;
}


static void i802_deinit(void *priv)
{
	struct i802_bss *bss = priv;
	wpa_driver_nl80211_deinit(bss);
}


static enum nl80211_iftype wpa_driver_nl80211_if_type(
	enum wpa_driver_if_type type)
{
	switch (type) {
	case WPA_IF_STATION:
		return NL80211_IFTYPE_STATION;
	case WPA_IF_P2P_CLIENT:
	case WPA_IF_P2P_GROUP:
		return NL80211_IFTYPE_P2P_CLIENT;
	case WPA_IF_AP_VLAN:
		return NL80211_IFTYPE_AP_VLAN;
	case WPA_IF_AP_BSS:
		return NL80211_IFTYPE_AP;
	case WPA_IF_P2P_GO:
		return NL80211_IFTYPE_P2P_GO;
	case WPA_IF_P2P_DEVICE:
		return NL80211_IFTYPE_P2P_DEVICE;
	}
	return -1;
}


#ifdef CONFIG_P2P

static int nl80211_addr_in_use(struct nl80211_global *global, const u8 *addr)
{
	struct wpa_driver_nl80211_data *drv;
	dl_list_for_each(drv, &global->interfaces,
			 struct wpa_driver_nl80211_data, list) {
		if (os_memcmp(addr, drv->first_bss->addr, ETH_ALEN) == 0)
			return 1;
	}
	return 0;
}


static int nl80211_p2p_interface_addr(struct wpa_driver_nl80211_data *drv,
				      u8 *new_addr)
{
	unsigned int idx;

	if (!drv->global)
		return -1;

	os_memcpy(new_addr, drv->first_bss->addr, ETH_ALEN);
	for (idx = 0; idx < 64; idx++) {
		new_addr[0] = drv->first_bss->addr[0] | 0x02;
		new_addr[0] ^= idx << 2;
		if (!nl80211_addr_in_use(drv->global, new_addr))
			break;
	}
	if (idx == 64)
		return -1;

	wpa_printf(MSG_DEBUG, "nl80211: Assigned new P2P Interface Address "
		   MACSTR, MAC2STR(new_addr));

	return 0;
}

#endif /* CONFIG_P2P */


struct wdev_info {
	u64 wdev_id;
	int wdev_id_set;
	u8 macaddr[ETH_ALEN];
};

static int nl80211_wdev_handler(struct nl_msg *msg, void *arg)
{
	struct genlmsghdr *gnlh = nlmsg_data(nlmsg_hdr(msg));
	struct nlattr *tb[NL80211_ATTR_MAX + 1];
	struct wdev_info *wi = arg;

	nla_parse(tb, NL80211_ATTR_MAX, genlmsg_attrdata(gnlh, 0),
		  genlmsg_attrlen(gnlh, 0), NULL);
	if (tb[NL80211_ATTR_WDEV]) {
		wi->wdev_id = nla_get_u64(tb[NL80211_ATTR_WDEV]);
		wi->wdev_id_set = 1;
	}

	if (tb[NL80211_ATTR_MAC])
		os_memcpy(wi->macaddr, nla_data(tb[NL80211_ATTR_MAC]),
			  ETH_ALEN);

	return NL_SKIP;
}


static int wpa_driver_nl80211_if_add(void *priv, enum wpa_driver_if_type type,
				     const char *ifname, const u8 *addr,
				     void *bss_ctx, void **drv_priv,
				     char *force_ifname, u8 *if_addr,
				     const char *bridge, int use_existing)
{
	enum nl80211_iftype nlmode;
	struct i802_bss *bss = priv;
	struct wpa_driver_nl80211_data *drv = bss->drv;
	int ifidx;
	int added = 1;

	if (addr)
		os_memcpy(if_addr, addr, ETH_ALEN);
	nlmode = wpa_driver_nl80211_if_type(type);
	if (nlmode == NL80211_IFTYPE_P2P_DEVICE) {
		struct wdev_info p2pdev_info;

		os_memset(&p2pdev_info, 0, sizeof(p2pdev_info));
		ifidx = nl80211_create_iface(drv, ifname, nlmode, addr,
					     0, nl80211_wdev_handler,
					     &p2pdev_info, use_existing);
		if (!p2pdev_info.wdev_id_set || ifidx != 0) {
			wpa_printf(MSG_ERROR, "nl80211: Failed to create a P2P Device interface %s",
				   ifname);
			return -1;
		}

		drv->global->if_add_wdevid = p2pdev_info.wdev_id;
		drv->global->if_add_wdevid_set = p2pdev_info.wdev_id_set;
		if (!is_zero_ether_addr(p2pdev_info.macaddr))
			os_memcpy(if_addr, p2pdev_info.macaddr, ETH_ALEN);
		wpa_printf(MSG_DEBUG, "nl80211: New P2P Device interface %s (0x%llx) created",
			   ifname,
			   (long long unsigned int) p2pdev_info.wdev_id);
	} else {
		ifidx = nl80211_create_iface(drv, ifname, nlmode, addr,
					     0, NULL, NULL, use_existing);
		if (use_existing && ifidx == -ENFILE) {
			added = 0;
			ifidx = if_nametoindex(ifname);
		} else if (ifidx < 0) {
			return -1;
		}
	}

	if (!addr) {
		if (drv->nlmode == NL80211_IFTYPE_P2P_DEVICE)
			os_memcpy(if_addr, bss->addr, ETH_ALEN);
		else if (linux_get_ifhwaddr(drv->global->ioctl_sock,
					    bss->ifname, if_addr) < 0) {
			if (added)
				nl80211_remove_iface(drv, ifidx);
			return -1;
		}
	}

#ifdef CONFIG_P2P
	if (!addr &&
	    (type == WPA_IF_P2P_CLIENT || type == WPA_IF_P2P_GROUP ||
	     type == WPA_IF_P2P_GO)) {
		/* Enforce unique P2P Interface Address */
		u8 new_addr[ETH_ALEN];

		if (linux_get_ifhwaddr(drv->global->ioctl_sock, ifname,
				       new_addr) < 0) {
			if (added)
				nl80211_remove_iface(drv, ifidx);
			return -1;
		}
		if (nl80211_addr_in_use(drv->global, new_addr)) {
			wpa_printf(MSG_DEBUG, "nl80211: Allocate new address "
				   "for P2P group interface");
			if (nl80211_p2p_interface_addr(drv, new_addr) < 0) {
				if (added)
					nl80211_remove_iface(drv, ifidx);
				return -1;
			}
			if (linux_set_ifhwaddr(drv->global->ioctl_sock, ifname,
					       new_addr) < 0) {
				if (added)
					nl80211_remove_iface(drv, ifidx);
				return -1;
			}
		}
		os_memcpy(if_addr, new_addr, ETH_ALEN);
	}
#endif /* CONFIG_P2P */

	if (type == WPA_IF_AP_BSS) {
		struct i802_bss *new_bss = os_zalloc(sizeof(*new_bss));
		if (new_bss == NULL) {
			if (added)
				nl80211_remove_iface(drv, ifidx);
			return -1;
		}

		if (bridge &&
		    i802_check_bridge(drv, new_bss, bridge, ifname) < 0) {
			wpa_printf(MSG_ERROR, "nl80211: Failed to add the new "
				   "interface %s to a bridge %s",
				   ifname, bridge);
			if (added)
				nl80211_remove_iface(drv, ifidx);
			os_free(new_bss);
			return -1;
		}

		if (linux_set_iface_flags(drv->global->ioctl_sock, ifname, 1))
		{
			if (added)
				nl80211_remove_iface(drv, ifidx);
			os_free(new_bss);
			return -1;
		}
		os_strlcpy(new_bss->ifname, ifname, IFNAMSIZ);
		os_memcpy(new_bss->addr, if_addr, ETH_ALEN);
		new_bss->ifindex = ifidx;
		new_bss->drv = drv;
		new_bss->next = drv->first_bss->next;
		new_bss->freq = drv->first_bss->freq;
		new_bss->ctx = bss_ctx;
		new_bss->added_if = added;
		drv->first_bss->next = new_bss;
		if (drv_priv)
			*drv_priv = new_bss;
		nl80211_init_bss(new_bss);

		/* Subscribe management frames for this WPA_IF_AP_BSS */
		if (nl80211_setup_ap(new_bss))
			return -1;
	}

	if (drv->global)
		drv->global->if_add_ifindex = ifidx;

	/*
	 * Some virtual interfaces need to process EAPOL packets and events on
	 * the parent interface. This is used mainly with hostapd.
	 */
	if (ifidx > 0 &&
	    (drv->hostapd ||
	     nlmode == NL80211_IFTYPE_AP_VLAN ||
	     nlmode == NL80211_IFTYPE_WDS ||
	     nlmode == NL80211_IFTYPE_MONITOR))
		add_ifidx(drv, ifidx);

	return 0;
}


static int wpa_driver_nl80211_if_remove(struct i802_bss *bss,
					enum wpa_driver_if_type type,
					const char *ifname)
{
	struct wpa_driver_nl80211_data *drv = bss->drv;
	int ifindex = if_nametoindex(ifname);

	wpa_printf(MSG_DEBUG, "nl80211: %s(type=%d ifname=%s) ifindex=%d added_if=%d",
		   __func__, type, ifname, ifindex, bss->added_if);
	if (ifindex > 0 && (bss->added_if || bss->ifindex != ifindex))
		nl80211_remove_iface(drv, ifindex);
	else if (ifindex > 0 && !bss->added_if) {
		struct wpa_driver_nl80211_data *drv2;
		dl_list_for_each(drv2, &drv->global->interfaces,
				 struct wpa_driver_nl80211_data, list)
			del_ifidx(drv2, ifindex);
	}

	if (type != WPA_IF_AP_BSS)
		return 0;

	if (bss->added_if_into_bridge) {
		if (linux_br_del_if(drv->global->ioctl_sock, bss->brname,
				    bss->ifname) < 0)
			wpa_printf(MSG_INFO, "nl80211: Failed to remove "
				   "interface %s from bridge %s: %s",
				   bss->ifname, bss->brname, strerror(errno));
	}
	if (bss->added_bridge) {
		if (linux_br_del(drv->global->ioctl_sock, bss->brname) < 0)
			wpa_printf(MSG_INFO, "nl80211: Failed to remove "
				   "bridge %s: %s",
				   bss->brname, strerror(errno));
	}

	if (bss != drv->first_bss) {
		struct i802_bss *tbss;

		wpa_printf(MSG_DEBUG, "nl80211: Not the first BSS - remove it");
		for (tbss = drv->first_bss; tbss; tbss = tbss->next) {
			if (tbss->next == bss) {
				tbss->next = bss->next;
				/* Unsubscribe management frames */
				nl80211_teardown_ap(bss);
				nl80211_destroy_bss(bss);
				if (!bss->added_if)
					i802_set_iface_flags(bss, 0);
				os_free(bss);
				bss = NULL;
				break;
			}
		}
		if (bss)
			wpa_printf(MSG_INFO, "nl80211: %s - could not find "
				   "BSS %p in the list", __func__, bss);
	} else {
		wpa_printf(MSG_DEBUG, "nl80211: First BSS - reassign context");
		nl80211_teardown_ap(bss);
		if (!bss->added_if && !drv->first_bss->next)
			wpa_driver_nl80211_del_beacon(drv);
		nl80211_destroy_bss(bss);
		if (!bss->added_if)
			i802_set_iface_flags(bss, 0);
		if (drv->first_bss->next) {
			drv->first_bss = drv->first_bss->next;
			drv->ctx = drv->first_bss->ctx;
			os_free(bss);
		} else {
			wpa_printf(MSG_DEBUG, "nl80211: No second BSS to reassign context to");
		}
	}

	return 0;
}


static int cookie_handler(struct nl_msg *msg, void *arg)
{
	struct nlattr *tb[NL80211_ATTR_MAX + 1];
	struct genlmsghdr *gnlh = nlmsg_data(nlmsg_hdr(msg));
	u64 *cookie = arg;
	nla_parse(tb, NL80211_ATTR_MAX, genlmsg_attrdata(gnlh, 0),
		  genlmsg_attrlen(gnlh, 0), NULL);
	if (tb[NL80211_ATTR_COOKIE])
		*cookie = nla_get_u64(tb[NL80211_ATTR_COOKIE]);
	return NL_SKIP;
}


static int nl80211_send_frame_cmd(struct i802_bss *bss,
				  unsigned int freq, unsigned int wait,
				  const u8 *buf, size_t buf_len,
				  u64 *cookie_out, int no_cck, int no_ack,
				  int offchanok)
{
	struct wpa_driver_nl80211_data *drv = bss->drv;
	struct nl_msg *msg;
	u64 cookie;
	int ret = -1;

	msg = nlmsg_alloc();
	if (!msg)
		return -1;

	wpa_printf(MSG_MSGDUMP, "nl80211: CMD_FRAME freq=%u wait=%u no_cck=%d "
		   "no_ack=%d offchanok=%d",
		   freq, wait, no_cck, no_ack, offchanok);
	wpa_hexdump(MSG_MSGDUMP, "CMD_FRAME", buf, buf_len);
	nl80211_cmd(drv, msg, 0, NL80211_CMD_FRAME);

	if (nl80211_set_iface_id(msg, bss) < 0)
		goto nla_put_failure;
	if (freq)
		NLA_PUT_U32(msg, NL80211_ATTR_WIPHY_FREQ, freq);
	if (wait)
		NLA_PUT_U32(msg, NL80211_ATTR_DURATION, wait);
	if (offchanok && ((drv->capa.flags & WPA_DRIVER_FLAGS_OFFCHANNEL_TX) ||
			  drv->test_use_roc_tx))
		NLA_PUT_FLAG(msg, NL80211_ATTR_OFFCHANNEL_TX_OK);
	if (no_cck)
		NLA_PUT_FLAG(msg, NL80211_ATTR_TX_NO_CCK_RATE);
	if (no_ack)
		NLA_PUT_FLAG(msg, NL80211_ATTR_DONT_WAIT_FOR_ACK);

	NLA_PUT(msg, NL80211_ATTR_FRAME, buf_len, buf);

	cookie = 0;
	ret = send_and_recv_msgs(drv, msg, cookie_handler, &cookie);
	msg = NULL;
	if (ret) {
		wpa_printf(MSG_DEBUG, "nl80211: Frame command failed: ret=%d "
			   "(%s) (freq=%u wait=%u)", ret, strerror(-ret),
			   freq, wait);
		goto nla_put_failure;
	}
	wpa_printf(MSG_MSGDUMP, "nl80211: Frame TX command accepted%s; "
		   "cookie 0x%llx", no_ack ? " (no ACK)" : "",
		   (long long unsigned int) cookie);

	if (cookie_out)
		*cookie_out = no_ack ? (u64) -1 : cookie;

nla_put_failure:
	nlmsg_free(msg);
	return ret;
}


static int wpa_driver_nl80211_send_action(struct i802_bss *bss,
					  unsigned int freq,
					  unsigned int wait_time,
					  const u8 *dst, const u8 *src,
					  const u8 *bssid,
					  const u8 *data, size_t data_len,
					  int no_cck)
{
	struct wpa_driver_nl80211_data *drv = bss->drv;
	int ret = -1;
	u8 *buf;
	struct ieee80211_hdr *hdr;

	wpa_printf(MSG_DEBUG, "nl80211: Send Action frame (ifindex=%d, "
		   "freq=%u MHz wait=%d ms no_cck=%d)",
		   drv->ifindex, freq, wait_time, no_cck);

	buf = os_zalloc(24 + data_len);
	if (buf == NULL)
		return ret;
	os_memcpy(buf + 24, data, data_len);
	hdr = (struct ieee80211_hdr *) buf;
	hdr->frame_control =
		IEEE80211_FC(WLAN_FC_TYPE_MGMT, WLAN_FC_STYPE_ACTION);
	os_memcpy(hdr->addr1, dst, ETH_ALEN);
	os_memcpy(hdr->addr2, src, ETH_ALEN);
	os_memcpy(hdr->addr3, bssid, ETH_ALEN);

	if (is_ap_interface(drv->nlmode) &&
	    (!(drv->capa.flags & WPA_DRIVER_FLAGS_OFFCHANNEL_TX) ||
	     (int) freq == bss->freq || drv->device_ap_sme ||
	     !drv->use_monitor))
		ret = wpa_driver_nl80211_send_mlme(bss, buf, 24 + data_len,
						   0, freq, no_cck, 1,
						   wait_time);
	else
		ret = nl80211_send_frame_cmd(bss, freq, wait_time, buf,
					     24 + data_len,
					     &drv->send_action_cookie,
					     no_cck, 0, 1);

	os_free(buf);
	return ret;
}


static void wpa_driver_nl80211_send_action_cancel_wait(void *priv)
{
	struct i802_bss *bss = priv;
	struct wpa_driver_nl80211_data *drv = bss->drv;
	struct nl_msg *msg;
	int ret;

	msg = nlmsg_alloc();
	if (!msg)
		return;

	wpa_printf(MSG_DEBUG, "nl80211: Cancel TX frame wait: cookie=0x%llx",
		   (long long unsigned int) drv->send_action_cookie);
	nl80211_cmd(drv, msg, 0, NL80211_CMD_FRAME_WAIT_CANCEL);

	if (nl80211_set_iface_id(msg, bss) < 0)
		goto nla_put_failure;
	NLA_PUT_U64(msg, NL80211_ATTR_COOKIE, drv->send_action_cookie);

	ret = send_and_recv_msgs(drv, msg, NULL, NULL);
	msg = NULL;
	if (ret)
		wpa_printf(MSG_DEBUG, "nl80211: wait cancel failed: ret=%d "
			   "(%s)", ret, strerror(-ret));

 nla_put_failure:
	nlmsg_free(msg);
}


static int wpa_driver_nl80211_remain_on_channel(void *priv, unsigned int freq,
						unsigned int duration)
{
	struct i802_bss *bss = priv;
	struct wpa_driver_nl80211_data *drv = bss->drv;
	struct nl_msg *msg;
	int ret;
	u64 cookie;

	msg = nlmsg_alloc();
	if (!msg)
		return -1;

	nl80211_cmd(drv, msg, 0, NL80211_CMD_REMAIN_ON_CHANNEL);

	if (nl80211_set_iface_id(msg, bss) < 0)
		goto nla_put_failure;

	NLA_PUT_U32(msg, NL80211_ATTR_WIPHY_FREQ, freq);
	NLA_PUT_U32(msg, NL80211_ATTR_DURATION, duration);

	cookie = 0;
	ret = send_and_recv_msgs(drv, msg, cookie_handler, &cookie);
	msg = NULL;
	if (ret == 0) {
		wpa_printf(MSG_DEBUG, "nl80211: Remain-on-channel cookie "
			   "0x%llx for freq=%u MHz duration=%u",
			   (long long unsigned int) cookie, freq, duration);
		drv->remain_on_chan_cookie = cookie;
		drv->pending_remain_on_chan = 1;
		return 0;
	}
	wpa_printf(MSG_DEBUG, "nl80211: Failed to request remain-on-channel "
		   "(freq=%d duration=%u): %d (%s)",
		   freq, duration, ret, strerror(-ret));
nla_put_failure:
	nlmsg_free(msg);
	return -1;
}


static int wpa_driver_nl80211_cancel_remain_on_channel(void *priv)
{
	struct i802_bss *bss = priv;
	struct wpa_driver_nl80211_data *drv = bss->drv;
	struct nl_msg *msg;
	int ret;

	if (!drv->pending_remain_on_chan) {
		wpa_printf(MSG_DEBUG, "nl80211: No pending remain-on-channel "
			   "to cancel");
		return -1;
	}

	wpa_printf(MSG_DEBUG, "nl80211: Cancel remain-on-channel with cookie "
		   "0x%llx",
		   (long long unsigned int) drv->remain_on_chan_cookie);

	msg = nlmsg_alloc();
	if (!msg)
		return -1;

	nl80211_cmd(drv, msg, 0, NL80211_CMD_CANCEL_REMAIN_ON_CHANNEL);

	if (nl80211_set_iface_id(msg, bss) < 0)
		goto nla_put_failure;

	NLA_PUT_U64(msg, NL80211_ATTR_COOKIE, drv->remain_on_chan_cookie);

	ret = send_and_recv_msgs(drv, msg, NULL, NULL);
	msg = NULL;
	if (ret == 0)
		return 0;
	wpa_printf(MSG_DEBUG, "nl80211: Failed to cancel remain-on-channel: "
		   "%d (%s)", ret, strerror(-ret));
nla_put_failure:
	nlmsg_free(msg);
	return -1;
}


static int wpa_driver_nl80211_probe_req_report(struct i802_bss *bss, int report)
{
	struct wpa_driver_nl80211_data *drv = bss->drv;

	if (!report) {
		if (bss->nl_preq && drv->device_ap_sme &&
		    is_ap_interface(drv->nlmode) && !bss->in_deinit &&
		    !bss->static_ap) {
			/*
			 * Do not disable Probe Request reporting that was
			 * enabled in nl80211_setup_ap().
			 */
			wpa_printf(MSG_DEBUG, "nl80211: Skip disabling of "
				   "Probe Request reporting nl_preq=%p while "
				   "in AP mode", bss->nl_preq);
		} else if (bss->nl_preq) {
			wpa_printf(MSG_DEBUG, "nl80211: Disable Probe Request "
				   "reporting nl_preq=%p", bss->nl_preq);
			nl80211_destroy_eloop_handle(&bss->nl_preq);
		}
		return 0;
	}

	if (bss->nl_preq) {
		wpa_printf(MSG_DEBUG, "nl80211: Probe Request reporting "
			   "already on! nl_preq=%p", bss->nl_preq);
		return 0;
	}

	bss->nl_preq = nl_create_handle(drv->global->nl_cb, "preq");
	if (bss->nl_preq == NULL)
		return -1;
	wpa_printf(MSG_DEBUG, "nl80211: Enable Probe Request "
		   "reporting nl_preq=%p", bss->nl_preq);

	if (nl80211_register_frame(bss, bss->nl_preq,
				   (WLAN_FC_TYPE_MGMT << 2) |
				   (WLAN_FC_STYPE_PROBE_REQ << 4),
				   NULL, 0) < 0)
		goto out_err;

	nl80211_register_eloop_read(&bss->nl_preq,
				    wpa_driver_nl80211_event_receive,
				    bss->nl_cb);

	return 0;

 out_err:
	nl_destroy_handles(&bss->nl_preq);
	return -1;
}


static int nl80211_disable_11b_rates(struct wpa_driver_nl80211_data *drv,
				     int ifindex, int disabled)
{
	struct nl_msg *msg;
	struct nlattr *bands, *band;
	int ret;

	msg = nlmsg_alloc();
	if (!msg)
		return -1;

	nl80211_cmd(drv, msg, 0, NL80211_CMD_SET_TX_BITRATE_MASK);
	NLA_PUT_U32(msg, NL80211_ATTR_IFINDEX, ifindex);

	bands = nla_nest_start(msg, NL80211_ATTR_TX_RATES);
	if (!bands)
		goto nla_put_failure;

	/*
	 * Disable 2 GHz rates 1, 2, 5.5, 11 Mbps by masking out everything
	 * else apart from 6, 9, 12, 18, 24, 36, 48, 54 Mbps from non-MCS
	 * rates. All 5 GHz rates are left enabled.
	 */
	band = nla_nest_start(msg, NL80211_BAND_2GHZ);
	if (!band)
		goto nla_put_failure;
	if (disabled) {
		NLA_PUT(msg, NL80211_TXRATE_LEGACY, 8,
			"\x0c\x12\x18\x24\x30\x48\x60\x6c");
	}
	nla_nest_end(msg, band);

	nla_nest_end(msg, bands);

	ret = send_and_recv_msgs(drv, msg, NULL, NULL);
	msg = NULL;
	if (ret) {
		wpa_printf(MSG_DEBUG, "nl80211: Set TX rates failed: ret=%d "
			   "(%s)", ret, strerror(-ret));
	} else
		drv->disabled_11b_rates = disabled;

	return ret;

nla_put_failure:
	nlmsg_free(msg);
	return -1;
}


static int wpa_driver_nl80211_deinit_ap(void *priv)
{
	struct i802_bss *bss = priv;
	struct wpa_driver_nl80211_data *drv = bss->drv;
	if (!is_ap_interface(drv->nlmode))
		return -1;
	wpa_driver_nl80211_del_beacon(drv);

	/*
	 * If the P2P GO interface was dynamically added, then it is
	 * possible that the interface change to station is not possible.
	 */
	if (drv->nlmode == NL80211_IFTYPE_P2P_GO && bss->if_dynamic)
		return 0;

	return wpa_driver_nl80211_set_mode(priv, NL80211_IFTYPE_STATION);
}


static int wpa_driver_nl80211_stop_ap(void *priv)
{
	struct i802_bss *bss = priv;
	struct wpa_driver_nl80211_data *drv = bss->drv;
	if (!is_ap_interface(drv->nlmode))
		return -1;
	wpa_driver_nl80211_del_beacon(drv);
	bss->beacon_set = 0;
	return 0;
}


static int wpa_driver_nl80211_deinit_p2p_cli(void *priv)
{
	struct i802_bss *bss = priv;
	struct wpa_driver_nl80211_data *drv = bss->drv;
	if (drv->nlmode != NL80211_IFTYPE_P2P_CLIENT)
		return -1;

	/*
	 * If the P2P Client interface was dynamically added, then it is
	 * possible that the interface change to station is not possible.
	 */
	if (bss->if_dynamic)
		return 0;

	return wpa_driver_nl80211_set_mode(priv, NL80211_IFTYPE_STATION);
}


static void wpa_driver_nl80211_resume(void *priv)
{
	struct i802_bss *bss = priv;

	if (i802_set_iface_flags(bss, 1))
		wpa_printf(MSG_DEBUG, "nl80211: Failed to set interface up on resume event");
}


static int nl80211_send_ft_action(void *priv, u8 action, const u8 *target_ap,
				  const u8 *ies, size_t ies_len)
{
	struct i802_bss *bss = priv;
	struct wpa_driver_nl80211_data *drv = bss->drv;
	int ret;
	u8 *data, *pos;
	size_t data_len;
	const u8 *own_addr = bss->addr;

	if (action != 1) {
		wpa_printf(MSG_ERROR, "nl80211: Unsupported send_ft_action "
			   "action %d", action);
		return -1;
	}

	/*
	 * Action frame payload:
	 * Category[1] = 6 (Fast BSS Transition)
	 * Action[1] = 1 (Fast BSS Transition Request)
	 * STA Address
	 * Target AP Address
	 * FT IEs
	 */

	data_len = 2 + 2 * ETH_ALEN + ies_len;
	data = os_malloc(data_len);
	if (data == NULL)
		return -1;
	pos = data;
	*pos++ = 0x06; /* FT Action category */
	*pos++ = action;
	os_memcpy(pos, own_addr, ETH_ALEN);
	pos += ETH_ALEN;
	os_memcpy(pos, target_ap, ETH_ALEN);
	pos += ETH_ALEN;
	os_memcpy(pos, ies, ies_len);

	ret = wpa_driver_nl80211_send_action(bss, drv->assoc_freq, 0,
					     drv->bssid, own_addr, drv->bssid,
					     data, data_len, 0);
	os_free(data);

	return ret;
}


static int nl80211_signal_monitor(void *priv, int threshold, int hysteresis)
{
	struct i802_bss *bss = priv;
	struct wpa_driver_nl80211_data *drv = bss->drv;
	struct nl_msg *msg;
	struct nlattr *cqm;
	int ret = -1;

	wpa_printf(MSG_DEBUG, "nl80211: Signal monitor threshold=%d "
		   "hysteresis=%d", threshold, hysteresis);

	msg = nlmsg_alloc();
	if (!msg)
		return -1;

	nl80211_cmd(drv, msg, 0, NL80211_CMD_SET_CQM);

	NLA_PUT_U32(msg, NL80211_ATTR_IFINDEX, bss->ifindex);

	cqm = nla_nest_start(msg, NL80211_ATTR_CQM);
	if (cqm == NULL)
		goto nla_put_failure;

	NLA_PUT_U32(msg, NL80211_ATTR_CQM_RSSI_THOLD, threshold);
	NLA_PUT_U32(msg, NL80211_ATTR_CQM_RSSI_HYST, hysteresis);
	nla_nest_end(msg, cqm);

	ret = send_and_recv_msgs(drv, msg, NULL, NULL);
	msg = NULL;

nla_put_failure:
	nlmsg_free(msg);
	return ret;
}


static int get_channel_width(struct nl_msg *msg, void *arg)
{
	struct nlattr *tb[NL80211_ATTR_MAX + 1];
	struct genlmsghdr *gnlh = nlmsg_data(nlmsg_hdr(msg));
	struct wpa_signal_info *sig_change = arg;

	nla_parse(tb, NL80211_ATTR_MAX, genlmsg_attrdata(gnlh, 0),
		  genlmsg_attrlen(gnlh, 0), NULL);

	sig_change->center_frq1 = -1;
	sig_change->center_frq2 = -1;
	sig_change->chanwidth = CHAN_WIDTH_UNKNOWN;

	if (tb[NL80211_ATTR_CHANNEL_WIDTH]) {
		sig_change->chanwidth = convert2width(
			nla_get_u32(tb[NL80211_ATTR_CHANNEL_WIDTH]));
		if (tb[NL80211_ATTR_CENTER_FREQ1])
			sig_change->center_frq1 =
				nla_get_u32(tb[NL80211_ATTR_CENTER_FREQ1]);
		if (tb[NL80211_ATTR_CENTER_FREQ2])
			sig_change->center_frq2 =
				nla_get_u32(tb[NL80211_ATTR_CENTER_FREQ2]);
	}

	return NL_SKIP;
}


static int nl80211_get_channel_width(struct wpa_driver_nl80211_data *drv,
				     struct wpa_signal_info *sig)
{
	struct nl_msg *msg;

	msg = nlmsg_alloc();
	if (!msg)
		return -ENOMEM;

	nl80211_cmd(drv, msg, 0, NL80211_CMD_GET_INTERFACE);
	NLA_PUT_U32(msg, NL80211_ATTR_IFINDEX, drv->ifindex);

	return send_and_recv_msgs(drv, msg, get_channel_width, sig);

nla_put_failure:
	nlmsg_free(msg);
	return -ENOBUFS;
}


static int nl80211_signal_poll(void *priv, struct wpa_signal_info *si)
{
	struct i802_bss *bss = priv;
	struct wpa_driver_nl80211_data *drv = bss->drv;
	int res;

	os_memset(si, 0, sizeof(*si));
	res = nl80211_get_link_signal(drv, si);
	if (res != 0)
		return res;

	res = nl80211_get_channel_width(drv, si);
	if (res != 0)
		return res;

	return nl80211_get_link_noise(drv, si);
}


static int wpa_driver_nl80211_shared_freq(void *priv)
{
	struct i802_bss *bss = priv;
	struct wpa_driver_nl80211_data *drv = bss->drv;
	struct wpa_driver_nl80211_data *driver;
	int freq = 0;

	/*
	 * If the same PHY is in connected state with some other interface,
	 * then retrieve the assoc freq.
	 */
	wpa_printf(MSG_DEBUG, "nl80211: Get shared freq for PHY %s",
		   drv->phyname);

	dl_list_for_each(driver, &drv->global->interfaces,
			 struct wpa_driver_nl80211_data, list) {
		if (drv == driver ||
		    os_strcmp(drv->phyname, driver->phyname) != 0 ||
		    !driver->associated)
			continue;

		wpa_printf(MSG_DEBUG, "nl80211: Found a match for PHY %s - %s "
			   MACSTR,
			   driver->phyname, driver->first_bss->ifname,
			   MAC2STR(driver->first_bss->addr));
		if (is_ap_interface(driver->nlmode))
			freq = driver->first_bss->freq;
		else
			freq = nl80211_get_assoc_freq(driver);
		wpa_printf(MSG_DEBUG, "nl80211: Shared freq for PHY %s: %d",
			   drv->phyname, freq);
	}

	if (!freq)
		wpa_printf(MSG_DEBUG, "nl80211: No shared interface for "
			   "PHY (%s) in associated state", drv->phyname);

	return freq;
}


static int nl80211_send_frame(void *priv, const u8 *data, size_t data_len,
			      int encrypt)
{
	struct i802_bss *bss = priv;
	return wpa_driver_nl80211_send_frame(bss, data, data_len, encrypt, 0,
					     0, 0, 0, 0);
}


static int nl80211_set_param(void *priv, const char *param)
{
	wpa_printf(MSG_DEBUG, "nl80211: driver param='%s'", param);
	if (param == NULL)
		return 0;

#ifdef CONFIG_P2P
	if (os_strstr(param, "use_p2p_group_interface=1")) {
		struct i802_bss *bss = priv;
		struct wpa_driver_nl80211_data *drv = bss->drv;

		wpa_printf(MSG_DEBUG, "nl80211: Use separate P2P group "
			   "interface");
		drv->capa.flags |= WPA_DRIVER_FLAGS_P2P_CONCURRENT;
		drv->capa.flags |= WPA_DRIVER_FLAGS_P2P_MGMT_AND_NON_P2P;
	}

	if (os_strstr(param, "p2p_device=1")) {
		struct i802_bss *bss = priv;
		struct wpa_driver_nl80211_data *drv = bss->drv;
		drv->allow_p2p_device = 1;
	}
#endif /* CONFIG_P2P */

	if (os_strstr(param, "use_monitor=1")) {
		struct i802_bss *bss = priv;
		struct wpa_driver_nl80211_data *drv = bss->drv;
		drv->use_monitor = 1;
	}

	if (os_strstr(param, "force_connect_cmd=1")) {
		struct i802_bss *bss = priv;
		struct wpa_driver_nl80211_data *drv = bss->drv;
		drv->capa.flags &= ~WPA_DRIVER_FLAGS_SME;
		drv->force_connect_cmd = 1;
	}

	if (os_strstr(param, "no_offchannel_tx=1")) {
		struct i802_bss *bss = priv;
		struct wpa_driver_nl80211_data *drv = bss->drv;
		drv->capa.flags &= ~WPA_DRIVER_FLAGS_OFFCHANNEL_TX;
		drv->test_use_roc_tx = 1;
	}

	return 0;
}


static void * nl80211_global_init(void)
{
	struct nl80211_global *global;
	struct netlink_config *cfg;

	global = os_zalloc(sizeof(*global));
	if (global == NULL)
		return NULL;
	global->ioctl_sock = -1;
	dl_list_init(&global->interfaces);
	global->if_add_ifindex = -1;

	cfg = os_zalloc(sizeof(*cfg));
	if (cfg == NULL)
		goto err;

	cfg->ctx = global;
	cfg->newlink_cb = wpa_driver_nl80211_event_rtm_newlink;
	cfg->dellink_cb = wpa_driver_nl80211_event_rtm_dellink;
	global->netlink = netlink_init(cfg);
	if (global->netlink == NULL) {
		os_free(cfg);
		goto err;
	}

	if (wpa_driver_nl80211_init_nl_global(global) < 0)
		goto err;

	global->ioctl_sock = socket(PF_INET, SOCK_DGRAM, 0);
	if (global->ioctl_sock < 0) {
		wpa_printf(MSG_ERROR, "nl80211: socket(PF_INET,SOCK_DGRAM) failed: %s",
			   strerror(errno));
		goto err;
	}

	return global;

err:
	nl80211_global_deinit(global);
	return NULL;
}


static void nl80211_global_deinit(void *priv)
{
	struct nl80211_global *global = priv;
	if (global == NULL)
		return;
	if (!dl_list_empty(&global->interfaces)) {
		wpa_printf(MSG_ERROR, "nl80211: %u interface(s) remain at "
			   "nl80211_global_deinit",
			   dl_list_len(&global->interfaces));
	}

	if (global->netlink)
		netlink_deinit(global->netlink);

	nl_destroy_handles(&global->nl);

	if (global->nl_event)
		nl80211_destroy_eloop_handle(&global->nl_event);

	nl_cb_put(global->nl_cb);

	if (global->ioctl_sock >= 0)
		close(global->ioctl_sock);

	os_free(global);
}


static const char * nl80211_get_radio_name(void *priv)
{
	struct i802_bss *bss = priv;
	struct wpa_driver_nl80211_data *drv = bss->drv;
	return drv->phyname;
}


static int nl80211_pmkid(struct i802_bss *bss, int cmd, const u8 *bssid,
			 const u8 *pmkid)
{
	struct nl_msg *msg;

	msg = nlmsg_alloc();
	if (!msg)
		return -ENOMEM;

	nl80211_cmd(bss->drv, msg, 0, cmd);

	NLA_PUT_U32(msg, NL80211_ATTR_IFINDEX, if_nametoindex(bss->ifname));
	if (pmkid)
		NLA_PUT(msg, NL80211_ATTR_PMKID, 16, pmkid);
	if (bssid)
		NLA_PUT(msg, NL80211_ATTR_MAC, ETH_ALEN, bssid);

	return send_and_recv_msgs(bss->drv, msg, NULL, NULL);
 nla_put_failure:
	nlmsg_free(msg);
	return -ENOBUFS;
}


static int nl80211_add_pmkid(void *priv, const u8 *bssid, const u8 *pmkid)
{
	struct i802_bss *bss = priv;
	wpa_printf(MSG_DEBUG, "nl80211: Add PMKID for " MACSTR, MAC2STR(bssid));
	return nl80211_pmkid(bss, NL80211_CMD_SET_PMKSA, bssid, pmkid);
}


static int nl80211_remove_pmkid(void *priv, const u8 *bssid, const u8 *pmkid)
{
	struct i802_bss *bss = priv;
	wpa_printf(MSG_DEBUG, "nl80211: Delete PMKID for " MACSTR,
		   MAC2STR(bssid));
	return nl80211_pmkid(bss, NL80211_CMD_DEL_PMKSA, bssid, pmkid);
}


static int nl80211_flush_pmkid(void *priv)
{
	struct i802_bss *bss = priv;
	wpa_printf(MSG_DEBUG, "nl80211: Flush PMKIDs");
	return nl80211_pmkid(bss, NL80211_CMD_FLUSH_PMKSA, NULL, NULL);
}


static void clean_survey_results(struct survey_results *survey_results)
{
	struct freq_survey *survey, *tmp;

	if (dl_list_empty(&survey_results->survey_list))
		return;

	dl_list_for_each_safe(survey, tmp, &survey_results->survey_list,
			      struct freq_survey, list) {
		dl_list_del(&survey->list);
		os_free(survey);
	}
}


static void add_survey(struct nlattr **sinfo, u32 ifidx,
		       struct dl_list *survey_list)
{
	struct freq_survey *survey;

	survey = os_zalloc(sizeof(struct freq_survey));
	if  (!survey)
		return;

	survey->ifidx = ifidx;
	survey->freq = nla_get_u32(sinfo[NL80211_SURVEY_INFO_FREQUENCY]);
	survey->filled = 0;

	if (sinfo[NL80211_SURVEY_INFO_NOISE]) {
		survey->nf = (int8_t)
			nla_get_u8(sinfo[NL80211_SURVEY_INFO_NOISE]);
		survey->filled |= SURVEY_HAS_NF;
	}

	if (sinfo[NL80211_SURVEY_INFO_CHANNEL_TIME]) {
		survey->channel_time =
			nla_get_u64(sinfo[NL80211_SURVEY_INFO_CHANNEL_TIME]);
		survey->filled |= SURVEY_HAS_CHAN_TIME;
	}

	if (sinfo[NL80211_SURVEY_INFO_CHANNEL_TIME_BUSY]) {
		survey->channel_time_busy =
			nla_get_u64(sinfo[NL80211_SURVEY_INFO_CHANNEL_TIME_BUSY]);
		survey->filled |= SURVEY_HAS_CHAN_TIME_BUSY;
	}

	if (sinfo[NL80211_SURVEY_INFO_CHANNEL_TIME_RX]) {
		survey->channel_time_rx =
			nla_get_u64(sinfo[NL80211_SURVEY_INFO_CHANNEL_TIME_RX]);
		survey->filled |= SURVEY_HAS_CHAN_TIME_RX;
	}

	if (sinfo[NL80211_SURVEY_INFO_CHANNEL_TIME_TX]) {
		survey->channel_time_tx =
			nla_get_u64(sinfo[NL80211_SURVEY_INFO_CHANNEL_TIME_TX]);
		survey->filled |= SURVEY_HAS_CHAN_TIME_TX;
	}

	wpa_printf(MSG_DEBUG, "nl80211: Freq survey dump event (freq=%d MHz noise=%d channel_time=%ld busy_time=%ld tx_time=%ld rx_time=%ld filled=%04x)",
		   survey->freq,
		   survey->nf,
		   (unsigned long int) survey->channel_time,
		   (unsigned long int) survey->channel_time_busy,
		   (unsigned long int) survey->channel_time_tx,
		   (unsigned long int) survey->channel_time_rx,
		   survey->filled);

	dl_list_add_tail(survey_list, &survey->list);
}


static int check_survey_ok(struct nlattr **sinfo, u32 surveyed_freq,
			   unsigned int freq_filter)
{
	if (!freq_filter)
		return 1;

	return freq_filter == surveyed_freq;
}


static int survey_handler(struct nl_msg *msg, void *arg)
{
	struct nlattr *tb[NL80211_ATTR_MAX + 1];
	struct genlmsghdr *gnlh = nlmsg_data(nlmsg_hdr(msg));
	struct nlattr *sinfo[NL80211_SURVEY_INFO_MAX + 1];
	struct survey_results *survey_results;
	u32 surveyed_freq = 0;
	u32 ifidx;

	static struct nla_policy survey_policy[NL80211_SURVEY_INFO_MAX + 1] = {
		[NL80211_SURVEY_INFO_FREQUENCY] = { .type = NLA_U32 },
		[NL80211_SURVEY_INFO_NOISE] = { .type = NLA_U8 },
	};

	survey_results = (struct survey_results *) arg;

	nla_parse(tb, NL80211_ATTR_MAX, genlmsg_attrdata(gnlh, 0),
		  genlmsg_attrlen(gnlh, 0), NULL);

	if (!tb[NL80211_ATTR_IFINDEX])
		return NL_SKIP;

	ifidx = nla_get_u32(tb[NL80211_ATTR_IFINDEX]);

	if (!tb[NL80211_ATTR_SURVEY_INFO])
		return NL_SKIP;

	if (nla_parse_nested(sinfo, NL80211_SURVEY_INFO_MAX,
			     tb[NL80211_ATTR_SURVEY_INFO],
			     survey_policy))
		return NL_SKIP;

	if (!sinfo[NL80211_SURVEY_INFO_FREQUENCY]) {
		wpa_printf(MSG_ERROR, "nl80211: Invalid survey data");
		return NL_SKIP;
	}

	surveyed_freq = nla_get_u32(sinfo[NL80211_SURVEY_INFO_FREQUENCY]);

	if (!check_survey_ok(sinfo, surveyed_freq,
			     survey_results->freq_filter))
		return NL_SKIP;

	if (survey_results->freq_filter &&
	    survey_results->freq_filter != surveyed_freq) {
		wpa_printf(MSG_EXCESSIVE, "nl80211: Ignoring survey data for freq %d MHz",
			   surveyed_freq);
		return NL_SKIP;
	}

	add_survey(sinfo, ifidx, &survey_results->survey_list);

	return NL_SKIP;
}


static int wpa_driver_nl80211_get_survey(void *priv, unsigned int freq)
{
	struct i802_bss *bss = priv;
	struct wpa_driver_nl80211_data *drv = bss->drv;
	struct nl_msg *msg;
	int err = -ENOBUFS;
	union wpa_event_data data;
	struct survey_results *survey_results;

	os_memset(&data, 0, sizeof(data));
	survey_results = &data.survey_results;

	dl_list_init(&survey_results->survey_list);

	msg = nlmsg_alloc();
	if (!msg)
		goto nla_put_failure;

	nl80211_cmd(drv, msg, NLM_F_DUMP, NL80211_CMD_GET_SURVEY);

	NLA_PUT_U32(msg, NL80211_ATTR_IFINDEX, drv->ifindex);

	if (freq)
		data.survey_results.freq_filter = freq;

	do {
		wpa_printf(MSG_DEBUG, "nl80211: Fetch survey data");
		err = send_and_recv_msgs(drv, msg, survey_handler,
					 survey_results);
	} while (err > 0);

	if (err) {
		wpa_printf(MSG_ERROR, "nl80211: Failed to process survey data");
		goto out_clean;
	}

	wpa_supplicant_event(drv->ctx, EVENT_SURVEY, &data);

out_clean:
	clean_survey_results(survey_results);
nla_put_failure:
	return err;
}


static void nl80211_set_rekey_info(void *priv, const u8 *kek, const u8 *kck,
				   const u8 *replay_ctr)
{
	struct i802_bss *bss = priv;
	struct wpa_driver_nl80211_data *drv = bss->drv;
	struct nlattr *replay_nested;
	struct nl_msg *msg;

	msg = nlmsg_alloc();
	if (!msg)
		return;

	nl80211_cmd(drv, msg, 0, NL80211_CMD_SET_REKEY_OFFLOAD);

	NLA_PUT_U32(msg, NL80211_ATTR_IFINDEX, bss->ifindex);

	replay_nested = nla_nest_start(msg, NL80211_ATTR_REKEY_DATA);
	if (!replay_nested)
		goto nla_put_failure;

	NLA_PUT(msg, NL80211_REKEY_DATA_KEK, NL80211_KEK_LEN, kek);
	NLA_PUT(msg, NL80211_REKEY_DATA_KCK, NL80211_KCK_LEN, kck);
	NLA_PUT(msg, NL80211_REKEY_DATA_REPLAY_CTR, NL80211_REPLAY_CTR_LEN,
		replay_ctr);

	nla_nest_end(msg, replay_nested);

	send_and_recv_msgs(drv, msg, NULL, NULL);
	return;
 nla_put_failure:
	nlmsg_free(msg);
}


static void nl80211_send_null_frame(struct i802_bss *bss, const u8 *own_addr,
				    const u8 *addr, int qos)
{
	/* send data frame to poll STA and check whether
	 * this frame is ACKed */
	struct {
		struct ieee80211_hdr hdr;
		u16 qos_ctl;
	} STRUCT_PACKED nulldata;
	size_t size;

	/* Send data frame to poll STA and check whether this frame is ACKed */

	os_memset(&nulldata, 0, sizeof(nulldata));

	if (qos) {
		nulldata.hdr.frame_control =
			IEEE80211_FC(WLAN_FC_TYPE_DATA,
				     WLAN_FC_STYPE_QOS_NULL);
		size = sizeof(nulldata);
	} else {
		nulldata.hdr.frame_control =
			IEEE80211_FC(WLAN_FC_TYPE_DATA,
				     WLAN_FC_STYPE_NULLFUNC);
		size = sizeof(struct ieee80211_hdr);
	}

	nulldata.hdr.frame_control |= host_to_le16(WLAN_FC_FROMDS);
	os_memcpy(nulldata.hdr.IEEE80211_DA_FROMDS, addr, ETH_ALEN);
	os_memcpy(nulldata.hdr.IEEE80211_BSSID_FROMDS, own_addr, ETH_ALEN);
	os_memcpy(nulldata.hdr.IEEE80211_SA_FROMDS, own_addr, ETH_ALEN);

	if (wpa_driver_nl80211_send_mlme(bss, (u8 *) &nulldata, size, 0, 0, 0,
					 0, 0) < 0)
		wpa_printf(MSG_DEBUG, "nl80211_send_null_frame: Failed to "
			   "send poll frame");
}

static void nl80211_poll_client(void *priv, const u8 *own_addr, const u8 *addr,
				int qos)
{
	struct i802_bss *bss = priv;
	struct wpa_driver_nl80211_data *drv = bss->drv;
	struct nl_msg *msg;

	if (!drv->poll_command_supported) {
		nl80211_send_null_frame(bss, own_addr, addr, qos);
		return;
	}

	msg = nlmsg_alloc();
	if (!msg)
		return;

	nl80211_cmd(drv, msg, 0, NL80211_CMD_PROBE_CLIENT);

	NLA_PUT_U32(msg, NL80211_ATTR_IFINDEX, bss->ifindex);
	NLA_PUT(msg, NL80211_ATTR_MAC, ETH_ALEN, addr);

	send_and_recv_msgs(drv, msg, NULL, NULL);
	return;
 nla_put_failure:
	nlmsg_free(msg);
}


static int nl80211_set_power_save(struct i802_bss *bss, int enabled)
{
	struct nl_msg *msg;

	msg = nlmsg_alloc();
	if (!msg)
		return -ENOMEM;

	nl80211_cmd(bss->drv, msg, 0, NL80211_CMD_SET_POWER_SAVE);
	NLA_PUT_U32(msg, NL80211_ATTR_IFINDEX, bss->ifindex);
	NLA_PUT_U32(msg, NL80211_ATTR_PS_STATE,
		    enabled ? NL80211_PS_ENABLED : NL80211_PS_DISABLED);
	return send_and_recv_msgs(bss->drv, msg, NULL, NULL);
nla_put_failure:
	nlmsg_free(msg);
	return -ENOBUFS;
}


static int nl80211_set_p2p_powersave(void *priv, int legacy_ps, int opp_ps,
				     int ctwindow)
{
	struct i802_bss *bss = priv;

	wpa_printf(MSG_DEBUG, "nl80211: set_p2p_powersave (legacy_ps=%d "
		   "opp_ps=%d ctwindow=%d)", legacy_ps, opp_ps, ctwindow);

	if (opp_ps != -1 || ctwindow != -1) {
#ifdef ANDROID_P2P
		wpa_driver_set_p2p_ps(priv, legacy_ps, opp_ps, ctwindow);
#else /* ANDROID_P2P */
		return -1; /* Not yet supported */
#endif /* ANDROID_P2P */
	}

	if (legacy_ps == -1)
		return 0;
	if (legacy_ps != 0 && legacy_ps != 1)
		return -1; /* Not yet supported */

	return nl80211_set_power_save(bss, legacy_ps);
}


static int nl80211_start_radar_detection(void *priv,
					 struct hostapd_freq_params *freq)
{
	struct i802_bss *bss = priv;
	struct wpa_driver_nl80211_data *drv = bss->drv;
	struct nl_msg *msg;
	int ret;

	wpa_printf(MSG_DEBUG, "nl80211: Start radar detection (CAC) %d MHz (ht_enabled=%d, vht_enabled=%d, bandwidth=%d MHz, cf1=%d MHz, cf2=%d MHz)",
		   freq->freq, freq->ht_enabled, freq->vht_enabled,
		   freq->bandwidth, freq->center_freq1, freq->center_freq2);

	if (!(drv->capa.flags & WPA_DRIVER_FLAGS_RADAR)) {
		wpa_printf(MSG_DEBUG, "nl80211: Driver does not support radar "
			   "detection");
		return -1;
	}

	msg = nlmsg_alloc();
	if (!msg)
		return -1;

	nl80211_cmd(bss->drv, msg, 0, NL80211_CMD_RADAR_DETECT);
	NLA_PUT_U32(msg, NL80211_ATTR_IFINDEX, drv->ifindex);

	if (nl80211_put_freq_params(msg, freq) < 0)
		goto nla_put_failure;

	ret = send_and_recv_msgs(drv, msg, NULL, NULL);
	msg = NULL;
	if (ret == 0)
		return 0;
	wpa_printf(MSG_DEBUG, "nl80211: Failed to start radar detection: "
		   "%d (%s)", ret, strerror(-ret));
nla_put_failure:
	nlmsg_free(msg);
	return -1;
}

#ifdef CONFIG_TDLS

static int nl80211_send_tdls_mgmt(void *priv, const u8 *dst, u8 action_code,
				  u8 dialog_token, u16 status_code,
				  u32 peer_capab, int initiator, const u8 *buf,
				  size_t len)
{
	struct i802_bss *bss = priv;
	struct wpa_driver_nl80211_data *drv = bss->drv;
	struct nl_msg *msg;

	if (!(drv->capa.flags & WPA_DRIVER_FLAGS_TDLS_SUPPORT))
		return -EOPNOTSUPP;

	if (!dst)
		return -EINVAL;

	msg = nlmsg_alloc();
	if (!msg)
		return -ENOMEM;

	nl80211_cmd(drv, msg, 0, NL80211_CMD_TDLS_MGMT);
	NLA_PUT_U32(msg, NL80211_ATTR_IFINDEX, drv->ifindex);
	NLA_PUT(msg, NL80211_ATTR_MAC, ETH_ALEN, dst);
	NLA_PUT_U8(msg, NL80211_ATTR_TDLS_ACTION, action_code);
	NLA_PUT_U8(msg, NL80211_ATTR_TDLS_DIALOG_TOKEN, dialog_token);
	NLA_PUT_U16(msg, NL80211_ATTR_STATUS_CODE, status_code);
	if (peer_capab) {
		/*
		 * The internal enum tdls_peer_capability definition is
		 * currently identical with the nl80211 enum
		 * nl80211_tdls_peer_capability, so no conversion is needed
		 * here.
		 */
		NLA_PUT_U32(msg, NL80211_ATTR_TDLS_PEER_CAPABILITY, peer_capab);
	}
	if (initiator)
		NLA_PUT_FLAG(msg, NL80211_ATTR_TDLS_INITIATOR);
	NLA_PUT(msg, NL80211_ATTR_IE, len, buf);

	return send_and_recv_msgs(drv, msg, NULL, NULL);

nla_put_failure:
	nlmsg_free(msg);
	return -ENOBUFS;
}


static int nl80211_tdls_oper(void *priv, enum tdls_oper oper, const u8 *peer)
{
	struct i802_bss *bss = priv;
	struct wpa_driver_nl80211_data *drv = bss->drv;
	struct nl_msg *msg;
	enum nl80211_tdls_operation nl80211_oper;

	if (!(drv->capa.flags & WPA_DRIVER_FLAGS_TDLS_SUPPORT))
		return -EOPNOTSUPP;

	switch (oper) {
	case TDLS_DISCOVERY_REQ:
		nl80211_oper = NL80211_TDLS_DISCOVERY_REQ;
		break;
	case TDLS_SETUP:
		nl80211_oper = NL80211_TDLS_SETUP;
		break;
	case TDLS_TEARDOWN:
		nl80211_oper = NL80211_TDLS_TEARDOWN;
		break;
	case TDLS_ENABLE_LINK:
		nl80211_oper = NL80211_TDLS_ENABLE_LINK;
		break;
	case TDLS_DISABLE_LINK:
		nl80211_oper = NL80211_TDLS_DISABLE_LINK;
		break;
	case TDLS_ENABLE:
		return 0;
	case TDLS_DISABLE:
		return 0;
	default:
		return -EINVAL;
	}

	msg = nlmsg_alloc();
	if (!msg)
		return -ENOMEM;

	nl80211_cmd(drv, msg, 0, NL80211_CMD_TDLS_OPER);
	NLA_PUT_U8(msg, NL80211_ATTR_TDLS_OPERATION, nl80211_oper);
	NLA_PUT_U32(msg, NL80211_ATTR_IFINDEX, drv->ifindex);
	NLA_PUT(msg, NL80211_ATTR_MAC, ETH_ALEN, peer);

	return send_and_recv_msgs(drv, msg, NULL, NULL);

nla_put_failure:
	nlmsg_free(msg);
	return -ENOBUFS;
}

#endif /* CONFIG TDLS */


#ifdef ANDROID

typedef struct android_wifi_priv_cmd {
	char *buf;
	int used_len;
	int total_len;
} android_wifi_priv_cmd;

static int drv_errors = 0;

static void wpa_driver_send_hang_msg(struct wpa_driver_nl80211_data *drv)
{
	drv_errors++;
	if (drv_errors > DRV_NUMBER_SEQUENTIAL_ERRORS) {
		drv_errors = 0;
		wpa_msg(drv->ctx, MSG_INFO, WPA_EVENT_DRIVER_STATE "HANGED");
	}
}


static int android_priv_cmd(struct i802_bss *bss, const char *cmd)
{
	struct wpa_driver_nl80211_data *drv = bss->drv;
	struct ifreq ifr;
	android_wifi_priv_cmd priv_cmd;
	char buf[MAX_DRV_CMD_SIZE];
	int ret;

	os_memset(&ifr, 0, sizeof(ifr));
	os_memset(&priv_cmd, 0, sizeof(priv_cmd));
	os_strlcpy(ifr.ifr_name, bss->ifname, IFNAMSIZ);

	os_memset(buf, 0, sizeof(buf));
	os_strlcpy(buf, cmd, sizeof(buf));

	priv_cmd.buf = buf;
	priv_cmd.used_len = sizeof(buf);
	priv_cmd.total_len = sizeof(buf);
	ifr.ifr_data = &priv_cmd;

	ret = ioctl(drv->global->ioctl_sock, SIOCDEVPRIVATE + 1, &ifr);
	if (ret < 0) {
		wpa_printf(MSG_ERROR, "%s: failed to issue private commands",
			   __func__);
		wpa_driver_send_hang_msg(drv);
		return ret;
	}

	drv_errors = 0;
	return 0;
}


static int android_pno_start(struct i802_bss *bss,
			     struct wpa_driver_scan_params *params)
{
	struct wpa_driver_nl80211_data *drv = bss->drv;
	struct ifreq ifr;
	android_wifi_priv_cmd priv_cmd;
	int ret = 0, i = 0, bp;
	char buf[WEXT_PNO_MAX_COMMAND_SIZE];

	bp = WEXT_PNOSETUP_HEADER_SIZE;
	os_memcpy(buf, WEXT_PNOSETUP_HEADER, bp);
	buf[bp++] = WEXT_PNO_TLV_PREFIX;
	buf[bp++] = WEXT_PNO_TLV_VERSION;
	buf[bp++] = WEXT_PNO_TLV_SUBVERSION;
	buf[bp++] = WEXT_PNO_TLV_RESERVED;

	while (i < WEXT_PNO_AMOUNT && (size_t) i < params->num_ssids) {
		/* Check that there is enough space needed for 1 more SSID, the
		 * other sections and null termination */
		if ((bp + WEXT_PNO_SSID_HEADER_SIZE + MAX_SSID_LEN +
		     WEXT_PNO_NONSSID_SECTIONS_SIZE + 1) >= (int) sizeof(buf))
			break;
		wpa_hexdump_ascii(MSG_DEBUG, "For PNO Scan",
				  params->ssids[i].ssid,
				  params->ssids[i].ssid_len);
		buf[bp++] = WEXT_PNO_SSID_SECTION;
		buf[bp++] = params->ssids[i].ssid_len;
		os_memcpy(&buf[bp], params->ssids[i].ssid,
			  params->ssids[i].ssid_len);
		bp += params->ssids[i].ssid_len;
		i++;
	}

	buf[bp++] = WEXT_PNO_SCAN_INTERVAL_SECTION;
	os_snprintf(&buf[bp], WEXT_PNO_SCAN_INTERVAL_LENGTH + 1, "%x",
		    WEXT_PNO_SCAN_INTERVAL);
	bp += WEXT_PNO_SCAN_INTERVAL_LENGTH;

	buf[bp++] = WEXT_PNO_REPEAT_SECTION;
	os_snprintf(&buf[bp], WEXT_PNO_REPEAT_LENGTH + 1, "%x",
		    WEXT_PNO_REPEAT);
	bp += WEXT_PNO_REPEAT_LENGTH;

	buf[bp++] = WEXT_PNO_MAX_REPEAT_SECTION;
	os_snprintf(&buf[bp], WEXT_PNO_MAX_REPEAT_LENGTH + 1, "%x",
		    WEXT_PNO_MAX_REPEAT);
	bp += WEXT_PNO_MAX_REPEAT_LENGTH + 1;

	memset(&ifr, 0, sizeof(ifr));
	memset(&priv_cmd, 0, sizeof(priv_cmd));
	os_strlcpy(ifr.ifr_name, bss->ifname, IFNAMSIZ);

	priv_cmd.buf = buf;
	priv_cmd.used_len = bp;
	priv_cmd.total_len = bp;
	ifr.ifr_data = &priv_cmd;

	ret = ioctl(drv->global->ioctl_sock, SIOCDEVPRIVATE + 1, &ifr);

	if (ret < 0) {
		wpa_printf(MSG_ERROR, "ioctl[SIOCSIWPRIV] (pnosetup): %d",
			   ret);
		wpa_driver_send_hang_msg(drv);
		return ret;
	}

	drv_errors = 0;

	return android_priv_cmd(bss, "PNOFORCE 1");
}


static int android_pno_stop(struct i802_bss *bss)
{
	return android_priv_cmd(bss, "PNOFORCE 0");
}

#endif /* ANDROID */


static int driver_nl80211_set_key(const char *ifname, void *priv,
				  enum wpa_alg alg, const u8 *addr,
				  int key_idx, int set_tx,
				  const u8 *seq, size_t seq_len,
				  const u8 *key, size_t key_len)
{
	struct i802_bss *bss = priv;
	return wpa_driver_nl80211_set_key(ifname, bss, alg, addr, key_idx,
					  set_tx, seq, seq_len, key, key_len);
}


static int driver_nl80211_scan2(void *priv,
				struct wpa_driver_scan_params *params)
{
	struct i802_bss *bss = priv;
	return wpa_driver_nl80211_scan(bss, params);
}


static int driver_nl80211_deauthenticate(void *priv, const u8 *addr,
					 int reason_code)
{
	struct i802_bss *bss = priv;
	return wpa_driver_nl80211_deauthenticate(bss, addr, reason_code);
}


static int driver_nl80211_authenticate(void *priv,
				       struct wpa_driver_auth_params *params)
{
	struct i802_bss *bss = priv;
	return wpa_driver_nl80211_authenticate(bss, params);
}


static void driver_nl80211_deinit(void *priv)
{
	struct i802_bss *bss = priv;
	wpa_driver_nl80211_deinit(bss);
}


static int driver_nl80211_if_remove(void *priv, enum wpa_driver_if_type type,
				    const char *ifname)
{
	struct i802_bss *bss = priv;
	return wpa_driver_nl80211_if_remove(bss, type, ifname);
}


static int driver_nl80211_send_mlme(void *priv, const u8 *data,
				    size_t data_len, int noack)
{
	struct i802_bss *bss = priv;
	return wpa_driver_nl80211_send_mlme(bss, data, data_len, noack,
					    0, 0, 0, 0);
}


static int driver_nl80211_sta_remove(void *priv, const u8 *addr)
{
	struct i802_bss *bss = priv;
	return wpa_driver_nl80211_sta_remove(bss, addr, -1, 0);
}


static int driver_nl80211_set_sta_vlan(void *priv, const u8 *addr,
				       const char *ifname, int vlan_id)
{
	struct i802_bss *bss = priv;
	return i802_set_sta_vlan(bss, addr, ifname, vlan_id);
}


static int driver_nl80211_read_sta_data(void *priv,
					struct hostap_sta_driver_data *data,
					const u8 *addr)
{
	struct i802_bss *bss = priv;
	return i802_read_sta_data(bss, data, addr);
}


static int driver_nl80211_send_action(void *priv, unsigned int freq,
				      unsigned int wait_time,
				      const u8 *dst, const u8 *src,
				      const u8 *bssid,
				      const u8 *data, size_t data_len,
				      int no_cck)
{
	struct i802_bss *bss = priv;
	return wpa_driver_nl80211_send_action(bss, freq, wait_time, dst, src,
					      bssid, data, data_len, no_cck);
}


static int driver_nl80211_probe_req_report(void *priv, int report)
{
	struct i802_bss *bss = priv;
	return wpa_driver_nl80211_probe_req_report(bss, report);
}


static int wpa_driver_nl80211_update_ft_ies(void *priv, const u8 *md,
					    const u8 *ies, size_t ies_len)
{
	int ret;
	struct nl_msg *msg;
	struct i802_bss *bss = priv;
	struct wpa_driver_nl80211_data *drv = bss->drv;
	u16 mdid = WPA_GET_LE16(md);

	msg = nlmsg_alloc();
	if (!msg)
		return -ENOMEM;

	wpa_printf(MSG_DEBUG, "nl80211: Updating FT IEs");
	nl80211_cmd(drv, msg, 0, NL80211_CMD_UPDATE_FT_IES);
	NLA_PUT_U32(msg, NL80211_ATTR_IFINDEX, drv->ifindex);
	NLA_PUT(msg, NL80211_ATTR_IE, ies_len, ies);
	NLA_PUT_U16(msg, NL80211_ATTR_MDID, mdid);

	ret = send_and_recv_msgs(drv, msg, NULL, NULL);
	if (ret) {
		wpa_printf(MSG_DEBUG, "nl80211: update_ft_ies failed "
			   "err=%d (%s)", ret, strerror(-ret));
	}

	return ret;

nla_put_failure:
	nlmsg_free(msg);
	return -ENOBUFS;
}


const u8 * wpa_driver_nl80211_get_macaddr(void *priv)
{
	struct i802_bss *bss = priv;
	struct wpa_driver_nl80211_data *drv = bss->drv;

	if (drv->nlmode != NL80211_IFTYPE_P2P_DEVICE)
		return NULL;

	return bss->addr;
}


static const char * scan_state_str(enum scan_states scan_state)
{
	switch (scan_state) {
	case NO_SCAN:
		return "NO_SCAN";
	case SCAN_REQUESTED:
		return "SCAN_REQUESTED";
	case SCAN_STARTED:
		return "SCAN_STARTED";
	case SCAN_COMPLETED:
		return "SCAN_COMPLETED";
	case SCAN_ABORTED:
		return "SCAN_ABORTED";
	case SCHED_SCAN_STARTED:
		return "SCHED_SCAN_STARTED";
	case SCHED_SCAN_STOPPED:
		return "SCHED_SCAN_STOPPED";
	case SCHED_SCAN_RESULTS:
		return "SCHED_SCAN_RESULTS";
	}

	return "??";
}


static int wpa_driver_nl80211_status(void *priv, char *buf, size_t buflen)
{
	struct i802_bss *bss = priv;
	struct wpa_driver_nl80211_data *drv = bss->drv;
	int res;
	char *pos, *end;

	pos = buf;
	end = buf + buflen;

	res = os_snprintf(pos, end - pos,
			  "ifindex=%d\n"
			  "ifname=%s\n"
			  "brname=%s\n"
			  "addr=" MACSTR "\n"
			  "freq=%d\n"
			  "%s%s%s%s%s",
			  bss->ifindex,
			  bss->ifname,
			  bss->brname,
			  MAC2STR(bss->addr),
			  bss->freq,
			  bss->beacon_set ? "beacon_set=1\n" : "",
			  bss->added_if_into_bridge ?
			  "added_if_into_bridge=1\n" : "",
			  bss->added_bridge ? "added_bridge=1\n" : "",
			  bss->in_deinit ? "in_deinit=1\n" : "",
			  bss->if_dynamic ? "if_dynamic=1\n" : "");
	if (res < 0 || res >= end - pos)
		return pos - buf;
	pos += res;

	if (bss->wdev_id_set) {
		res = os_snprintf(pos, end - pos, "wdev_id=%llu\n",
				  (unsigned long long) bss->wdev_id);
		if (res < 0 || res >= end - pos)
			return pos - buf;
		pos += res;
	}

	res = os_snprintf(pos, end - pos,
			  "phyname=%s\n"
			  "perm_addr=" MACSTR "\n"
			  "drv_ifindex=%d\n"
			  "operstate=%d\n"
			  "scan_state=%s\n"
			  "auth_bssid=" MACSTR "\n"
			  "auth_attempt_bssid=" MACSTR "\n"
			  "bssid=" MACSTR "\n"
			  "prev_bssid=" MACSTR "\n"
			  "associated=%d\n"
			  "assoc_freq=%u\n"
			  "monitor_sock=%d\n"
			  "monitor_ifidx=%d\n"
			  "monitor_refcount=%d\n"
			  "last_mgmt_freq=%u\n"
			  "eapol_tx_sock=%d\n"
			  "%s%s%s%s%s%s%s%s%s%s%s%s%s%s",
			  drv->phyname,
			  MAC2STR(drv->perm_addr),
			  drv->ifindex,
			  drv->operstate,
			  scan_state_str(drv->scan_state),
			  MAC2STR(drv->auth_bssid),
			  MAC2STR(drv->auth_attempt_bssid),
			  MAC2STR(drv->bssid),
			  MAC2STR(drv->prev_bssid),
			  drv->associated,
			  drv->assoc_freq,
			  drv->monitor_sock,
			  drv->monitor_ifidx,
			  drv->monitor_refcount,
			  drv->last_mgmt_freq,
			  drv->eapol_tx_sock,
			  drv->ignore_if_down_event ?
			  "ignore_if_down_event=1\n" : "",
			  drv->scan_complete_events ?
			  "scan_complete_events=1\n" : "",
			  drv->disabled_11b_rates ?
			  "disabled_11b_rates=1\n" : "",
			  drv->pending_remain_on_chan ?
			  "pending_remain_on_chan=1\n" : "",
			  drv->in_interface_list ? "in_interface_list=1\n" : "",
			  drv->device_ap_sme ? "device_ap_sme=1\n" : "",
			  drv->poll_command_supported ?
			  "poll_command_supported=1\n" : "",
			  drv->data_tx_status ? "data_tx_status=1\n" : "",
			  drv->scan_for_auth ? "scan_for_auth=1\n" : "",
			  drv->retry_auth ? "retry_auth=1\n" : "",
			  drv->use_monitor ? "use_monitor=1\n" : "",
			  drv->ignore_next_local_disconnect ?
			  "ignore_next_local_disconnect=1\n" : "",
			  drv->ignore_next_local_deauth ?
			  "ignore_next_local_deauth=1\n" : "",
			  drv->allow_p2p_device ? "allow_p2p_device=1\n" : "");
	if (res < 0 || res >= end - pos)
		return pos - buf;
	pos += res;

	if (drv->has_capability) {
		res = os_snprintf(pos, end - pos,
				  "capa.key_mgmt=0x%x\n"
				  "capa.enc=0x%x\n"
				  "capa.auth=0x%x\n"
				  "capa.flags=0x%x\n"
				  "capa.max_scan_ssids=%d\n"
				  "capa.max_sched_scan_ssids=%d\n"
				  "capa.sched_scan_supported=%d\n"
				  "capa.max_match_sets=%d\n"
				  "capa.max_remain_on_chan=%u\n"
				  "capa.max_stations=%u\n"
				  "capa.probe_resp_offloads=0x%x\n"
				  "capa.max_acl_mac_addrs=%u\n"
				  "capa.num_multichan_concurrent=%u\n",
				  drv->capa.key_mgmt,
				  drv->capa.enc,
				  drv->capa.auth,
				  drv->capa.flags,
				  drv->capa.max_scan_ssids,
				  drv->capa.max_sched_scan_ssids,
				  drv->capa.sched_scan_supported,
				  drv->capa.max_match_sets,
				  drv->capa.max_remain_on_chan,
				  drv->capa.max_stations,
				  drv->capa.probe_resp_offloads,
				  drv->capa.max_acl_mac_addrs,
				  drv->capa.num_multichan_concurrent);
		if (res < 0 || res >= end - pos)
			return pos - buf;
		pos += res;
	}

	return pos - buf;
}


static int set_beacon_data(struct nl_msg *msg, struct beacon_data *settings)
{
	if (settings->head)
		NLA_PUT(msg, NL80211_ATTR_BEACON_HEAD,
			settings->head_len, settings->head);

	if (settings->tail)
		NLA_PUT(msg, NL80211_ATTR_BEACON_TAIL,
			settings->tail_len, settings->tail);

	if (settings->beacon_ies)
		NLA_PUT(msg, NL80211_ATTR_IE,
			settings->beacon_ies_len, settings->beacon_ies);

	if (settings->proberesp_ies)
		NLA_PUT(msg, NL80211_ATTR_IE_PROBE_RESP,
			settings->proberesp_ies_len, settings->proberesp_ies);

	if (settings->assocresp_ies)
		NLA_PUT(msg,
			NL80211_ATTR_IE_ASSOC_RESP,
			settings->assocresp_ies_len, settings->assocresp_ies);

	if (settings->probe_resp)
		NLA_PUT(msg, NL80211_ATTR_PROBE_RESP,
			settings->probe_resp_len, settings->probe_resp);

	return 0;

nla_put_failure:
	return -ENOBUFS;
}


static int nl80211_switch_channel(void *priv, struct csa_settings *settings)
{
	struct nl_msg *msg;
	struct i802_bss *bss = priv;
	struct wpa_driver_nl80211_data *drv = bss->drv;
	struct nlattr *beacon_csa;
	int ret = -ENOBUFS;

	wpa_printf(MSG_DEBUG, "nl80211: Channel switch request (cs_count=%u block_tx=%u freq=%d width=%d cf1=%d cf2=%d)",
		   settings->cs_count, settings->block_tx,
		   settings->freq_params.freq, settings->freq_params.bandwidth,
		   settings->freq_params.center_freq1,
		   settings->freq_params.center_freq2);

	if (!(drv->capa.flags & WPA_DRIVER_FLAGS_AP_CSA)) {
		wpa_printf(MSG_DEBUG, "nl80211: Driver does not support channel switch command");
		return -EOPNOTSUPP;
	}

	if ((drv->nlmode != NL80211_IFTYPE_AP) &&
	    (drv->nlmode != NL80211_IFTYPE_P2P_GO))
		return -EOPNOTSUPP;

	/* check settings validity */
	if (!settings->beacon_csa.tail ||
	    ((settings->beacon_csa.tail_len <=
	      settings->counter_offset_beacon) ||
	     (settings->beacon_csa.tail[settings->counter_offset_beacon] !=
	      settings->cs_count)))
		return -EINVAL;

	if (settings->beacon_csa.probe_resp &&
	    ((settings->beacon_csa.probe_resp_len <=
	      settings->counter_offset_presp) ||
	     (settings->beacon_csa.probe_resp[settings->counter_offset_presp] !=
	      settings->cs_count)))
		return -EINVAL;

	msg = nlmsg_alloc();
	if (!msg)
		return -ENOMEM;

	nl80211_cmd(drv, msg, 0, NL80211_CMD_CHANNEL_SWITCH);
	NLA_PUT_U32(msg, NL80211_ATTR_IFINDEX, bss->ifindex);
	NLA_PUT_U32(msg, NL80211_ATTR_CH_SWITCH_COUNT, settings->cs_count);
	ret = nl80211_put_freq_params(msg, &settings->freq_params);
	if (ret)
		goto error;

	if (settings->block_tx)
		NLA_PUT_FLAG(msg, NL80211_ATTR_CH_SWITCH_BLOCK_TX);

	/* beacon_after params */
	ret = set_beacon_data(msg, &settings->beacon_after);
	if (ret)
		goto error;

	/* beacon_csa params */
	beacon_csa = nla_nest_start(msg, NL80211_ATTR_CSA_IES);
	if (!beacon_csa)
		goto nla_put_failure;

	ret = set_beacon_data(msg, &settings->beacon_csa);
	if (ret)
		goto error;

	NLA_PUT_U16(msg, NL80211_ATTR_CSA_C_OFF_BEACON,
		    settings->counter_offset_beacon);

	if (settings->beacon_csa.probe_resp)
		NLA_PUT_U16(msg, NL80211_ATTR_CSA_C_OFF_PRESP,
			    settings->counter_offset_presp);

	nla_nest_end(msg, beacon_csa);
	ret = send_and_recv_msgs(drv, msg, NULL, NULL);
	if (ret) {
		wpa_printf(MSG_DEBUG, "nl80211: switch_channel failed err=%d (%s)",
			   ret, strerror(-ret));
	}
	return ret;

nla_put_failure:
	ret = -ENOBUFS;
error:
	nlmsg_free(msg);
	wpa_printf(MSG_DEBUG, "nl80211: Could not build channel switch request");
	return ret;
}


#ifdef CONFIG_TESTING_OPTIONS
static int cmd_reply_handler(struct nl_msg *msg, void *arg)
{
	struct genlmsghdr *gnlh = nlmsg_data(nlmsg_hdr(msg));
	struct wpabuf *buf = arg;

	if (!buf)
		return NL_SKIP;

	if ((size_t) genlmsg_attrlen(gnlh, 0) > wpabuf_tailroom(buf)) {
		wpa_printf(MSG_INFO, "nl80211: insufficient buffer space for reply");
		return NL_SKIP;
	}

	wpabuf_put_data(buf, genlmsg_attrdata(gnlh, 0),
			genlmsg_attrlen(gnlh, 0));

	return NL_SKIP;
}
#endif /* CONFIG_TESTING_OPTIONS */


static int vendor_reply_handler(struct nl_msg *msg, void *arg)
{
	struct nlattr *tb[NL80211_ATTR_MAX + 1];
	struct nlattr *nl_vendor_reply, *nl;
	struct genlmsghdr *gnlh = nlmsg_data(nlmsg_hdr(msg));
	struct wpabuf *buf = arg;
	int rem;

	if (!buf)
		return NL_SKIP;

	nla_parse(tb, NL80211_ATTR_MAX, genlmsg_attrdata(gnlh, 0),
		  genlmsg_attrlen(gnlh, 0), NULL);
	nl_vendor_reply = tb[NL80211_ATTR_VENDOR_DATA];

	if (!nl_vendor_reply)
		return NL_SKIP;

	if ((size_t) nla_len(nl_vendor_reply) > wpabuf_tailroom(buf)) {
		wpa_printf(MSG_INFO, "nl80211: Vendor command: insufficient buffer space for reply");
		return NL_SKIP;
	}

	nla_for_each_nested(nl, nl_vendor_reply, rem) {
		wpabuf_put_data(buf, nla_data(nl), nla_len(nl));
	}

	return NL_SKIP;
}


static int nl80211_vendor_cmd(void *priv, unsigned int vendor_id,
			      unsigned int subcmd, const u8 *data,
			      size_t data_len, struct wpabuf *buf)
{
	struct i802_bss *bss = priv;
	struct wpa_driver_nl80211_data *drv = bss->drv;
	struct nl_msg *msg;
	int ret;

	msg = nlmsg_alloc();
	if (!msg)
		return -ENOMEM;

#ifdef CONFIG_TESTING_OPTIONS
	if (vendor_id == 0xffffffff) {
		nl80211_cmd(drv, msg, 0, subcmd);
		if (nlmsg_append(msg, (void *) data, data_len, NLMSG_ALIGNTO) <
		    0)
			goto nla_put_failure;
		ret = send_and_recv_msgs(drv, msg, cmd_reply_handler, buf);
		if (ret)
			wpa_printf(MSG_DEBUG, "nl80211: command failed err=%d",
				   ret);
		return ret;
	}
#endif /* CONFIG_TESTING_OPTIONS */

	nl80211_cmd(drv, msg, 0, NL80211_CMD_VENDOR);
	if (nl80211_set_iface_id(msg, bss) < 0)
		goto nla_put_failure;
	NLA_PUT_U32(msg, NL80211_ATTR_VENDOR_ID, vendor_id);
	NLA_PUT_U32(msg, NL80211_ATTR_VENDOR_SUBCMD, subcmd);
	if (data)
		NLA_PUT(msg, NL80211_ATTR_VENDOR_DATA, data_len, data);

	ret = send_and_recv_msgs(drv, msg, vendor_reply_handler, buf);
	if (ret)
		wpa_printf(MSG_DEBUG, "nl80211: vendor command failed err=%d",
			   ret);
	return ret;

nla_put_failure:
	nlmsg_free(msg);
	return -ENOBUFS;
}


static int nl80211_set_qos_map(void *priv, const u8 *qos_map_set,
			       u8 qos_map_set_len)
{
	struct i802_bss *bss = priv;
	struct wpa_driver_nl80211_data *drv = bss->drv;
	struct nl_msg *msg;
	int ret;

	msg = nlmsg_alloc();
	if (!msg)
		return -ENOMEM;

	wpa_hexdump(MSG_DEBUG, "nl80211: Setting QoS Map",
		    qos_map_set, qos_map_set_len);

	nl80211_cmd(drv, msg, 0, NL80211_CMD_SET_QOS_MAP);
	NLA_PUT_U32(msg, NL80211_ATTR_IFINDEX, drv->ifindex);
	NLA_PUT(msg, NL80211_ATTR_QOS_MAP, qos_map_set_len, qos_map_set);

	ret = send_and_recv_msgs(drv, msg, NULL, NULL);
	if (ret)
		wpa_printf(MSG_DEBUG, "nl80211: Setting QoS Map failed");

	return ret;

nla_put_failure:
	nlmsg_free(msg);
	return -ENOBUFS;
}


static int nl80211_set_wowlan(void *priv,
			      const struct wowlan_triggers *triggers)
{
	struct i802_bss *bss = priv;
	struct wpa_driver_nl80211_data *drv = bss->drv;
	struct nl_msg *msg;
	struct nlattr *wowlan_triggers;
	int ret;

	msg = nlmsg_alloc();
	if (!msg)
		return -ENOMEM;

	wpa_printf(MSG_DEBUG, "nl80211: Setting wowlan");

	nl80211_cmd(drv, msg, 0, NL80211_CMD_SET_WOWLAN);
	NLA_PUT_U32(msg, NL80211_ATTR_IFINDEX, drv->ifindex);

	wowlan_triggers = nla_nest_start(msg, NL80211_ATTR_WOWLAN_TRIGGERS);
	if (!wowlan_triggers)
		goto nla_put_failure;

	if (triggers->any)
		NLA_PUT_FLAG(msg, NL80211_WOWLAN_TRIG_ANY);
	if (triggers->disconnect)
		NLA_PUT_FLAG(msg, NL80211_WOWLAN_TRIG_DISCONNECT);
	if (triggers->magic_pkt)
		NLA_PUT_FLAG(msg, NL80211_WOWLAN_TRIG_MAGIC_PKT);
	if (triggers->gtk_rekey_failure)
		NLA_PUT_FLAG(msg, NL80211_WOWLAN_TRIG_GTK_REKEY_FAILURE);
	if (triggers->eap_identity_req)
		NLA_PUT_FLAG(msg, NL80211_WOWLAN_TRIG_EAP_IDENT_REQUEST);
	if (triggers->four_way_handshake)
		NLA_PUT_FLAG(msg, NL80211_WOWLAN_TRIG_4WAY_HANDSHAKE);
	if (triggers->rfkill_release)
		NLA_PUT_FLAG(msg, NL80211_WOWLAN_TRIG_RFKILL_RELEASE);

	nla_nest_end(msg, wowlan_triggers);

	ret = send_and_recv_msgs(drv, msg, NULL, NULL);
	if (ret)
		wpa_printf(MSG_DEBUG, "nl80211: Setting wowlan failed");

	return ret;

nla_put_failure:
	nlmsg_free(msg);
	return -ENOBUFS;
}


static int nl80211_roaming(void *priv, int allowed, const u8 *bssid)
{
	struct i802_bss *bss = priv;
	struct wpa_driver_nl80211_data *drv = bss->drv;
	struct nl_msg *msg;
	struct nlattr *params;

	wpa_printf(MSG_DEBUG, "nl80211: Roaming policy: allowed=%d", allowed);

	if (!drv->roaming_vendor_cmd_avail) {
		wpa_printf(MSG_DEBUG,
			   "nl80211: Ignore roaming policy change since driver does not provide command for setting it");
		return -1;
	}

	msg = nlmsg_alloc();
	if (!msg)
		return -ENOMEM;

	nl80211_cmd(drv, msg, 0, NL80211_CMD_VENDOR);

	NLA_PUT_U32(msg, NL80211_ATTR_IFINDEX, drv->ifindex);
	NLA_PUT_U32(msg, NL80211_ATTR_VENDOR_ID, OUI_QCA);
	NLA_PUT_U32(msg, NL80211_ATTR_VENDOR_SUBCMD,
		    QCA_NL80211_VENDOR_SUBCMD_ROAMING);

	params = nla_nest_start(msg, NL80211_ATTR_VENDOR_DATA);
	if (!params)
		goto nla_put_failure;
	NLA_PUT_U32(msg, QCA_WLAN_VENDOR_ATTR_ROAMING_POLICY,
		    allowed ? QCA_ROAMING_ALLOWED_WITHIN_ESS :
		    QCA_ROAMING_NOT_ALLOWED);
	if (bssid)
		NLA_PUT(msg, QCA_WLAN_VENDOR_ATTR_MAC_ADDR, ETH_ALEN, bssid);
	nla_nest_end(msg, params);

	return send_and_recv_msgs(drv, msg, NULL, NULL);

 nla_put_failure:
	nlmsg_free(msg);
	return -1;
}


static int nl80211_set_mac_addr(void *priv, const u8 *addr)
{
	struct i802_bss *bss = priv;
	struct wpa_driver_nl80211_data *drv = bss->drv;
	int new_addr = addr != NULL;

	if (!addr)
		addr = drv->perm_addr;

	if (linux_set_iface_flags(drv->global->ioctl_sock, bss->ifname, 0) < 0)
		return -1;

	if (linux_set_ifhwaddr(drv->global->ioctl_sock, bss->ifname, addr) < 0)
	{
		wpa_printf(MSG_DEBUG,
			   "nl80211: failed to set_mac_addr for %s to " MACSTR,
			   bss->ifname, MAC2STR(addr));
		if (linux_set_iface_flags(drv->global->ioctl_sock, bss->ifname,
					  1) < 0) {
			wpa_printf(MSG_DEBUG,
				   "nl80211: Could not restore interface UP after failed set_mac_addr");
		}
		return -1;
	}

	wpa_printf(MSG_DEBUG, "nl80211: set_mac_addr for %s to " MACSTR,
		   bss->ifname, MAC2STR(addr));
	drv->addr_changed = new_addr;
	os_memcpy(bss->addr, addr, ETH_ALEN);

	if (linux_set_iface_flags(drv->global->ioctl_sock, bss->ifname, 1) < 0)
	{
		wpa_printf(MSG_DEBUG,
			   "nl80211: Could not restore interface UP after set_mac_addr");
	}

	return 0;
}


const struct wpa_driver_ops wpa_driver_nl80211_ops = {
	.name = "nl80211",
	.desc = "Linux nl80211/cfg80211",
	.get_bssid = wpa_driver_nl80211_get_bssid,
	.get_ssid = wpa_driver_nl80211_get_ssid,
	.set_key = driver_nl80211_set_key,
	.scan2 = driver_nl80211_scan2,
	.sched_scan = wpa_driver_nl80211_sched_scan,
	.stop_sched_scan = wpa_driver_nl80211_stop_sched_scan,
	.get_scan_results2 = wpa_driver_nl80211_get_scan_results,
	.deauthenticate = driver_nl80211_deauthenticate,
	.authenticate = driver_nl80211_authenticate,
	.associate = wpa_driver_nl80211_associate,
	.global_init = nl80211_global_init,
	.global_deinit = nl80211_global_deinit,
	.init2 = wpa_driver_nl80211_init,
	.deinit = driver_nl80211_deinit,
	.get_capa = wpa_driver_nl80211_get_capa,
	.set_operstate = wpa_driver_nl80211_set_operstate,
	.set_supp_port = wpa_driver_nl80211_set_supp_port,
	.set_country = wpa_driver_nl80211_set_country,
	.get_country = wpa_driver_nl80211_get_country,
	.set_ap = wpa_driver_nl80211_set_ap,
	.set_acl = wpa_driver_nl80211_set_acl,
	.if_add = wpa_driver_nl80211_if_add,
	.if_remove = driver_nl80211_if_remove,
	.send_mlme = driver_nl80211_send_mlme,
	.get_hw_feature_data = wpa_driver_nl80211_get_hw_feature_data,
	.sta_add = wpa_driver_nl80211_sta_add,
	.sta_remove = driver_nl80211_sta_remove,
	.hapd_send_eapol = wpa_driver_nl80211_hapd_send_eapol,
	.sta_set_flags = wpa_driver_nl80211_sta_set_flags,
	.hapd_init = i802_init,
	.hapd_deinit = i802_deinit,
	.set_wds_sta = i802_set_wds_sta,
	.get_seqnum = i802_get_seqnum,
	.flush = i802_flush,
	.get_inact_sec = i802_get_inact_sec,
	.sta_clear_stats = i802_sta_clear_stats,
	.set_rts = i802_set_rts,
	.set_frag = i802_set_frag,
	.set_tx_queue_params = i802_set_tx_queue_params,
	.set_sta_vlan = driver_nl80211_set_sta_vlan,
	.sta_deauth = i802_sta_deauth,
	.sta_disassoc = i802_sta_disassoc,
	.read_sta_data = driver_nl80211_read_sta_data,
	.set_freq = i802_set_freq,
	.send_action = driver_nl80211_send_action,
	.send_action_cancel_wait = wpa_driver_nl80211_send_action_cancel_wait,
	.remain_on_channel = wpa_driver_nl80211_remain_on_channel,
	.cancel_remain_on_channel =
	wpa_driver_nl80211_cancel_remain_on_channel,
	.probe_req_report = driver_nl80211_probe_req_report,
	.deinit_ap = wpa_driver_nl80211_deinit_ap,
	.deinit_p2p_cli = wpa_driver_nl80211_deinit_p2p_cli,
	.resume = wpa_driver_nl80211_resume,
	.send_ft_action = nl80211_send_ft_action,
	.signal_monitor = nl80211_signal_monitor,
	.signal_poll = nl80211_signal_poll,
	.send_frame = nl80211_send_frame,
	.shared_freq = wpa_driver_nl80211_shared_freq,
	.set_param = nl80211_set_param,
	.get_radio_name = nl80211_get_radio_name,
	.add_pmkid = nl80211_add_pmkid,
	.remove_pmkid = nl80211_remove_pmkid,
	.flush_pmkid = nl80211_flush_pmkid,
	.set_rekey_info = nl80211_set_rekey_info,
	.poll_client = nl80211_poll_client,
	.set_p2p_powersave = nl80211_set_p2p_powersave,
	.start_dfs_cac = nl80211_start_radar_detection,
	.stop_ap = wpa_driver_nl80211_stop_ap,
#ifdef CONFIG_TDLS
	.send_tdls_mgmt = nl80211_send_tdls_mgmt,
	.tdls_oper = nl80211_tdls_oper,
#endif /* CONFIG_TDLS */
	.update_ft_ies = wpa_driver_nl80211_update_ft_ies,
	.get_mac_addr = wpa_driver_nl80211_get_macaddr,
	.get_survey = wpa_driver_nl80211_get_survey,
	.status = wpa_driver_nl80211_status,
	.switch_channel = nl80211_switch_channel,
#ifdef ANDROID_P2P
	.set_noa = wpa_driver_set_p2p_noa,
	.get_noa = wpa_driver_get_p2p_noa,
	.set_ap_wps_ie = wpa_driver_set_ap_wps_p2p_ie,
#endif /* ANDROID_P2P */
#ifdef ANDROID
	.driver_cmd = wpa_driver_nl80211_driver_cmd,
#endif /* ANDROID */
	.vendor_cmd = nl80211_vendor_cmd,
	.set_qos_map = nl80211_set_qos_map,
	.set_wowlan = nl80211_set_wowlan,
	.roaming = nl80211_roaming,
	.set_mac_addr = nl80211_set_mac_addr,
};<|MERGE_RESOLUTION|>--- conflicted
+++ resolved
@@ -1428,8 +1428,6 @@
 	}
 	extra[sizeof(extra) - 1] = '\0';
 
-<<<<<<< HEAD
-=======
 	wpa_printf(MSG_DEBUG, "RTM_DELLINK: ifi_index=%d ifname=%s%s ifi_family=%d ifi_flags=0x%x (%s%s%s%s)",
 		   ifi->ifi_index, ifname, extra, ifi->ifi_family,
 		   ifi->ifi_flags,
@@ -1438,7 +1436,6 @@
 		   (ifi->ifi_flags & IFF_LOWER_UP) ? "[LOWER_UP]" : "",
 		   (ifi->ifi_flags & IFF_DORMANT) ? "[DORMANT]" : "");
 
->>>>>>> 32645019
 	if (ifname[0] && (ifi->ifi_family != AF_BRIDGE || !brid))
 		wpa_driver_nl80211_event_dellink(drv, ifname);
 
@@ -7815,50 +7812,44 @@
 	return ret;
 }
 
-
-<<<<<<< HEAD
+static void rtnl_neigh_delete_fdb_entry(struct i802_bss *bss, const u8 *addr)
+{
+#ifdef CONFIG_LIBNL3_ROUTE
+        struct wpa_driver_nl80211_data *drv = bss->drv;
+        struct rtnl_neigh *rn;
+        struct nl_addr *nl_addr;
+        int err;
+
+        rn = rtnl_neigh_alloc();
+        if (!rn)
+                return;
+
+        rtnl_neigh_set_family(rn, AF_BRIDGE);
+        rtnl_neigh_set_ifindex(rn, bss->ifindex);
+        nl_addr = nl_addr_build(AF_BRIDGE, (void *) addr, ETH_ALEN);
+        if (!nl_addr) {
+                rtnl_neigh_put(rn);
+                return;
+        }
+        rtnl_neigh_set_lladdr(rn, nl_addr);
+
+        err = rtnl_neigh_delete(drv->rtnl_sk, rn, 0);
+        if (err < 0) {
+                wpa_printf(MSG_DEBUG, "nl80211: bridge FDB entry delete for "
+                           MACSTR " ifindex=%d failed: %s", MAC2STR(addr),
+                           bss->ifindex, nl_geterror(err));
+        } else {
+                wpa_printf(MSG_DEBUG, "nl80211: deleted bridge FDB entry for "
+                           MACSTR, MAC2STR(addr));
+        }
+
+        nl_addr_put(nl_addr);
+        rtnl_neigh_put(rn);
+#endif /* CONFIG_LIBNL3_ROUTE */
+}
+
 static int wpa_driver_nl80211_sta_remove(struct i802_bss *bss, const u8 *addr,
 					 int deauth, u16 reason_code)
-=======
-static void rtnl_neigh_delete_fdb_entry(struct i802_bss *bss, const u8 *addr)
-{
-#ifdef CONFIG_LIBNL3_ROUTE
-	struct wpa_driver_nl80211_data *drv = bss->drv;
-	struct rtnl_neigh *rn;
-	struct nl_addr *nl_addr;
-	int err;
-
-	rn = rtnl_neigh_alloc();
-	if (!rn)
-		return;
-
-	rtnl_neigh_set_family(rn, AF_BRIDGE);
-	rtnl_neigh_set_ifindex(rn, bss->ifindex);
-	nl_addr = nl_addr_build(AF_BRIDGE, (void *) addr, ETH_ALEN);
-	if (!nl_addr) {
-		rtnl_neigh_put(rn);
-		return;
-	}
-	rtnl_neigh_set_lladdr(rn, nl_addr);
-
-	err = rtnl_neigh_delete(drv->rtnl_sk, rn, 0);
-	if (err < 0) {
-		wpa_printf(MSG_DEBUG, "nl80211: bridge FDB entry delete for "
-			   MACSTR " ifindex=%d failed: %s", MAC2STR(addr),
-			   bss->ifindex, nl_geterror(err));
-	} else {
-		wpa_printf(MSG_DEBUG, "nl80211: deleted bridge FDB entry for "
-			   MACSTR, MAC2STR(addr));
-	}
-
-	nl_addr_put(nl_addr);
-	rtnl_neigh_put(rn);
-#endif /* CONFIG_LIBNL3_ROUTE */
-}
-
-
-static int wpa_driver_nl80211_sta_remove(struct i802_bss *bss, const u8 *addr)
->>>>>>> 32645019
 {
 	struct wpa_driver_nl80211_data *drv = bss->drv;
 	struct nl_msg *msg;
