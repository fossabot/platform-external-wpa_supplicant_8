/*
 * Driver interaction with Linux nl80211/cfg80211
 * Copyright (c) 2002-2015, Jouni Malinen <j@w1.fi>
 * Copyright (c) 2003-2004, Instant802 Networks, Inc.
 * Copyright (c) 2005-2006, Devicescape Software, Inc.
 * Copyright (c) 2007, Johannes Berg <johannes@sipsolutions.net>
 * Copyright (c) 2009-2010, Atheros Communications
 *
 * This software may be distributed under the terms of the BSD license.
 * See README for more details.
 */

#include "includes.h"
#include <sys/types.h>
#include <fcntl.h>
#include <net/if.h>
#include <netlink/genl/genl.h>
#include <netlink/genl/ctrl.h>
#ifdef CONFIG_LIBNL3_ROUTE
#include <netlink/route/neighbour.h>
#endif /* CONFIG_LIBNL3_ROUTE */
#include <linux/rtnetlink.h>
#include <netpacket/packet.h>
#include <linux/errqueue.h>

#include "common.h"
#include "eloop.h"
#include "common/qca-vendor.h"
#include "common/qca-vendor-attr.h"
#include "common/ieee802_11_defs.h"
#include "common/ieee802_11_common.h"
#include "l2_packet/l2_packet.h"
#include "netlink.h"
#include "linux_defines.h"
#include "linux_ioctl.h"
#include "radiotap.h"
#include "radiotap_iter.h"
#include "rfkill.h"
#include "driver_nl80211.h"


#ifndef CONFIG_LIBNL20
/*
 * libnl 1.1 has a bug, it tries to allocate socket numbers densely
 * but when you free a socket again it will mess up its bitmap and
 * and use the wrong number the next time it needs a socket ID.
 * Therefore, we wrap the handle alloc/destroy and add our own pid
 * accounting.
 */
static uint32_t port_bitmap[32] = { 0 };

static struct nl_handle *nl80211_handle_alloc(void *cb)
{
	struct nl_handle *handle;
	uint32_t pid = getpid() & 0x3FFFFF;
	int i;

	handle = nl_handle_alloc_cb(cb);

	for (i = 0; i < 1024; i++) {
		if (port_bitmap[i / 32] & (1 << (i % 32)))
			continue;
		port_bitmap[i / 32] |= 1 << (i % 32);
		pid += i << 22;
		break;
	}

	nl_socket_set_local_port(handle, pid);

	return handle;
}

static void nl80211_handle_destroy(struct nl_handle *handle)
{
	uint32_t port = nl_socket_get_local_port(handle);

	port >>= 22;
	port_bitmap[port / 32] &= ~(1 << (port % 32));

	nl_handle_destroy(handle);
}
#endif /* CONFIG_LIBNL20 */


#ifdef ANDROID
/* system/core/libnl_2 does not include nl_socket_set_nonblocking() */
#undef nl_socket_set_nonblocking
#define nl_socket_set_nonblocking(h) android_nl_socket_set_nonblocking(h)

#define genl_ctrl_resolve android_genl_ctrl_resolve
#endif /* ANDROID */


static struct nl_handle * nl_create_handle(struct nl_cb *cb, const char *dbg)
{
	struct nl_handle *handle;

	handle = nl80211_handle_alloc(cb);
	if (handle == NULL) {
		wpa_printf(MSG_ERROR, "nl80211: Failed to allocate netlink "
			   "callbacks (%s)", dbg);
		return NULL;
	}

	if (genl_connect(handle)) {
		wpa_printf(MSG_ERROR, "nl80211: Failed to connect to generic "
			   "netlink (%s)", dbg);
		nl80211_handle_destroy(handle);
		return NULL;
	}

	return handle;
}


static void nl_destroy_handles(struct nl_handle **handle)
{
	if (*handle == NULL)
		return;
	nl80211_handle_destroy(*handle);
	*handle = NULL;
}


#if __WORDSIZE == 64
#define ELOOP_SOCKET_INVALID	(intptr_t) 0x8888888888888889ULL
#else
#define ELOOP_SOCKET_INVALID	(intptr_t) 0x88888889ULL
#endif

static void nl80211_register_eloop_read(struct nl_handle **handle,
					eloop_sock_handler handler,
					void *eloop_data)
{
#ifdef CONFIG_LIBNL20
	/*
	 * libnl uses a pretty small buffer (32 kB that gets converted to 64 kB)
	 * by default. It is possible to hit that limit in some cases where
	 * operations are blocked, e.g., with a burst of Deauthentication frames
	 * to hostapd and STA entry deletion. Try to increase the buffer to make
	 * this less likely to occur.
	 */
	if (nl_socket_set_buffer_size(*handle, 262144, 0) < 0) {
		wpa_printf(MSG_DEBUG,
			   "nl80211: Could not set nl_socket RX buffer size: %s",
			   strerror(errno));
		/* continue anyway with the default (smaller) buffer */
	}
#endif /* CONFIG_LIBNL20 */

	nl_socket_set_nonblocking(*handle);
	eloop_register_read_sock(nl_socket_get_fd(*handle), handler,
				 eloop_data, *handle);
	*handle = (void *) (((intptr_t) *handle) ^ ELOOP_SOCKET_INVALID);
}


static void nl80211_destroy_eloop_handle(struct nl_handle **handle)
{
	*handle = (void *) (((intptr_t) *handle) ^ ELOOP_SOCKET_INVALID);
	eloop_unregister_read_sock(nl_socket_get_fd(*handle));
	nl_destroy_handles(handle);
}


static void nl80211_global_deinit(void *priv);
<<<<<<< HEAD

struct i802_bss {
	struct wpa_driver_nl80211_data *drv;
	struct i802_bss *next;
	int ifindex;
	u64 wdev_id;
	char ifname[IFNAMSIZ + 1];
	char brname[IFNAMSIZ];
	unsigned int beacon_set:1;
	unsigned int added_if_into_bridge:1;
	unsigned int added_bridge:1;
	unsigned int in_deinit:1;
	unsigned int wdev_id_set:1;
	unsigned int added_if:1;
	unsigned int static_ap:1;

	u8 addr[ETH_ALEN];

	int freq;
	int bandwidth;
	int if_dynamic;

	void *ctx;
	struct nl_handle *nl_preq, *nl_mgmt;
	struct nl_cb *nl_cb;

	struct nl80211_wiphy_data *wiphy_data;
	struct dl_list wiphy_list;
};

struct wpa_driver_nl80211_data {
	struct nl80211_global *global;
	struct dl_list list;
	struct dl_list wiphy_list;
	char phyname[32];
	void *ctx;
	int ifindex;
	int if_removed;
	int if_disabled;
	int ignore_if_down_event;
	struct rfkill_data *rfkill;
	struct wpa_driver_capa capa;
	u8 *extended_capa, *extended_capa_mask;
	unsigned int extended_capa_len;
	int has_capability;

	int operstate;

	int scan_complete_events;
	enum scan_states {
		NO_SCAN, SCAN_REQUESTED, SCAN_STARTED, SCAN_COMPLETED,
		SCAN_ABORTED, SCHED_SCAN_STARTED, SCHED_SCAN_STOPPED,
		SCHED_SCAN_RESULTS
	} scan_state;

	struct nl_cb *nl_cb;

	u8 auth_bssid[ETH_ALEN];
	u8 auth_attempt_bssid[ETH_ALEN];
	u8 bssid[ETH_ALEN];
	u8 prev_bssid[ETH_ALEN];
	int associated;
	u8 ssid[32];
	size_t ssid_len;
	enum nl80211_iftype nlmode;
	enum nl80211_iftype ap_scan_as_station;
	unsigned int assoc_freq;

	int monitor_sock;
	int monitor_ifidx;
	int monitor_refcount;

	unsigned int disabled_11b_rates:1;
	unsigned int pending_remain_on_chan:1;
	unsigned int in_interface_list:1;
	unsigned int device_ap_sme:1;
	unsigned int poll_command_supported:1;
	unsigned int data_tx_status:1;
	unsigned int scan_for_auth:1;
	unsigned int retry_auth:1;
	unsigned int use_monitor:1;
	unsigned int ignore_next_local_disconnect:1;
	unsigned int ignore_next_local_deauth:1;
	unsigned int allow_p2p_device:1;
	unsigned int hostapd:1;
	unsigned int start_mode_ap:1;
	unsigned int start_iface_up:1;
	unsigned int test_use_roc_tx:1;
	unsigned int ignore_deauth_event:1;
	unsigned int roaming_vendor_cmd_avail:1;
	unsigned int dfs_vendor_cmd_avail:1;
	unsigned int have_low_prio_scan:1;
	unsigned int get_features_vendor_cmd_avail:1;

	u64 remain_on_chan_cookie;
	u64 send_action_cookie;

	unsigned int last_mgmt_freq;

	struct wpa_driver_scan_filter *filter_ssids;
	size_t num_filter_ssids;

	struct i802_bss *first_bss;

	int eapol_tx_sock;

	int eapol_sock; /* socket for EAPOL frames */

	int default_if_indices[16];
	int *if_indices;
	int num_if_indices;

	/* From failed authentication command */
	int auth_freq;
	u8 auth_bssid_[ETH_ALEN];
	u8 auth_ssid[32];
	size_t auth_ssid_len;
	int auth_alg;
	u8 *auth_ie;
	size_t auth_ie_len;
	u8 auth_wep_key[4][16];
	size_t auth_wep_key_len[4];
	int auth_wep_tx_keyidx;
	int auth_local_state_change;
	int auth_p2p;
};

=======
static void nl80211_check_global(struct nl80211_global *global);
>>>>>>> c748fdcc

static void wpa_driver_nl80211_deinit(struct i802_bss *bss);
static int wpa_driver_nl80211_set_mode_ibss(struct i802_bss *bss,
					    struct hostapd_freq_params *freq);

static int
wpa_driver_nl80211_finish_drv_init(struct wpa_driver_nl80211_data *drv,
				   const u8 *set_addr, int first,
				   const char *driver_params);
static int nl80211_send_frame_cmd(struct i802_bss *bss,
				  unsigned int freq, unsigned int wait,
				  const u8 *buf, size_t buf_len, u64 *cookie,
				  int no_cck, int no_ack, int offchanok);
static int wpa_driver_nl80211_probe_req_report(struct i802_bss *bss,
					       int report);

static void add_ifidx(struct wpa_driver_nl80211_data *drv, int ifidx);
static void del_ifidx(struct wpa_driver_nl80211_data *drv, int ifidx);
static int have_ifidx(struct wpa_driver_nl80211_data *drv, int ifidx);

static int nl80211_set_channel(struct i802_bss *bss,
			       struct hostapd_freq_params *freq, int set_chan);
static int nl80211_disable_11b_rates(struct wpa_driver_nl80211_data *drv,
				     int ifindex, int disabled);

static int nl80211_leave_ibss(struct wpa_driver_nl80211_data *drv,
			      int reset_mode);

static int i802_set_iface_flags(struct i802_bss *bss, int up);
static int nl80211_set_param(void *priv, const char *param);


/* Converts nl80211_chan_width to a common format */
enum chan_width convert2width(int width)
{
	switch (width) {
	case NL80211_CHAN_WIDTH_20_NOHT:
		return CHAN_WIDTH_20_NOHT;
	case NL80211_CHAN_WIDTH_20:
		return CHAN_WIDTH_20;
	case NL80211_CHAN_WIDTH_40:
		return CHAN_WIDTH_40;
	case NL80211_CHAN_WIDTH_80:
		return CHAN_WIDTH_80;
	case NL80211_CHAN_WIDTH_80P80:
		return CHAN_WIDTH_80P80;
	case NL80211_CHAN_WIDTH_160:
		return CHAN_WIDTH_160;
	}
	return CHAN_WIDTH_UNKNOWN;
}


int is_ap_interface(enum nl80211_iftype nlmode)
{
	return nlmode == NL80211_IFTYPE_AP ||
		nlmode == NL80211_IFTYPE_P2P_GO;
}


int is_sta_interface(enum nl80211_iftype nlmode)
{
	return nlmode == NL80211_IFTYPE_STATION ||
		nlmode == NL80211_IFTYPE_P2P_CLIENT;
}


static int is_p2p_net_interface(enum nl80211_iftype nlmode)
{
	return nlmode == NL80211_IFTYPE_P2P_CLIENT ||
		nlmode == NL80211_IFTYPE_P2P_GO;
}


struct i802_bss * get_bss_ifindex(struct wpa_driver_nl80211_data *drv,
				  int ifindex)
{
	struct i802_bss *bss;

	for (bss = drv->first_bss; bss; bss = bss->next) {
		if (bss->ifindex == ifindex)
			return bss;
	}

	return NULL;
}


static int is_mesh_interface(enum nl80211_iftype nlmode)
{
	return nlmode == NL80211_IFTYPE_MESH_POINT;
}


void nl80211_mark_disconnected(struct wpa_driver_nl80211_data *drv)
{
	if (drv->associated)
		os_memcpy(drv->prev_bssid, drv->bssid, ETH_ALEN);
	drv->associated = 0;
	os_memset(drv->bssid, 0, ETH_ALEN);
}


/* nl80211 code */
static int ack_handler(struct nl_msg *msg, void *arg)
{
	int *err = arg;
	*err = 0;
	return NL_STOP;
}

static int finish_handler(struct nl_msg *msg, void *arg)
{
	int *ret = arg;
	*ret = 0;
	return NL_SKIP;
}

static int error_handler(struct sockaddr_nl *nla, struct nlmsgerr *err,
			 void *arg)
{
	int *ret = arg;
	*ret = err->error;
	return NL_SKIP;
}


static int no_seq_check(struct nl_msg *msg, void *arg)
{
	return NL_OK;
}


static void nl80211_nlmsg_clear(struct nl_msg *msg)
{
	/*
	 * Clear nlmsg data, e.g., to make sure key material is not left in
	 * heap memory for unnecessarily long time.
	 */
	if (msg) {
		struct nlmsghdr *hdr = nlmsg_hdr(msg);
		void *data = nlmsg_data(hdr);
		/*
		 * This would use nlmsg_datalen() or the older nlmsg_len() if
		 * only libnl were to maintain a stable API.. Neither will work
		 * with all released versions, so just calculate the length
		 * here.
		 */
		int len = hdr->nlmsg_len - NLMSG_HDRLEN;

		os_memset(data, 0, len);
	}
}


static int send_and_recv(struct nl80211_global *global,
			 struct nl_handle *nl_handle, struct nl_msg *msg,
			 int (*valid_handler)(struct nl_msg *, void *),
			 void *valid_data)
{
	struct nl_cb *cb;
	int err = -ENOMEM;

	if (!msg)
		return -ENOMEM;

	cb = nl_cb_clone(global->nl_cb);
	if (!cb)
		goto out;

	err = nl_send_auto_complete(nl_handle, msg);
	if (err < 0)
		goto out;

	err = 1;

	nl_cb_err(cb, NL_CB_CUSTOM, error_handler, &err);
	nl_cb_set(cb, NL_CB_FINISH, NL_CB_CUSTOM, finish_handler, &err);
	nl_cb_set(cb, NL_CB_ACK, NL_CB_CUSTOM, ack_handler, &err);

	if (valid_handler)
		nl_cb_set(cb, NL_CB_VALID, NL_CB_CUSTOM,
			  valid_handler, valid_data);

	while (err > 0) {
		int res = nl_recvmsgs(nl_handle, cb);
		if (res < 0) {
			wpa_printf(MSG_INFO,
				   "nl80211: %s->nl_recvmsgs failed: %d",
				   __func__, res);
		}
	}
 out:
	nl_cb_put(cb);
	if (!valid_handler && valid_data == (void *) -1)
		nl80211_nlmsg_clear(msg);
	nlmsg_free(msg);
	return err;
}


int send_and_recv_msgs(struct wpa_driver_nl80211_data *drv,
		       struct nl_msg *msg,
		       int (*valid_handler)(struct nl_msg *, void *),
		       void *valid_data)
{
	return send_and_recv(drv->global, drv->global->nl, msg,
			     valid_handler, valid_data);
}


struct family_data {
	const char *group;
	int id;
};


static int family_handler(struct nl_msg *msg, void *arg)
{
	struct family_data *res = arg;
	struct nlattr *tb[CTRL_ATTR_MAX + 1];
	struct genlmsghdr *gnlh = nlmsg_data(nlmsg_hdr(msg));
	struct nlattr *mcgrp;
	int i;

	nla_parse(tb, CTRL_ATTR_MAX, genlmsg_attrdata(gnlh, 0),
		  genlmsg_attrlen(gnlh, 0), NULL);
	if (!tb[CTRL_ATTR_MCAST_GROUPS])
		return NL_SKIP;

	nla_for_each_nested(mcgrp, tb[CTRL_ATTR_MCAST_GROUPS], i) {
		struct nlattr *tb2[CTRL_ATTR_MCAST_GRP_MAX + 1];
		nla_parse(tb2, CTRL_ATTR_MCAST_GRP_MAX, nla_data(mcgrp),
			  nla_len(mcgrp), NULL);
		if (!tb2[CTRL_ATTR_MCAST_GRP_NAME] ||
		    !tb2[CTRL_ATTR_MCAST_GRP_ID] ||
		    os_strncmp(nla_data(tb2[CTRL_ATTR_MCAST_GRP_NAME]),
			       res->group,
			       nla_len(tb2[CTRL_ATTR_MCAST_GRP_NAME])) != 0)
			continue;
		res->id = nla_get_u32(tb2[CTRL_ATTR_MCAST_GRP_ID]);
		break;
	};

	return NL_SKIP;
}


static int nl_get_multicast_id(struct nl80211_global *global,
			       const char *family, const char *group)
{
	struct nl_msg *msg;
	int ret;
	struct family_data res = { group, -ENOENT };

	msg = nlmsg_alloc();
	if (!msg)
		return -ENOMEM;
	if (!genlmsg_put(msg, 0, 0, genl_ctrl_resolve(global->nl, "nlctrl"),
			 0, 0, CTRL_CMD_GETFAMILY, 0) ||
	    nla_put_string(msg, CTRL_ATTR_FAMILY_NAME, family)) {
		nlmsg_free(msg);
		return -1;
	}

	ret = send_and_recv(global, global->nl, msg, family_handler, &res);
	if (ret == 0)
		ret = res.id;
	return ret;
}


void * nl80211_cmd(struct wpa_driver_nl80211_data *drv,
		   struct nl_msg *msg, int flags, uint8_t cmd)
{
	return genlmsg_put(msg, 0, 0, drv->global->nl80211_id,
			   0, flags, cmd, 0);
}


static int nl80211_set_iface_id(struct nl_msg *msg, struct i802_bss *bss)
{
	if (bss->wdev_id_set)
		return nla_put_u64(msg, NL80211_ATTR_WDEV, bss->wdev_id);
	return nla_put_u32(msg, NL80211_ATTR_IFINDEX, bss->ifindex);
}


struct nl_msg * nl80211_cmd_msg(struct i802_bss *bss, int flags, uint8_t cmd)
{
	struct nl_msg *msg;

	msg = nlmsg_alloc();
	if (!msg)
		return NULL;

	if (!nl80211_cmd(bss->drv, msg, flags, cmd) ||
	    nl80211_set_iface_id(msg, bss) < 0) {
		nlmsg_free(msg);
		return NULL;
	}

	return msg;
}


static struct nl_msg *
nl80211_ifindex_msg(struct wpa_driver_nl80211_data *drv, int ifindex,
		    int flags, uint8_t cmd)
{
	struct nl_msg *msg;

	msg = nlmsg_alloc();
	if (!msg)
		return NULL;

	if (!nl80211_cmd(drv, msg, flags, cmd) ||
	    nla_put_u32(msg, NL80211_ATTR_IFINDEX, ifindex)) {
		nlmsg_free(msg);
		return NULL;
	}

	return msg;
}


struct nl_msg * nl80211_drv_msg(struct wpa_driver_nl80211_data *drv, int flags,
				uint8_t cmd)
{
	return nl80211_ifindex_msg(drv, drv->ifindex, flags, cmd);
}


struct nl_msg * nl80211_bss_msg(struct i802_bss *bss, int flags, uint8_t cmd)
{
	return nl80211_ifindex_msg(bss->drv, bss->ifindex, flags, cmd);
}


struct wiphy_idx_data {
	int wiphy_idx;
	enum nl80211_iftype nlmode;
	u8 *macaddr;
};


static int netdev_info_handler(struct nl_msg *msg, void *arg)
{
	struct nlattr *tb[NL80211_ATTR_MAX + 1];
	struct genlmsghdr *gnlh = nlmsg_data(nlmsg_hdr(msg));
	struct wiphy_idx_data *info = arg;

	nla_parse(tb, NL80211_ATTR_MAX, genlmsg_attrdata(gnlh, 0),
		  genlmsg_attrlen(gnlh, 0), NULL);

	if (tb[NL80211_ATTR_WIPHY])
		info->wiphy_idx = nla_get_u32(tb[NL80211_ATTR_WIPHY]);

	if (tb[NL80211_ATTR_IFTYPE])
		info->nlmode = nla_get_u32(tb[NL80211_ATTR_IFTYPE]);

	if (tb[NL80211_ATTR_MAC] && info->macaddr)
		os_memcpy(info->macaddr, nla_data(tb[NL80211_ATTR_MAC]),
			  ETH_ALEN);

	return NL_SKIP;
}


int nl80211_get_wiphy_index(struct i802_bss *bss)
{
	struct nl_msg *msg;
	struct wiphy_idx_data data = {
		.wiphy_idx = -1,
		.macaddr = NULL,
	};

	if (!(msg = nl80211_cmd_msg(bss, 0, NL80211_CMD_GET_INTERFACE)))
		return -1;

	if (send_and_recv_msgs(bss->drv, msg, netdev_info_handler, &data) == 0)
		return data.wiphy_idx;
	return -1;
}


static enum nl80211_iftype nl80211_get_ifmode(struct i802_bss *bss)
{
	struct nl_msg *msg;
	struct wiphy_idx_data data = {
		.nlmode = NL80211_IFTYPE_UNSPECIFIED,
		.macaddr = NULL,
	};

	if (!(msg = nl80211_cmd_msg(bss, 0, NL80211_CMD_GET_INTERFACE)))
		return NL80211_IFTYPE_UNSPECIFIED;

	if (send_and_recv_msgs(bss->drv, msg, netdev_info_handler, &data) == 0)
		return data.nlmode;
	return NL80211_IFTYPE_UNSPECIFIED;
}


static int nl80211_get_macaddr(struct i802_bss *bss)
{
	struct nl_msg *msg;
	struct wiphy_idx_data data = {
		.macaddr = bss->addr,
	};

	if (!(msg = nl80211_cmd_msg(bss, 0, NL80211_CMD_GET_INTERFACE)))
		return -1;

	return send_and_recv_msgs(bss->drv, msg, netdev_info_handler, &data);
}


static int nl80211_register_beacons(struct wpa_driver_nl80211_data *drv,
				    struct nl80211_wiphy_data *w)
{
	struct nl_msg *msg;
	int ret;

	msg = nlmsg_alloc();
	if (!msg)
		return -1;

	if (!nl80211_cmd(drv, msg, 0, NL80211_CMD_REGISTER_BEACONS) ||
	    nla_put_u32(msg, NL80211_ATTR_WIPHY, w->wiphy_idx)) {
		nlmsg_free(msg);
		return -1;
	}

	ret = send_and_recv(drv->global, w->nl_beacons, msg, NULL, NULL);
	if (ret) {
		wpa_printf(MSG_DEBUG, "nl80211: Register beacons command "
			   "failed: ret=%d (%s)",
			   ret, strerror(-ret));
	}
	return ret;
}


static void nl80211_recv_beacons(int sock, void *eloop_ctx, void *handle)
{
	struct nl80211_wiphy_data *w = eloop_ctx;
	int res;

	wpa_printf(MSG_EXCESSIVE, "nl80211: Beacon event message available");

	res = nl_recvmsgs(handle, w->nl_cb);
	if (res < 0) {
		wpa_printf(MSG_INFO, "nl80211: %s->nl_recvmsgs failed: %d",
			   __func__, res);
	}
}


static int process_beacon_event(struct nl_msg *msg, void *arg)
{
	struct nl80211_wiphy_data *w = arg;
	struct wpa_driver_nl80211_data *drv;
	struct genlmsghdr *gnlh = nlmsg_data(nlmsg_hdr(msg));
	struct nlattr *tb[NL80211_ATTR_MAX + 1];
	union wpa_event_data event;

	nla_parse(tb, NL80211_ATTR_MAX, genlmsg_attrdata(gnlh, 0),
		  genlmsg_attrlen(gnlh, 0), NULL);

	if (gnlh->cmd != NL80211_CMD_FRAME) {
		wpa_printf(MSG_DEBUG, "nl80211: Unexpected beacon event? (%d)",
			   gnlh->cmd);
		return NL_SKIP;
	}

	if (!tb[NL80211_ATTR_FRAME])
		return NL_SKIP;

	dl_list_for_each(drv, &w->drvs, struct wpa_driver_nl80211_data,
			 wiphy_list) {
		os_memset(&event, 0, sizeof(event));
		event.rx_mgmt.frame = nla_data(tb[NL80211_ATTR_FRAME]);
		event.rx_mgmt.frame_len = nla_len(tb[NL80211_ATTR_FRAME]);
		wpa_supplicant_event(drv->ctx, EVENT_RX_MGMT, &event);
	}

	return NL_SKIP;
}


static struct nl80211_wiphy_data *
nl80211_get_wiphy_data_ap(struct i802_bss *bss)
{
	static DEFINE_DL_LIST(nl80211_wiphys);
	struct nl80211_wiphy_data *w;
	int wiphy_idx, found = 0;
	struct i802_bss *tmp_bss;

	if (bss->wiphy_data != NULL)
		return bss->wiphy_data;

	wiphy_idx = nl80211_get_wiphy_index(bss);

	dl_list_for_each(w, &nl80211_wiphys, struct nl80211_wiphy_data, list) {
		if (w->wiphy_idx == wiphy_idx)
			goto add;
	}

	/* alloc new one */
	w = os_zalloc(sizeof(*w));
	if (w == NULL)
		return NULL;
	w->wiphy_idx = wiphy_idx;
	dl_list_init(&w->bsss);
	dl_list_init(&w->drvs);

	w->nl_cb = nl_cb_alloc(NL_CB_DEFAULT);
	if (!w->nl_cb) {
		os_free(w);
		return NULL;
	}
	nl_cb_set(w->nl_cb, NL_CB_SEQ_CHECK, NL_CB_CUSTOM, no_seq_check, NULL);
	nl_cb_set(w->nl_cb, NL_CB_VALID, NL_CB_CUSTOM, process_beacon_event,
		  w);

	w->nl_beacons = nl_create_handle(bss->drv->global->nl_cb,
					 "wiphy beacons");
	if (w->nl_beacons == NULL) {
		os_free(w);
		return NULL;
	}

	if (nl80211_register_beacons(bss->drv, w)) {
		nl_destroy_handles(&w->nl_beacons);
		os_free(w);
		return NULL;
	}

	nl80211_register_eloop_read(&w->nl_beacons, nl80211_recv_beacons, w);

	dl_list_add(&nl80211_wiphys, &w->list);

add:
	/* drv entry for this bss already there? */
	dl_list_for_each(tmp_bss, &w->bsss, struct i802_bss, wiphy_list) {
		if (tmp_bss->drv == bss->drv) {
			found = 1;
			break;
		}
	}
	/* if not add it */
	if (!found)
		dl_list_add(&w->drvs, &bss->drv->wiphy_list);

	dl_list_add(&w->bsss, &bss->wiphy_list);
	bss->wiphy_data = w;
	return w;
}


static void nl80211_put_wiphy_data_ap(struct i802_bss *bss)
{
	struct nl80211_wiphy_data *w = bss->wiphy_data;
	struct i802_bss *tmp_bss;
	int found = 0;

	if (w == NULL)
		return;
	bss->wiphy_data = NULL;
	dl_list_del(&bss->wiphy_list);

	/* still any for this drv present? */
	dl_list_for_each(tmp_bss, &w->bsss, struct i802_bss, wiphy_list) {
		if (tmp_bss->drv == bss->drv) {
			found = 1;
			break;
		}
	}
	/* if not remove it */
	if (!found)
		dl_list_del(&bss->drv->wiphy_list);

	if (!dl_list_empty(&w->bsss))
		return;

	nl80211_destroy_eloop_handle(&w->nl_beacons);

	nl_cb_put(w->nl_cb);
	dl_list_del(&w->list);
	os_free(w);
}


static int wpa_driver_nl80211_get_bssid(void *priv, u8 *bssid)
{
	struct i802_bss *bss = priv;
	struct wpa_driver_nl80211_data *drv = bss->drv;
	if (!drv->associated)
		return -1;
	os_memcpy(bssid, drv->bssid, ETH_ALEN);
	return 0;
}


static int wpa_driver_nl80211_get_ssid(void *priv, u8 *ssid)
{
	struct i802_bss *bss = priv;
	struct wpa_driver_nl80211_data *drv = bss->drv;
	if (!drv->associated)
		return -1;
	os_memcpy(ssid, drv->ssid, drv->ssid_len);
	return drv->ssid_len;
}


static void wpa_driver_nl80211_event_newlink(
	struct wpa_driver_nl80211_data *drv, const char *ifname)
{
	union wpa_event_data event;

	if (os_strcmp(drv->first_bss->ifname, ifname) == 0) {
		if (if_nametoindex(drv->first_bss->ifname) == 0) {
			wpa_printf(MSG_DEBUG, "nl80211: Interface %s does not exist - ignore RTM_NEWLINK",
				   drv->first_bss->ifname);
			return;
		}
		if (!drv->if_removed)
			return;
		wpa_printf(MSG_DEBUG, "nl80211: Mark if_removed=0 for %s based on RTM_NEWLINK event",
			   drv->first_bss->ifname);
		drv->if_removed = 0;
	}

	os_memset(&event, 0, sizeof(event));
	os_strlcpy(event.interface_status.ifname, ifname,
		   sizeof(event.interface_status.ifname));
	event.interface_status.ievent = EVENT_INTERFACE_ADDED;
	wpa_supplicant_event(drv->ctx, EVENT_INTERFACE_STATUS, &event);
}


static void wpa_driver_nl80211_event_dellink(
	struct wpa_driver_nl80211_data *drv, const char *ifname)
{
	union wpa_event_data event;

	if (os_strcmp(drv->first_bss->ifname, ifname) == 0) {
		if (drv->if_removed) {
			wpa_printf(MSG_DEBUG, "nl80211: if_removed already set - ignore RTM_DELLINK event for %s",
				   ifname);
			return;
		}
		wpa_printf(MSG_DEBUG, "RTM_DELLINK: Interface '%s' removed - mark if_removed=1",
			   ifname);
		drv->if_removed = 1;
	} else {
		wpa_printf(MSG_DEBUG, "RTM_DELLINK: Interface '%s' removed",
			   ifname);
	}

	os_memset(&event, 0, sizeof(event));
	os_strlcpy(event.interface_status.ifname, ifname,
		   sizeof(event.interface_status.ifname));
	event.interface_status.ievent = EVENT_INTERFACE_REMOVED;
	wpa_supplicant_event(drv->ctx, EVENT_INTERFACE_STATUS, &event);
}


static int wpa_driver_nl80211_own_ifname(struct wpa_driver_nl80211_data *drv,
					 u8 *buf, size_t len)
{
	int attrlen, rta_len;
	struct rtattr *attr;

	attrlen = len;
	attr = (struct rtattr *) buf;

	rta_len = RTA_ALIGN(sizeof(struct rtattr));
	while (RTA_OK(attr, attrlen)) {
		if (attr->rta_type == IFLA_IFNAME) {
			if (os_strcmp(((char *) attr) + rta_len,
				      drv->first_bss->ifname) == 0)
				return 1;
			else
				break;
		}
		attr = RTA_NEXT(attr, attrlen);
	}

	return 0;
}


static int wpa_driver_nl80211_own_ifindex(struct wpa_driver_nl80211_data *drv,
					  int ifindex, u8 *buf, size_t len)
{
	if (drv->ifindex == ifindex)
		return 1;

	if (drv->if_removed && wpa_driver_nl80211_own_ifname(drv, buf, len)) {
		nl80211_check_global(drv->global);
		wpa_printf(MSG_DEBUG, "nl80211: Update ifindex for a removed "
			   "interface");
		wpa_driver_nl80211_finish_drv_init(drv, NULL, 0, NULL);
		return 1;
	}

	return 0;
}


static struct wpa_driver_nl80211_data *
nl80211_find_drv(struct nl80211_global *global, int idx, u8 *buf, size_t len)
{
	struct wpa_driver_nl80211_data *drv;
	dl_list_for_each(drv, &global->interfaces,
			 struct wpa_driver_nl80211_data, list) {
		if (wpa_driver_nl80211_own_ifindex(drv, idx, buf, len) ||
		    have_ifidx(drv, idx))
			return drv;
	}
	return NULL;
}


static void wpa_driver_nl80211_event_rtm_newlink(void *ctx,
						 struct ifinfomsg *ifi,
						 u8 *buf, size_t len)
{
	struct nl80211_global *global = ctx;
	struct wpa_driver_nl80211_data *drv;
	int attrlen;
	struct rtattr *attr;
	u32 brid = 0;
	char namebuf[IFNAMSIZ];
	char ifname[IFNAMSIZ + 1];
	char extra[100], *pos, *end;

	drv = nl80211_find_drv(global, ifi->ifi_index, buf, len);
	if (!drv) {
		wpa_printf(MSG_DEBUG, "nl80211: Ignore RTM_NEWLINK event for foreign ifindex %d",
			   ifi->ifi_index);
		return;
	}

	extra[0] = '\0';
	pos = extra;
	end = pos + sizeof(extra);
	ifname[0] = '\0';

	attrlen = len;
	attr = (struct rtattr *) buf;
	while (RTA_OK(attr, attrlen)) {
		switch (attr->rta_type) {
		case IFLA_IFNAME:
			if (RTA_PAYLOAD(attr) >= IFNAMSIZ)
				break;
			os_memcpy(ifname, RTA_DATA(attr), RTA_PAYLOAD(attr));
			ifname[RTA_PAYLOAD(attr)] = '\0';
			break;
		case IFLA_MASTER:
			brid = nla_get_u32((struct nlattr *) attr);
			pos += os_snprintf(pos, end - pos, " master=%u", brid);
			break;
		case IFLA_WIRELESS:
			pos += os_snprintf(pos, end - pos, " wext");
			break;
		case IFLA_OPERSTATE:
			pos += os_snprintf(pos, end - pos, " operstate=%u",
					   nla_get_u32((struct nlattr *) attr));
			break;
		case IFLA_LINKMODE:
			pos += os_snprintf(pos, end - pos, " linkmode=%u",
					   nla_get_u32((struct nlattr *) attr));
			break;
		}
		attr = RTA_NEXT(attr, attrlen);
	}
	extra[sizeof(extra) - 1] = '\0';

	wpa_printf(MSG_DEBUG, "RTM_NEWLINK: ifi_index=%d ifname=%s%s ifi_family=%d ifi_flags=0x%x (%s%s%s%s)",
		   ifi->ifi_index, ifname, extra, ifi->ifi_family,
		   ifi->ifi_flags,
		   (ifi->ifi_flags & IFF_UP) ? "[UP]" : "",
		   (ifi->ifi_flags & IFF_RUNNING) ? "[RUNNING]" : "",
		   (ifi->ifi_flags & IFF_LOWER_UP) ? "[LOWER_UP]" : "",
		   (ifi->ifi_flags & IFF_DORMANT) ? "[DORMANT]" : "");

	if (!drv->if_disabled && !(ifi->ifi_flags & IFF_UP)) {
		namebuf[0] = '\0';
		if (if_indextoname(ifi->ifi_index, namebuf) &&
		    linux_iface_up(drv->global->ioctl_sock, namebuf) > 0) {
			wpa_printf(MSG_DEBUG, "nl80211: Ignore interface down "
				   "event since interface %s is up", namebuf);
			drv->ignore_if_down_event = 0;
			return;
		}
		wpa_printf(MSG_DEBUG, "nl80211: Interface down (%s/%s)",
			   namebuf, ifname);
		if (os_strcmp(drv->first_bss->ifname, ifname) != 0) {
			wpa_printf(MSG_DEBUG,
				   "nl80211: Not the main interface (%s) - do not indicate interface down",
				   drv->first_bss->ifname);
		} else if (drv->ignore_if_down_event) {
			wpa_printf(MSG_DEBUG, "nl80211: Ignore interface down "
				   "event generated by mode change");
			drv->ignore_if_down_event = 0;
		} else {
			drv->if_disabled = 1;
			wpa_supplicant_event(drv->ctx,
					     EVENT_INTERFACE_DISABLED, NULL);

			/*
			 * Try to get drv again, since it may be removed as
			 * part of the EVENT_INTERFACE_DISABLED handling for
			 * dynamic interfaces
			 */
			drv = nl80211_find_drv(global, ifi->ifi_index,
					       buf, len);
			if (!drv)
				return;
		}
	}

	if (drv->if_disabled && (ifi->ifi_flags & IFF_UP)) {
		if (if_indextoname(ifi->ifi_index, namebuf) &&
		    linux_iface_up(drv->global->ioctl_sock, namebuf) == 0) {
			wpa_printf(MSG_DEBUG, "nl80211: Ignore interface up "
				   "event since interface %s is down",
				   namebuf);
		} else if (if_nametoindex(drv->first_bss->ifname) == 0) {
			wpa_printf(MSG_DEBUG, "nl80211: Ignore interface up "
				   "event since interface %s does not exist",
				   drv->first_bss->ifname);
		} else if (drv->if_removed) {
			wpa_printf(MSG_DEBUG, "nl80211: Ignore interface up "
				   "event since interface %s is marked "
				   "removed", drv->first_bss->ifname);
		} else {
			struct i802_bss *bss;
			u8 addr[ETH_ALEN];

			/* Re-read MAC address as it may have changed */
			bss = get_bss_ifindex(drv, ifi->ifi_index);
			if (bss &&
			    linux_get_ifhwaddr(drv->global->ioctl_sock,
					       bss->ifname, addr) < 0) {
				wpa_printf(MSG_DEBUG,
					   "nl80211: %s: failed to re-read MAC address",
					   bss->ifname);
			} else if (bss &&
				   os_memcmp(addr, bss->addr, ETH_ALEN) != 0) {
				wpa_printf(MSG_DEBUG,
					   "nl80211: Own MAC address on ifindex %d (%s) changed from "
					   MACSTR " to " MACSTR,
					   ifi->ifi_index, bss->ifname,
					   MAC2STR(bss->addr),
					   MAC2STR(addr));
				os_memcpy(bss->addr, addr, ETH_ALEN);
			}

			wpa_printf(MSG_DEBUG, "nl80211: Interface up");
			drv->if_disabled = 0;
			wpa_supplicant_event(drv->ctx, EVENT_INTERFACE_ENABLED,
					     NULL);
		}
	}

	/*
	 * Some drivers send the association event before the operup event--in
	 * this case, lifting operstate in wpa_driver_nl80211_set_operstate()
	 * fails. This will hit us when wpa_supplicant does not need to do
	 * IEEE 802.1X authentication
	 */
	if (drv->operstate == 1 &&
	    (ifi->ifi_flags & (IFF_LOWER_UP | IFF_DORMANT)) == IFF_LOWER_UP &&
	    !(ifi->ifi_flags & IFF_RUNNING)) {
		wpa_printf(MSG_DEBUG, "nl80211: Set IF_OPER_UP again based on ifi_flags and expected operstate");
		netlink_send_oper_ifla(drv->global->netlink, drv->ifindex,
				       -1, IF_OPER_UP);
	}

	if (ifname[0])
		wpa_driver_nl80211_event_newlink(drv, ifname);

	if (ifi->ifi_family == AF_BRIDGE && brid) {
		struct i802_bss *bss;

		/* device has been added to bridge */
		if (!if_indextoname(brid, namebuf)) {
			wpa_printf(MSG_DEBUG,
				   "nl80211: Could not find bridge ifname for ifindex %u",
				   brid);
			return;
		}
		wpa_printf(MSG_DEBUG, "nl80211: Add ifindex %u for bridge %s",
			   brid, namebuf);
		add_ifidx(drv, brid);

		for (bss = drv->first_bss; bss; bss = bss->next) {
			if (os_strcmp(ifname, bss->ifname) == 0) {
				os_strlcpy(bss->brname, namebuf, IFNAMSIZ);
				break;
			}
		}
	}
}


static void wpa_driver_nl80211_event_rtm_dellink(void *ctx,
						 struct ifinfomsg *ifi,
						 u8 *buf, size_t len)
{
	struct nl80211_global *global = ctx;
	struct wpa_driver_nl80211_data *drv;
	int attrlen;
	struct rtattr *attr;
	u32 brid = 0;
	char ifname[IFNAMSIZ + 1];
	char extra[100], *pos, *end;

	drv = nl80211_find_drv(global, ifi->ifi_index, buf, len);
	if (!drv) {
		wpa_printf(MSG_DEBUG, "nl80211: Ignore RTM_DELLINK event for foreign ifindex %d",
			   ifi->ifi_index);
		return;
	}

	extra[0] = '\0';
	pos = extra;
	end = pos + sizeof(extra);
	ifname[0] = '\0';

	attrlen = len;
	attr = (struct rtattr *) buf;
	while (RTA_OK(attr, attrlen)) {
		switch (attr->rta_type) {
		case IFLA_IFNAME:
			if (RTA_PAYLOAD(attr) >= IFNAMSIZ)
				break;
			os_memcpy(ifname, RTA_DATA(attr), RTA_PAYLOAD(attr));
			ifname[RTA_PAYLOAD(attr)] = '\0';
			break;
		case IFLA_MASTER:
			brid = nla_get_u32((struct nlattr *) attr);
			pos += os_snprintf(pos, end - pos, " master=%u", brid);
			break;
		case IFLA_OPERSTATE:
			pos += os_snprintf(pos, end - pos, " operstate=%u",
					   nla_get_u32((struct nlattr *) attr));
			break;
		case IFLA_LINKMODE:
			pos += os_snprintf(pos, end - pos, " linkmode=%u",
					   nla_get_u32((struct nlattr *) attr));
			break;
		}
		attr = RTA_NEXT(attr, attrlen);
	}
	extra[sizeof(extra) - 1] = '\0';

<<<<<<< HEAD
=======
	wpa_printf(MSG_DEBUG, "RTM_DELLINK: ifi_index=%d ifname=%s%s ifi_family=%d ifi_flags=0x%x (%s%s%s%s)",
		   ifi->ifi_index, ifname, extra, ifi->ifi_family,
		   ifi->ifi_flags,
		   (ifi->ifi_flags & IFF_UP) ? "[UP]" : "",
		   (ifi->ifi_flags & IFF_RUNNING) ? "[RUNNING]" : "",
		   (ifi->ifi_flags & IFF_LOWER_UP) ? "[LOWER_UP]" : "",
		   (ifi->ifi_flags & IFF_DORMANT) ? "[DORMANT]" : "");

>>>>>>> c748fdcc
	if (ifname[0] && (ifi->ifi_family != AF_BRIDGE || !brid))
		wpa_driver_nl80211_event_dellink(drv, ifname);

	if (ifi->ifi_family == AF_BRIDGE && brid) {
		/* device has been removed from bridge */
		char namebuf[IFNAMSIZ];

		if (!if_indextoname(brid, namebuf)) {
			wpa_printf(MSG_DEBUG,
				   "nl80211: Could not find bridge ifname for ifindex %u",
				   brid);
		} else {
			wpa_printf(MSG_DEBUG,
				   "nl80211: Remove ifindex %u for bridge %s",
				   brid, namebuf);
		}
		del_ifidx(drv, brid);
	}
}


unsigned int nl80211_get_assoc_freq(struct wpa_driver_nl80211_data *drv)
{
	struct nl_msg *msg;
	int ret;
	struct nl80211_bss_info_arg arg;

	msg = nl80211_drv_msg(drv, NLM_F_DUMP, NL80211_CMD_GET_SCAN);
	os_memset(&arg, 0, sizeof(arg));
	arg.drv = drv;
	ret = send_and_recv_msgs(drv, msg, bss_info_handler, &arg);
	if (ret == 0) {
		unsigned int freq = drv->nlmode == NL80211_IFTYPE_ADHOC ?
			arg.ibss_freq : arg.assoc_freq;
		wpa_printf(MSG_DEBUG, "nl80211: Operating frequency for the "
			   "associated BSS from scan results: %u MHz", freq);
		if (freq)
			drv->assoc_freq = freq;
		return drv->assoc_freq;
	}
	wpa_printf(MSG_DEBUG, "nl80211: Scan result fetch failed: ret=%d "
		   "(%s)", ret, strerror(-ret));
	return drv->assoc_freq;
}


static int get_link_signal(struct nl_msg *msg, void *arg)
{
	struct nlattr *tb[NL80211_ATTR_MAX + 1];
	struct genlmsghdr *gnlh = nlmsg_data(nlmsg_hdr(msg));
	struct nlattr *sinfo[NL80211_STA_INFO_MAX + 1];
	static struct nla_policy policy[NL80211_STA_INFO_MAX + 1] = {
		[NL80211_STA_INFO_SIGNAL] = { .type = NLA_U8 },
		[NL80211_STA_INFO_SIGNAL_AVG] = { .type = NLA_U8 },
		[NL80211_STA_INFO_BEACON_SIGNAL_AVG] = { .type = NLA_U8 },
	};
	struct nlattr *rinfo[NL80211_RATE_INFO_MAX + 1];
	static struct nla_policy rate_policy[NL80211_RATE_INFO_MAX + 1] = {
		[NL80211_RATE_INFO_BITRATE] = { .type = NLA_U16 },
		[NL80211_RATE_INFO_MCS] = { .type = NLA_U8 },
		[NL80211_RATE_INFO_40_MHZ_WIDTH] = { .type = NLA_FLAG },
		[NL80211_RATE_INFO_SHORT_GI] = { .type = NLA_FLAG },
	};
	struct wpa_signal_info *sig_change = arg;

	nla_parse(tb, NL80211_ATTR_MAX, genlmsg_attrdata(gnlh, 0),
		  genlmsg_attrlen(gnlh, 0), NULL);
	if (!tb[NL80211_ATTR_STA_INFO] ||
	    nla_parse_nested(sinfo, NL80211_STA_INFO_MAX,
			     tb[NL80211_ATTR_STA_INFO], policy))
		return NL_SKIP;
	if (!sinfo[NL80211_STA_INFO_SIGNAL])
		return NL_SKIP;

	sig_change->current_signal =
		(s8) nla_get_u8(sinfo[NL80211_STA_INFO_SIGNAL]);

	if (sinfo[NL80211_STA_INFO_SIGNAL_AVG])
		sig_change->avg_signal =
			(s8) nla_get_u8(sinfo[NL80211_STA_INFO_SIGNAL_AVG]);
	else
		sig_change->avg_signal = 0;

	if (sinfo[NL80211_STA_INFO_BEACON_SIGNAL_AVG])
		sig_change->avg_beacon_signal =
			(s8)
			nla_get_u8(sinfo[NL80211_STA_INFO_BEACON_SIGNAL_AVG]);
	else
		sig_change->avg_beacon_signal = 0;

	if (sinfo[NL80211_STA_INFO_TX_BITRATE]) {
		if (nla_parse_nested(rinfo, NL80211_RATE_INFO_MAX,
				     sinfo[NL80211_STA_INFO_TX_BITRATE],
				     rate_policy)) {
			sig_change->current_txrate = 0;
		} else {
			if (rinfo[NL80211_RATE_INFO_BITRATE]) {
				sig_change->current_txrate =
					nla_get_u16(rinfo[
					     NL80211_RATE_INFO_BITRATE]) * 100;
			}
		}
	}

	return NL_SKIP;
}


<<<<<<< HEAD
static void mlme_event_connect(struct wpa_driver_nl80211_data *drv,
			       enum nl80211_commands cmd, struct nlattr *status,
			       struct nlattr *addr, struct nlattr *req_ie,
			       struct nlattr *resp_ie,
			       struct nlattr *authorized,
			       struct nlattr *key_replay_ctr,
			       struct nlattr *ptk_kck,
			       struct nlattr *ptk_kek)
{
	union wpa_event_data event;
	u16 status_code;

	if (drv->capa.flags & WPA_DRIVER_FLAGS_SME) {
		/*
		 * Avoid reporting two association events that would confuse
		 * the core code.
		 */
		wpa_printf(MSG_DEBUG, "nl80211: Ignore connect event (cmd=%d) "
			   "when using userspace SME", cmd);
		return;
	}

	status_code = status ? nla_get_u16(status) : WLAN_STATUS_SUCCESS;

	if (cmd == NL80211_CMD_CONNECT) {
		wpa_printf(MSG_DEBUG,
			   "nl80211: Connect event (status=%u ignore_next_local_disconnect=%d)",
			   status_code, drv->ignore_next_local_disconnect);
	} else if (cmd == NL80211_CMD_ROAM) {
		wpa_printf(MSG_DEBUG, "nl80211: Roam event");
	}

	os_memset(&event, 0, sizeof(event));
	if (cmd == NL80211_CMD_CONNECT && status_code != WLAN_STATUS_SUCCESS) {
		if (addr)
			event.assoc_reject.bssid = nla_data(addr);
		if (drv->ignore_next_local_disconnect) {
			drv->ignore_next_local_disconnect = 0;
			if (!event.assoc_reject.bssid ||
			    (os_memcmp(event.assoc_reject.bssid,
				       drv->auth_attempt_bssid,
				       ETH_ALEN) != 0)) {
				/*
				 * Ignore the event that came without a BSSID or
				 * for the old connection since this is likely
				 * not relevant to the new Connect command.
				 */
				wpa_printf(MSG_DEBUG,
					   "nl80211: Ignore connection failure event triggered during reassociation");
				return;
			}
		}
		if (resp_ie) {
			event.assoc_reject.resp_ies = nla_data(resp_ie);
			event.assoc_reject.resp_ies_len = nla_len(resp_ie);
		}
		event.assoc_reject.status_code = status_code;
		wpa_supplicant_event(drv->ctx, EVENT_ASSOC_REJECT, &event);
		return;
	}
=======
int nl80211_get_link_signal(struct wpa_driver_nl80211_data *drv,
			    struct wpa_signal_info *sig)
{
	struct nl_msg *msg;
>>>>>>> c748fdcc

	sig->current_signal = -9999;
	sig->current_txrate = 0;

	if (!(msg = nl80211_drv_msg(drv, 0, NL80211_CMD_GET_STATION)) ||
	    nla_put(msg, NL80211_ATTR_MAC, ETH_ALEN, drv->bssid)) {
		nlmsg_free(msg);
		return -ENOBUFS;
	}

<<<<<<< HEAD
	event.assoc_info.freq = nl80211_get_assoc_freq(drv);

	if (authorized && nla_get_u8(authorized)) {
		event.assoc_info.authorized = 1;
		wpa_printf(MSG_DEBUG, "nl80211: connection authorized");
	}
	if (key_replay_ctr) {
		event.assoc_info.key_replay_ctr = nla_data(key_replay_ctr);
		event.assoc_info.key_replay_ctr_len = nla_len(key_replay_ctr);
	}
	if (ptk_kck) {
		event.assoc_info.ptk_kck = nla_data(ptk_kck);
		event.assoc_info.ptk_kck_len = nla_len(ptk_kck);
	}
	if (ptk_kek) {
		event.assoc_info.ptk_kek = nla_data(ptk_kek);
		event.assoc_info.ptk_kek_len = nla_len(ptk_kek);
	}

	wpa_supplicant_event(drv->ctx, EVENT_ASSOC, &event);
=======
	return send_and_recv_msgs(drv, msg, get_link_signal, sig);
>>>>>>> c748fdcc
}


static int get_link_noise(struct nl_msg *msg, void *arg)
{
	struct nlattr *tb[NL80211_ATTR_MAX + 1];
	struct genlmsghdr *gnlh = nlmsg_data(nlmsg_hdr(msg));
	struct nlattr *sinfo[NL80211_SURVEY_INFO_MAX + 1];
	static struct nla_policy survey_policy[NL80211_SURVEY_INFO_MAX + 1] = {
		[NL80211_SURVEY_INFO_FREQUENCY] = { .type = NLA_U32 },
		[NL80211_SURVEY_INFO_NOISE] = { .type = NLA_U8 },
	};
	struct wpa_signal_info *sig_change = arg;

	nla_parse(tb, NL80211_ATTR_MAX, genlmsg_attrdata(gnlh, 0),
		  genlmsg_attrlen(gnlh, 0), NULL);

	if (!tb[NL80211_ATTR_SURVEY_INFO]) {
		wpa_printf(MSG_DEBUG, "nl80211: survey data missing!");
		return NL_SKIP;
	}

	if (nla_parse_nested(sinfo, NL80211_SURVEY_INFO_MAX,
			     tb[NL80211_ATTR_SURVEY_INFO],
			     survey_policy)) {
		wpa_printf(MSG_DEBUG, "nl80211: failed to parse nested "
			   "attributes!");
		return NL_SKIP;
	}

	if (!sinfo[NL80211_SURVEY_INFO_FREQUENCY])
		return NL_SKIP;

	if (nla_get_u32(sinfo[NL80211_SURVEY_INFO_FREQUENCY]) !=
	    sig_change->frequency)
		return NL_SKIP;

	if (!sinfo[NL80211_SURVEY_INFO_NOISE])
		return NL_SKIP;

	sig_change->current_noise =
		(s8) nla_get_u8(sinfo[NL80211_SURVEY_INFO_NOISE]);

	return NL_SKIP;
}


int nl80211_get_link_noise(struct wpa_driver_nl80211_data *drv,
			   struct wpa_signal_info *sig_change)
{
	struct nl_msg *msg;

	sig_change->current_noise = 9999;
	sig_change->frequency = drv->assoc_freq;

	msg = nl80211_drv_msg(drv, NLM_F_DUMP, NL80211_CMD_GET_SURVEY);
	return send_and_recv_msgs(drv, msg, get_link_noise, sig_change);
}


static void wpa_driver_nl80211_event_receive(int sock, void *eloop_ctx,
					     void *handle)
{
	struct nl_cb *cb = eloop_ctx;
	int res;

	wpa_printf(MSG_MSGDUMP, "nl80211: Event message available");

	res = nl_recvmsgs(handle, cb);
	if (res < 0) {
		wpa_printf(MSG_INFO, "nl80211: %s->nl_recvmsgs failed: %d",
			   __func__, res);
	}
}


/**
 * wpa_driver_nl80211_set_country - ask nl80211 to set the regulatory domain
 * @priv: driver_nl80211 private data
 * @alpha2_arg: country to which to switch to
 * Returns: 0 on success, -1 on failure
 *
 * This asks nl80211 to set the regulatory domain for given
 * country ISO / IEC alpha2.
 */
static int wpa_driver_nl80211_set_country(void *priv, const char *alpha2_arg)
{
	struct i802_bss *bss = priv;
	struct wpa_driver_nl80211_data *drv = bss->drv;
	char alpha2[3];
	struct nl_msg *msg;

	msg = nlmsg_alloc();
	if (!msg)
		return -ENOMEM;

	alpha2[0] = alpha2_arg[0];
	alpha2[1] = alpha2_arg[1];
	alpha2[2] = '\0';

	if (!nl80211_cmd(drv, msg, 0, NL80211_CMD_REQ_SET_REG) ||
	    nla_put_string(msg, NL80211_ATTR_REG_ALPHA2, alpha2)) {
		nlmsg_free(msg);
		return -EINVAL;
	}
	if (send_and_recv_msgs(drv, msg, NULL, NULL))
		return -EINVAL;
	return 0;
}


static int nl80211_get_country(struct nl_msg *msg, void *arg)
{
	char *alpha2 = arg;
	struct nlattr *tb_msg[NL80211_ATTR_MAX + 1];
	struct genlmsghdr *gnlh = nlmsg_data(nlmsg_hdr(msg));

	nla_parse(tb_msg, NL80211_ATTR_MAX, genlmsg_attrdata(gnlh, 0),
		  genlmsg_attrlen(gnlh, 0), NULL);
	if (!tb_msg[NL80211_ATTR_REG_ALPHA2]) {
		wpa_printf(MSG_DEBUG, "nl80211: No country information available");
		return NL_SKIP;
	}
	os_strlcpy(alpha2, nla_data(tb_msg[NL80211_ATTR_REG_ALPHA2]), 3);
	return NL_SKIP;
}


static int wpa_driver_nl80211_get_country(void *priv, char *alpha2)
{
	struct i802_bss *bss = priv;
	struct wpa_driver_nl80211_data *drv = bss->drv;
	struct nl_msg *msg;
	int ret;

	msg = nlmsg_alloc();
	if (!msg)
		return -ENOMEM;

	nl80211_cmd(drv, msg, 0, NL80211_CMD_GET_REG);
	alpha2[0] = '\0';
	ret = send_and_recv_msgs(drv, msg, nl80211_get_country, alpha2);
	if (!alpha2[0])
		ret = -1;

	return ret;
}


static int wpa_driver_nl80211_init_nl_global(struct nl80211_global *global)
{
	int ret;

	global->nl_cb = nl_cb_alloc(NL_CB_DEFAULT);
	if (global->nl_cb == NULL) {
		wpa_printf(MSG_ERROR, "nl80211: Failed to allocate netlink "
			   "callbacks");
		return -1;
	}

	global->nl = nl_create_handle(global->nl_cb, "nl");
	if (global->nl == NULL)
		goto err;

	global->nl80211_id = genl_ctrl_resolve(global->nl, "nl80211");
	if (global->nl80211_id < 0) {
		wpa_printf(MSG_ERROR, "nl80211: 'nl80211' generic netlink not "
			   "found");
		goto err;
	}

	global->nl_event = nl_create_handle(global->nl_cb, "event");
	if (global->nl_event == NULL)
		goto err;

	ret = nl_get_multicast_id(global, "nl80211", "scan");
	if (ret >= 0)
		ret = nl_socket_add_membership(global->nl_event, ret);
	if (ret < 0) {
		wpa_printf(MSG_ERROR, "nl80211: Could not add multicast "
			   "membership for scan events: %d (%s)",
			   ret, strerror(-ret));
		goto err;
	}

	ret = nl_get_multicast_id(global, "nl80211", "mlme");
	if (ret >= 0)
		ret = nl_socket_add_membership(global->nl_event, ret);
	if (ret < 0) {
		wpa_printf(MSG_ERROR, "nl80211: Could not add multicast "
			   "membership for mlme events: %d (%s)",
			   ret, strerror(-ret));
		goto err;
	}

	ret = nl_get_multicast_id(global, "nl80211", "regulatory");
	if (ret >= 0)
		ret = nl_socket_add_membership(global->nl_event, ret);
	if (ret < 0) {
		wpa_printf(MSG_DEBUG, "nl80211: Could not add multicast "
			   "membership for regulatory events: %d (%s)",
			   ret, strerror(-ret));
		/* Continue without regulatory events */
	}

	ret = nl_get_multicast_id(global, "nl80211", "vendor");
	if (ret >= 0)
		ret = nl_socket_add_membership(global->nl_event, ret);
	if (ret < 0) {
		wpa_printf(MSG_DEBUG, "nl80211: Could not add multicast "
			   "membership for vendor events: %d (%s)",
			   ret, strerror(-ret));
		/* Continue without vendor events */
	}

	nl_cb_set(global->nl_cb, NL_CB_SEQ_CHECK, NL_CB_CUSTOM,
		  no_seq_check, NULL);
	nl_cb_set(global->nl_cb, NL_CB_VALID, NL_CB_CUSTOM,
		  process_global_event, global);

	nl80211_register_eloop_read(&global->nl_event,
				    wpa_driver_nl80211_event_receive,
				    global->nl_cb);

	return 0;

err:
	nl_destroy_handles(&global->nl_event);
	nl_destroy_handles(&global->nl);
	nl_cb_put(global->nl_cb);
	global->nl_cb = NULL;
	return -1;
}


static void nl80211_check_global(struct nl80211_global *global)
{
	struct nl_handle *handle;
	const char *groups[] = { "scan", "mlme", "regulatory", "vendor", NULL };
	int ret;
	unsigned int i;

	/*
	 * Try to re-add memberships to handle case of cfg80211 getting reloaded
	 * and all registration having been cleared.
	 */
	handle = (void *) (((intptr_t) global->nl_event) ^
			   ELOOP_SOCKET_INVALID);

	for (i = 0; groups[i]; i++) {
		ret = nl_get_multicast_id(global, "nl80211", groups[i]);
		if (ret >= 0)
			ret = nl_socket_add_membership(handle, ret);
		if (ret < 0) {
			wpa_printf(MSG_INFO,
				   "nl80211: Could not re-add multicast membership for %s events: %d (%s)",
				   groups[i], ret, strerror(-ret));
		}
	}
}


static void wpa_driver_nl80211_rfkill_blocked(void *ctx)
{
	wpa_printf(MSG_DEBUG, "nl80211: RFKILL blocked");
	/*
	 * This may be for any interface; use ifdown event to disable
	 * interface.
	 */
}


static void wpa_driver_nl80211_rfkill_unblocked(void *ctx)
{
	struct wpa_driver_nl80211_data *drv = ctx;
	wpa_printf(MSG_DEBUG, "nl80211: RFKILL unblocked");
	if (i802_set_iface_flags(drv->first_bss, 1)) {
		wpa_printf(MSG_DEBUG, "nl80211: Could not set interface UP "
			   "after rfkill unblock");
		return;
	}
	/* rtnetlink ifup handler will report interface as enabled */
}


static void wpa_driver_nl80211_handle_eapol_tx_status(int sock,
						      void *eloop_ctx,
						      void *handle)
{
	struct wpa_driver_nl80211_data *drv = eloop_ctx;
	u8 data[2048];
	struct msghdr msg;
	struct iovec entry;
	u8 control[512];
	struct cmsghdr *cmsg;
	int res, found_ee = 0, found_wifi = 0, acked = 0;
	union wpa_event_data event;

	memset(&msg, 0, sizeof(msg));
	msg.msg_iov = &entry;
	msg.msg_iovlen = 1;
	entry.iov_base = data;
	entry.iov_len = sizeof(data);
	msg.msg_control = &control;
	msg.msg_controllen = sizeof(control);

	res = recvmsg(sock, &msg, MSG_ERRQUEUE);
	/* if error or not fitting 802.3 header, return */
	if (res < 14)
		return;

	for (cmsg = CMSG_FIRSTHDR(&msg); cmsg; cmsg = CMSG_NXTHDR(&msg, cmsg))
	{
		if (cmsg->cmsg_level == SOL_SOCKET &&
		    cmsg->cmsg_type == SCM_WIFI_STATUS) {
			int *ack;

			found_wifi = 1;
			ack = (void *)CMSG_DATA(cmsg);
			acked = *ack;
		}

		if (cmsg->cmsg_level == SOL_PACKET &&
		    cmsg->cmsg_type == PACKET_TX_TIMESTAMP) {
			struct sock_extended_err *err =
				(struct sock_extended_err *)CMSG_DATA(cmsg);

			if (err->ee_origin == SO_EE_ORIGIN_TXSTATUS)
				found_ee = 1;
		}
	}

	if (!found_ee || !found_wifi)
		return;

	memset(&event, 0, sizeof(event));
	event.eapol_tx_status.dst = data;
	event.eapol_tx_status.data = data + 14;
	event.eapol_tx_status.data_len = res - 14;
	event.eapol_tx_status.ack = acked;
	wpa_supplicant_event(drv->ctx, EVENT_EAPOL_TX_STATUS, &event);
}


static int nl80211_init_bss(struct i802_bss *bss)
{
	bss->nl_cb = nl_cb_alloc(NL_CB_DEFAULT);
	if (!bss->nl_cb)
		return -1;

	nl_cb_set(bss->nl_cb, NL_CB_SEQ_CHECK, NL_CB_CUSTOM,
		  no_seq_check, NULL);
	nl_cb_set(bss->nl_cb, NL_CB_VALID, NL_CB_CUSTOM,
		  process_bss_event, bss);

	return 0;
}


static void nl80211_destroy_bss(struct i802_bss *bss)
{
	nl_cb_put(bss->nl_cb);
	bss->nl_cb = NULL;
}


static void * wpa_driver_nl80211_drv_init(void *ctx, const char *ifname,
					  void *global_priv, int hostapd,
					  const u8 *set_addr,
					  const char *driver_params)
{
	struct wpa_driver_nl80211_data *drv;
	struct rfkill_config *rcfg;
	struct i802_bss *bss;

	if (global_priv == NULL)
		return NULL;
	drv = os_zalloc(sizeof(*drv));
	if (drv == NULL)
		return NULL;
	drv->global = global_priv;
	drv->ctx = ctx;
	drv->hostapd = !!hostapd;
	drv->eapol_sock = -1;

	/*
	 * There is no driver capability flag for this, so assume it is
	 * supported and disable this on first attempt to use if the driver
	 * rejects the command due to missing support.
	 */
	drv->set_rekey_offload = 1;

	drv->num_if_indices = sizeof(drv->default_if_indices) / sizeof(int);
	drv->if_indices = drv->default_if_indices;

	drv->first_bss = os_zalloc(sizeof(*drv->first_bss));
	if (!drv->first_bss) {
		os_free(drv);
		return NULL;
	}
	bss = drv->first_bss;
	bss->drv = drv;
	bss->ctx = ctx;

	os_strlcpy(bss->ifname, ifname, sizeof(bss->ifname));
	drv->monitor_ifidx = -1;
	drv->monitor_sock = -1;
	drv->eapol_tx_sock = -1;
	drv->ap_scan_as_station = NL80211_IFTYPE_UNSPECIFIED;

	if (nl80211_init_bss(bss))
		goto failed;

	rcfg = os_zalloc(sizeof(*rcfg));
	if (rcfg == NULL)
		goto failed;
	rcfg->ctx = drv;
	os_strlcpy(rcfg->ifname, ifname, sizeof(rcfg->ifname));
	rcfg->blocked_cb = wpa_driver_nl80211_rfkill_blocked;
	rcfg->unblocked_cb = wpa_driver_nl80211_rfkill_unblocked;
	drv->rfkill = rfkill_init(rcfg);
	if (drv->rfkill == NULL) {
		wpa_printf(MSG_DEBUG, "nl80211: RFKILL status not available");
		os_free(rcfg);
	}

	if (linux_iface_up(drv->global->ioctl_sock, ifname) > 0)
		drv->start_iface_up = 1;

	if (wpa_driver_nl80211_finish_drv_init(drv, set_addr, 1, driver_params))
		goto failed;

	drv->eapol_tx_sock = socket(PF_PACKET, SOCK_DGRAM, 0);
	if (drv->eapol_tx_sock < 0)
		goto failed;

	if (drv->data_tx_status) {
		int enabled = 1;

		if (setsockopt(drv->eapol_tx_sock, SOL_SOCKET, SO_WIFI_STATUS,
			       &enabled, sizeof(enabled)) < 0) {
			wpa_printf(MSG_DEBUG,
				"nl80211: wifi status sockopt failed\n");
			drv->data_tx_status = 0;
			if (!drv->use_monitor)
				drv->capa.flags &=
					~WPA_DRIVER_FLAGS_EAPOL_TX_STATUS;
		} else {
			eloop_register_read_sock(drv->eapol_tx_sock,
				wpa_driver_nl80211_handle_eapol_tx_status,
				drv, NULL);
		}
	}

	if (drv->global) {
		nl80211_check_global(drv->global);
		dl_list_add(&drv->global->interfaces, &drv->list);
		drv->in_interface_list = 1;
	}

	return bss;

failed:
	wpa_driver_nl80211_deinit(bss);
	return NULL;
}


/**
 * wpa_driver_nl80211_init - Initialize nl80211 driver interface
 * @ctx: context to be used when calling wpa_supplicant functions,
 * e.g., wpa_supplicant_event()
 * @ifname: interface name, e.g., wlan0
 * @global_priv: private driver global data from global_init()
 * Returns: Pointer to private data, %NULL on failure
 */
static void * wpa_driver_nl80211_init(void *ctx, const char *ifname,
				      void *global_priv)
{
	return wpa_driver_nl80211_drv_init(ctx, ifname, global_priv, 0, NULL,
					   NULL);
}


static int nl80211_register_frame(struct i802_bss *bss,
				  struct nl_handle *nl_handle,
				  u16 type, const u8 *match, size_t match_len)
{
	struct wpa_driver_nl80211_data *drv = bss->drv;
	struct nl_msg *msg;
	int ret;
	char buf[30];

	buf[0] = '\0';
	wpa_snprintf_hex(buf, sizeof(buf), match, match_len);
	wpa_printf(MSG_DEBUG, "nl80211: Register frame type=0x%x (%s) nl_handle=%p match=%s",
		   type, fc2str(type), nl_handle, buf);

	if (!(msg = nl80211_cmd_msg(bss, 0, NL80211_CMD_REGISTER_ACTION)) ||
	    nla_put_u16(msg, NL80211_ATTR_FRAME_TYPE, type) ||
	    nla_put(msg, NL80211_ATTR_FRAME_MATCH, match_len, match)) {
		nlmsg_free(msg);
		return -1;
	}

	ret = send_and_recv(drv->global, nl_handle, msg, NULL, NULL);
	if (ret) {
		wpa_printf(MSG_DEBUG, "nl80211: Register frame command "
			   "failed (type=%u): ret=%d (%s)",
			   type, ret, strerror(-ret));
		wpa_hexdump(MSG_DEBUG, "nl80211: Register frame match",
			    match, match_len);
	}
	return ret;
}


static int nl80211_alloc_mgmt_handle(struct i802_bss *bss)
{
	if (bss->nl_mgmt) {
		wpa_printf(MSG_DEBUG, "nl80211: Mgmt reporting "
			   "already on! (nl_mgmt=%p)", bss->nl_mgmt);
		return -1;
	}

	bss->nl_mgmt = nl_create_handle(bss->nl_cb, "mgmt");
	if (bss->nl_mgmt == NULL)
		return -1;

	return 0;
}


static void nl80211_mgmt_handle_register_eloop(struct i802_bss *bss)
{
	nl80211_register_eloop_read(&bss->nl_mgmt,
				    wpa_driver_nl80211_event_receive,
				    bss->nl_cb);
}


static int nl80211_register_action_frame(struct i802_bss *bss,
					 const u8 *match, size_t match_len)
{
	u16 type = (WLAN_FC_TYPE_MGMT << 2) | (WLAN_FC_STYPE_ACTION << 4);
	return nl80211_register_frame(bss, bss->nl_mgmt,
				      type, match, match_len);
}


static int nl80211_mgmt_subscribe_non_ap(struct i802_bss *bss)
{
	struct wpa_driver_nl80211_data *drv = bss->drv;
	int ret = 0;

	if (nl80211_alloc_mgmt_handle(bss))
		return -1;
	wpa_printf(MSG_DEBUG, "nl80211: Subscribe to mgmt frames with non-AP "
		   "handle %p", bss->nl_mgmt);

	if (drv->nlmode == NL80211_IFTYPE_ADHOC) {
		u16 type = (WLAN_FC_TYPE_MGMT << 2) | (WLAN_FC_STYPE_AUTH << 4);

		/* register for any AUTH message */
		nl80211_register_frame(bss, bss->nl_mgmt, type, NULL, 0);
	}

#ifdef CONFIG_INTERWORKING
	/* QoS Map Configure */
	if (nl80211_register_action_frame(bss, (u8 *) "\x01\x04", 2) < 0)
		ret = -1;
#endif /* CONFIG_INTERWORKING */
#if defined(CONFIG_P2P) || defined(CONFIG_INTERWORKING)
	/* GAS Initial Request */
	if (nl80211_register_action_frame(bss, (u8 *) "\x04\x0a", 2) < 0)
		ret = -1;
	/* GAS Initial Response */
	if (nl80211_register_action_frame(bss, (u8 *) "\x04\x0b", 2) < 0)
		ret = -1;
	/* GAS Comeback Request */
	if (nl80211_register_action_frame(bss, (u8 *) "\x04\x0c", 2) < 0)
		ret = -1;
	/* GAS Comeback Response */
	if (nl80211_register_action_frame(bss, (u8 *) "\x04\x0d", 2) < 0)
		ret = -1;
	/* Protected GAS Initial Request */
	if (nl80211_register_action_frame(bss, (u8 *) "\x09\x0a", 2) < 0)
		ret = -1;
	/* Protected GAS Initial Response */
	if (nl80211_register_action_frame(bss, (u8 *) "\x09\x0b", 2) < 0)
		ret = -1;
	/* Protected GAS Comeback Request */
	if (nl80211_register_action_frame(bss, (u8 *) "\x09\x0c", 2) < 0)
		ret = -1;
	/* Protected GAS Comeback Response */
	if (nl80211_register_action_frame(bss, (u8 *) "\x09\x0d", 2) < 0)
		ret = -1;
#endif /* CONFIG_P2P || CONFIG_INTERWORKING */
#ifdef CONFIG_P2P
	/* P2P Public Action */
	if (nl80211_register_action_frame(bss,
					  (u8 *) "\x04\x09\x50\x6f\x9a\x09",
					  6) < 0)
		ret = -1;
	/* P2P Action */
	if (nl80211_register_action_frame(bss,
					  (u8 *) "\x7f\x50\x6f\x9a\x09",
					  5) < 0)
		ret = -1;
#endif /* CONFIG_P2P */
#ifdef CONFIG_IEEE80211W
	/* SA Query Response */
	if (nl80211_register_action_frame(bss, (u8 *) "\x08\x01", 2) < 0)
		ret = -1;
#endif /* CONFIG_IEEE80211W */
#ifdef CONFIG_TDLS
	if ((drv->capa.flags & WPA_DRIVER_FLAGS_TDLS_SUPPORT)) {
		/* TDLS Discovery Response */
		if (nl80211_register_action_frame(bss, (u8 *) "\x04\x0e", 2) <
		    0)
			ret = -1;
	}
#endif /* CONFIG_TDLS */

	/* FT Action frames */
	if (nl80211_register_action_frame(bss, (u8 *) "\x06", 1) < 0)
		ret = -1;
	else
		drv->capa.key_mgmt |= WPA_DRIVER_CAPA_KEY_MGMT_FT |
			WPA_DRIVER_CAPA_KEY_MGMT_FT_PSK;

	/* WNM - BSS Transition Management Request */
	if (nl80211_register_action_frame(bss, (u8 *) "\x0a\x07", 2) < 0)
		ret = -1;
	/* WNM-Sleep Mode Response */
	if (nl80211_register_action_frame(bss, (u8 *) "\x0a\x11", 2) < 0)
		ret = -1;

#ifdef CONFIG_HS20
	/* WNM-Notification */
	if (nl80211_register_action_frame(bss, (u8 *) "\x0a\x1a", 2) < 0)
		ret = -1;
#endif /* CONFIG_HS20 */

	/* WMM-AC ADDTS Response */
	if (nl80211_register_action_frame(bss, (u8 *) "\x11\x01", 2) < 0)
		ret = -1;

	/* WMM-AC DELTS */
	if (nl80211_register_action_frame(bss, (u8 *) "\x11\x02", 2) < 0)
		ret = -1;

	/* Radio Measurement - Neighbor Report Response */
	if (nl80211_register_action_frame(bss, (u8 *) "\x05\x05", 2) < 0)
		ret = -1;

	/* Radio Measurement - Link Measurement Request */
	if ((drv->capa.rrm_flags & WPA_DRIVER_FLAGS_TX_POWER_INSERTION) &&
	    (nl80211_register_action_frame(bss, (u8 *) "\x05\x02", 2) < 0))
		ret = -1;

	nl80211_mgmt_handle_register_eloop(bss);

	return ret;
}


static int nl80211_mgmt_subscribe_mesh(struct i802_bss *bss)
{
	int ret = 0;

	if (nl80211_alloc_mgmt_handle(bss))
		return -1;

	wpa_printf(MSG_DEBUG,
		   "nl80211: Subscribe to mgmt frames with mesh handle %p",
		   bss->nl_mgmt);

	/* Auth frames for mesh SAE */
	if (nl80211_register_frame(bss, bss->nl_mgmt,
				   (WLAN_FC_TYPE_MGMT << 2) |
				   (WLAN_FC_STYPE_AUTH << 4),
				   NULL, 0) < 0)
		ret = -1;

	/* Mesh peering open */
	if (nl80211_register_action_frame(bss, (u8 *) "\x0f\x01", 2) < 0)
		ret = -1;
	/* Mesh peering confirm */
	if (nl80211_register_action_frame(bss, (u8 *) "\x0f\x02", 2) < 0)
		ret = -1;
	/* Mesh peering close */
	if (nl80211_register_action_frame(bss, (u8 *) "\x0f\x03", 2) < 0)
		ret = -1;

	nl80211_mgmt_handle_register_eloop(bss);

	return ret;
}


static int nl80211_register_spurious_class3(struct i802_bss *bss)
{
	struct nl_msg *msg;
	int ret;

	msg = nl80211_bss_msg(bss, 0, NL80211_CMD_UNEXPECTED_FRAME);
	ret = send_and_recv(bss->drv->global, bss->nl_mgmt, msg, NULL, NULL);
	if (ret) {
		wpa_printf(MSG_DEBUG, "nl80211: Register spurious class3 "
			   "failed: ret=%d (%s)",
			   ret, strerror(-ret));
	}
	return ret;
}


static int nl80211_mgmt_subscribe_ap(struct i802_bss *bss)
{
	static const int stypes[] = {
		WLAN_FC_STYPE_AUTH,
		WLAN_FC_STYPE_ASSOC_REQ,
		WLAN_FC_STYPE_REASSOC_REQ,
		WLAN_FC_STYPE_DISASSOC,
		WLAN_FC_STYPE_DEAUTH,
		WLAN_FC_STYPE_ACTION,
		WLAN_FC_STYPE_PROBE_REQ,
/* Beacon doesn't work as mac80211 doesn't currently allow
 * it, but it wouldn't really be the right thing anyway as
 * it isn't per interface ... maybe just dump the scan
 * results periodically for OLBC?
 */
		/* WLAN_FC_STYPE_BEACON, */
	};
	unsigned int i;

	if (nl80211_alloc_mgmt_handle(bss))
		return -1;
	wpa_printf(MSG_DEBUG, "nl80211: Subscribe to mgmt frames with AP "
		   "handle %p", bss->nl_mgmt);

	for (i = 0; i < ARRAY_SIZE(stypes); i++) {
		if (nl80211_register_frame(bss, bss->nl_mgmt,
					   (WLAN_FC_TYPE_MGMT << 2) |
					   (stypes[i] << 4),
					   NULL, 0) < 0) {
			goto out_err;
		}
	}

	if (nl80211_register_spurious_class3(bss))
		goto out_err;

	if (nl80211_get_wiphy_data_ap(bss) == NULL)
		goto out_err;

	nl80211_mgmt_handle_register_eloop(bss);
	return 0;

out_err:
	nl_destroy_handles(&bss->nl_mgmt);
	return -1;
}


static int nl80211_mgmt_subscribe_ap_dev_sme(struct i802_bss *bss)
{
	if (nl80211_alloc_mgmt_handle(bss))
		return -1;
	wpa_printf(MSG_DEBUG, "nl80211: Subscribe to mgmt frames with AP "
		   "handle %p (device SME)", bss->nl_mgmt);

	if (nl80211_register_frame(bss, bss->nl_mgmt,
				   (WLAN_FC_TYPE_MGMT << 2) |
				   (WLAN_FC_STYPE_ACTION << 4),
				   NULL, 0) < 0)
		goto out_err;

	nl80211_mgmt_handle_register_eloop(bss);
	return 0;

out_err:
	nl_destroy_handles(&bss->nl_mgmt);
	return -1;
}


static void nl80211_mgmt_unsubscribe(struct i802_bss *bss, const char *reason)
{
	if (bss->nl_mgmt == NULL)
		return;
	wpa_printf(MSG_DEBUG, "nl80211: Unsubscribe mgmt frames handle %p "
		   "(%s)", bss->nl_mgmt, reason);
	nl80211_destroy_eloop_handle(&bss->nl_mgmt);

	nl80211_put_wiphy_data_ap(bss);
}


static void wpa_driver_nl80211_send_rfkill(void *eloop_ctx, void *timeout_ctx)
{
	wpa_supplicant_event(timeout_ctx, EVENT_INTERFACE_DISABLED, NULL);
}


static void nl80211_del_p2pdev(struct i802_bss *bss)
{
	struct nl_msg *msg;
	int ret;

	msg = nl80211_cmd_msg(bss, 0, NL80211_CMD_DEL_INTERFACE);
	ret = send_and_recv_msgs(bss->drv, msg, NULL, NULL);

	wpa_printf(MSG_DEBUG, "nl80211: Delete P2P Device %s (0x%llx): %s",
		   bss->ifname, (long long unsigned int) bss->wdev_id,
		   strerror(-ret));
}


static int nl80211_set_p2pdev(struct i802_bss *bss, int start)
{
	struct nl_msg *msg;
	int ret;

	msg = nl80211_cmd_msg(bss, 0, start ? NL80211_CMD_START_P2P_DEVICE :
			      NL80211_CMD_STOP_P2P_DEVICE);
	ret = send_and_recv_msgs(bss->drv, msg, NULL, NULL);

	wpa_printf(MSG_DEBUG, "nl80211: %s P2P Device %s (0x%llx): %s",
		   start ? "Start" : "Stop",
		   bss->ifname, (long long unsigned int) bss->wdev_id,
		   strerror(-ret));
	return ret;
}


static int i802_set_iface_flags(struct i802_bss *bss, int up)
{
	enum nl80211_iftype nlmode;

	nlmode = nl80211_get_ifmode(bss);
	if (nlmode != NL80211_IFTYPE_P2P_DEVICE) {
		return linux_set_iface_flags(bss->drv->global->ioctl_sock,
					     bss->ifname, up);
	}

	/* P2P Device has start/stop which is equivalent */
	return nl80211_set_p2pdev(bss, up);
}


#ifdef CONFIG_TESTING_OPTIONS
static int qca_vendor_test_cmd_handler(struct nl_msg *msg, void *arg)
{
	/* struct wpa_driver_nl80211_data *drv = arg; */
	struct nlattr *tb[NL80211_ATTR_MAX + 1];
	struct genlmsghdr *gnlh = nlmsg_data(nlmsg_hdr(msg));


	wpa_printf(MSG_DEBUG,
		   "nl80211: QCA vendor test command response received");

	nla_parse(tb, NL80211_ATTR_MAX, genlmsg_attrdata(gnlh, 0),
		  genlmsg_attrlen(gnlh, 0), NULL);
	if (!tb[NL80211_ATTR_VENDOR_DATA]) {
		wpa_printf(MSG_DEBUG, "nl80211: No vendor data attribute");
		return NL_SKIP;
	}

	wpa_hexdump(MSG_DEBUG,
		    "nl80211: Received QCA vendor test command response",
		    nla_data(tb[NL80211_ATTR_VENDOR_DATA]),
		    nla_len(tb[NL80211_ATTR_VENDOR_DATA]));

	return NL_SKIP;
}
#endif /* CONFIG_TESTING_OPTIONS */


static void qca_vendor_test(struct wpa_driver_nl80211_data *drv)
{
#ifdef CONFIG_TESTING_OPTIONS
	struct nl_msg *msg;
	struct nlattr *params;
	int ret;

	if (!(msg = nl80211_drv_msg(drv, 0, NL80211_CMD_VENDOR)) ||
	    nla_put_u32(msg, NL80211_ATTR_VENDOR_ID, OUI_QCA) ||
	    nla_put_u32(msg, NL80211_ATTR_VENDOR_SUBCMD,
			QCA_NL80211_VENDOR_SUBCMD_TEST) ||
	    !(params = nla_nest_start(msg, NL80211_ATTR_VENDOR_DATA)) ||
	    nla_put_u32(msg, QCA_WLAN_VENDOR_ATTR_TEST, 123)) {
		nlmsg_free(msg);
		return;
	}
	nla_nest_end(msg, params);

	ret = send_and_recv_msgs(drv, msg, qca_vendor_test_cmd_handler, drv);
	wpa_printf(MSG_DEBUG,
		   "nl80211: QCA vendor test command returned %d (%s)",
		   ret, strerror(-ret));
#endif /* CONFIG_TESTING_OPTIONS */
}


static int
wpa_driver_nl80211_finish_drv_init(struct wpa_driver_nl80211_data *drv,
				   const u8 *set_addr, int first,
				   const char *driver_params)
{
	struct i802_bss *bss = drv->first_bss;
	int send_rfkill_event = 0;
	enum nl80211_iftype nlmode;

	drv->ifindex = if_nametoindex(bss->ifname);
	bss->ifindex = drv->ifindex;
	bss->wdev_id = drv->global->if_add_wdevid;
	bss->wdev_id_set = drv->global->if_add_wdevid_set;

	bss->if_dynamic = drv->ifindex == drv->global->if_add_ifindex;
	bss->if_dynamic = bss->if_dynamic || drv->global->if_add_wdevid_set;
	drv->global->if_add_wdevid_set = 0;

<<<<<<< HEAD
static void qca_nl80211_acs_select_ch(struct wpa_driver_nl80211_data *drv,
				   const u8 *data, size_t len)
{
	struct nlattr *tb[QCA_WLAN_VENDOR_ATTR_ACS_MAX + 1];
	union wpa_event_data event;

	wpa_printf(MSG_DEBUG,
		   "nl80211: ACS channel selection vendor event received");

	if (nla_parse(tb, QCA_WLAN_VENDOR_ATTR_ACS_MAX,
		      (struct nlattr *) data, len, NULL) ||
	    !tb[QCA_WLAN_VENDOR_ATTR_ACS_PRIMARY_CHANNEL] ||
	    !tb[QCA_WLAN_VENDOR_ATTR_ACS_SECONDARY_CHANNEL])
		return;

	os_memset(&event, 0, sizeof(event));
	event.acs_selected_channels.pri_channel =
		nla_get_u8(tb[QCA_WLAN_VENDOR_ATTR_ACS_PRIMARY_CHANNEL]);
	event.acs_selected_channels.sec_channel =
		nla_get_u8(tb[QCA_WLAN_VENDOR_ATTR_ACS_SECONDARY_CHANNEL]);
	if (tb[QCA_WLAN_VENDOR_ATTR_ACS_VHT_SEG0_CENTER_CHANNEL])
		event.acs_selected_channels.vht_seg0_center_ch =
			nla_get_u8(tb[QCA_WLAN_VENDOR_ATTR_ACS_VHT_SEG0_CENTER_CHANNEL]);
	if (tb[QCA_WLAN_VENDOR_ATTR_ACS_VHT_SEG0_CENTER_CHANNEL])
		event.acs_selected_channels.vht_seg1_center_ch =
			nla_get_u8(tb[QCA_WLAN_VENDOR_ATTR_ACS_VHT_SEG1_CENTER_CHANNEL]);
	if (tb[QCA_WLAN_VENDOR_ATTR_ACS_CHWIDTH])
		event.acs_selected_channels.ch_width =
			nla_get_u16(tb[QCA_WLAN_VENDOR_ATTR_ACS_CHWIDTH]);

	wpa_printf(MSG_INFO,
		   "nl80211: ACS Results: PCH: %d SCH: %d BW: %d VHT0: %d VHT1: %d",
		   event.acs_selected_channels.pri_channel,
		   event.acs_selected_channels.sec_channel,
		   event.acs_selected_channels.ch_width,
		   event.acs_selected_channels.vht_seg0_center_ch,
		   event.acs_selected_channels.vht_seg1_center_ch);

	/* Ignore ACS channel list check for backwards compatibility */

	wpa_supplicant_event(drv->ctx, EVENT_ACS_CHANNEL_SELECTED, &event);
}


static void qca_nl80211_key_mgmt_auth(struct wpa_driver_nl80211_data *drv,
				      const u8 *data, size_t len)
{
	struct nlattr *tb[QCA_WLAN_VENDOR_ATTR_ROAM_AUTH_MAX + 1];
	u8 *bssid;

	wpa_printf(MSG_DEBUG,
		   "nl80211: Key management roam+auth vendor event received");

	if (nla_parse(tb, QCA_WLAN_VENDOR_ATTR_ROAM_AUTH_MAX,
		      (struct nlattr *) data, len, NULL))
		return;
	if (!tb[QCA_WLAN_VENDOR_ATTR_ROAM_AUTH_BSSID] ||
	    nla_len(tb[QCA_WLAN_VENDOR_ATTR_ROAM_AUTH_BSSID]) != ETH_ALEN ||
	    !tb[QCA_WLAN_VENDOR_ATTR_ROAM_AUTH_REQ_IE] ||
	    !tb[QCA_WLAN_VENDOR_ATTR_ROAM_AUTH_RESP_IE] ||
	    !tb[QCA_WLAN_VENDOR_ATTR_ROAM_AUTH_AUTHORIZED])
		return;

	bssid = nla_data(tb[QCA_WLAN_VENDOR_ATTR_ROAM_AUTH_BSSID]);
	wpa_printf(MSG_DEBUG, "  * roam BSSID " MACSTR, MAC2STR(bssid));

	mlme_event_connect(drv, NL80211_CMD_ROAM, NULL,
			   tb[QCA_WLAN_VENDOR_ATTR_ROAM_AUTH_BSSID],
			   tb[QCA_WLAN_VENDOR_ATTR_ROAM_AUTH_REQ_IE],
			   tb[QCA_WLAN_VENDOR_ATTR_ROAM_AUTH_RESP_IE],
			   tb[QCA_WLAN_VENDOR_ATTR_ROAM_AUTH_AUTHORIZED],
			   tb[QCA_WLAN_VENDOR_ATTR_ROAM_AUTH_KEY_REPLAY_CTR],
			   tb[QCA_WLAN_VENDOR_ATTR_ROAM_AUTH_PTK_KCK],
			   tb[QCA_WLAN_VENDOR_ATTR_ROAM_AUTH_PTK_KEK]);
}


static void nl80211_vendor_event_qca(struct wpa_driver_nl80211_data *drv,
				     u32 subcmd, u8 *data, size_t len)
{
	switch (subcmd) {
	case QCA_NL80211_VENDOR_SUBCMD_AVOID_FREQUENCY:
		qca_nl80211_avoid_freq(drv, data, len);
		break;
	case QCA_NL80211_VENDOR_SUBCMD_DO_ACS:
		qca_nl80211_acs_select_ch(drv, data, len);
		break;
	case QCA_NL80211_VENDOR_SUBCMD_KEY_MGMT_ROAM_AUTH:
		qca_nl80211_key_mgmt_auth(drv, data, len);
		break;
	default:
		wpa_printf(MSG_DEBUG,
			   "nl80211: Ignore unsupported QCA vendor event %u",
			   subcmd);
		break;
	}
}
=======
	if (!bss->if_dynamic && nl80211_get_ifmode(bss) == NL80211_IFTYPE_AP)
		bss->static_ap = 1;
>>>>>>> c748fdcc

	if (wpa_driver_nl80211_capa(drv))
		return -1;

	if (driver_params && nl80211_set_param(bss, driver_params) < 0)
		return -1;

	wpa_printf(MSG_DEBUG, "nl80211: interface %s in phy %s",
		   bss->ifname, drv->phyname);

	if (set_addr &&
	    (linux_set_iface_flags(drv->global->ioctl_sock, bss->ifname, 0) ||
	     linux_set_ifhwaddr(drv->global->ioctl_sock, bss->ifname,
				set_addr)))
		return -1;

	if (first && nl80211_get_ifmode(bss) == NL80211_IFTYPE_AP)
		drv->start_mode_ap = 1;

	if (drv->hostapd || bss->static_ap)
		nlmode = NL80211_IFTYPE_AP;
	else if (bss->if_dynamic)
		nlmode = nl80211_get_ifmode(bss);
	else
		nlmode = NL80211_IFTYPE_STATION;

	if (wpa_driver_nl80211_set_mode(bss, nlmode) < 0) {
		wpa_printf(MSG_ERROR, "nl80211: Could not configure driver mode");
		return -1;
	}

	if (nlmode == NL80211_IFTYPE_P2P_DEVICE)
		nl80211_get_macaddr(bss);

	if (!rfkill_is_blocked(drv->rfkill)) {
		int ret = i802_set_iface_flags(bss, 1);
		if (ret) {
			wpa_printf(MSG_ERROR, "nl80211: Could not set "
				   "interface '%s' UP", bss->ifname);
			return ret;
		}
		if (nlmode == NL80211_IFTYPE_P2P_DEVICE)
			return ret;
	} else {
		wpa_printf(MSG_DEBUG, "nl80211: Could not yet enable "
			   "interface '%s' due to rfkill", bss->ifname);
		if (nlmode == NL80211_IFTYPE_P2P_DEVICE)
			return 0;
		drv->if_disabled = 1;
		send_rfkill_event = 1;
	}

	if (!drv->hostapd)
		netlink_send_oper_ifla(drv->global->netlink, drv->ifindex,
				       1, IF_OPER_DORMANT);

	if (linux_get_ifhwaddr(drv->global->ioctl_sock, bss->ifname,
			       bss->addr))
		return -1;
	os_memcpy(drv->perm_addr, bss->addr, ETH_ALEN);

	if (send_rfkill_event) {
		eloop_register_timeout(0, 0, wpa_driver_nl80211_send_rfkill,
				       drv, drv->ctx);
	}

	if (drv->vendor_cmd_test_avail)
		qca_vendor_test(drv);

	return 0;
}


static int wpa_driver_nl80211_del_beacon(struct wpa_driver_nl80211_data *drv)
{
	struct nl_msg *msg;

	wpa_printf(MSG_DEBUG, "nl80211: Remove beacon (ifindex=%d)",
		   drv->ifindex);
	msg = nl80211_drv_msg(drv, 0, NL80211_CMD_DEL_BEACON);
	return send_and_recv_msgs(drv, msg, NULL, NULL);
}


/**
 * wpa_driver_nl80211_deinit - Deinitialize nl80211 driver interface
 * @bss: Pointer to private nl80211 data from wpa_driver_nl80211_init()
 *
 * Shut down driver interface and processing of driver events. Free
 * private data buffer if one was allocated in wpa_driver_nl80211_init().
 */
static void wpa_driver_nl80211_deinit(struct i802_bss *bss)
{
	struct wpa_driver_nl80211_data *drv = bss->drv;

	wpa_printf(MSG_INFO, "nl80211: deinit ifname=%s disabled_11b_rates=%d",
		   bss->ifname, drv->disabled_11b_rates);

	bss->in_deinit = 1;
	if (drv->data_tx_status)
		eloop_unregister_read_sock(drv->eapol_tx_sock);
	if (drv->eapol_tx_sock >= 0)
		close(drv->eapol_tx_sock);

<<<<<<< HEAD
	if (cmd == NL80211_CMD_ROAM &&
	    (drv->capa.flags & WPA_DRIVER_FLAGS_KEY_MGMT_OFFLOAD)) {
		/*
		 * Device will use roam+auth vendor event to indicate
		 * roaming, so ignore the regular roam event.
		 */
		wpa_printf(MSG_DEBUG,
			   "nl80211: Ignore roam event (cmd=%d), device will use vendor event roam+auth",
			   cmd);
		return;
	}

	if (drv->ap_scan_as_station != NL80211_IFTYPE_UNSPECIFIED &&
	    (cmd == NL80211_CMD_NEW_SCAN_RESULTS ||
	     cmd == NL80211_CMD_SCAN_ABORTED)) {
		wpa_driver_nl80211_set_mode(drv->first_bss,
					    drv->ap_scan_as_station);
		drv->ap_scan_as_station = NL80211_IFTYPE_UNSPECIFIED;
	}

	switch (cmd) {
	case NL80211_CMD_TRIGGER_SCAN:
		wpa_dbg(drv->ctx, MSG_DEBUG, "nl80211: Scan trigger");
		drv->scan_state = SCAN_STARTED;
		if (drv->scan_for_auth) {
			/*
			 * Cannot indicate EVENT_SCAN_STARTED here since we skip
			 * EVENT_SCAN_RESULTS in scan_for_auth case and the
			 * upper layer implementation could get confused about
			 * scanning state.
			 */
			wpa_printf(MSG_DEBUG, "nl80211: Do not indicate scan-start event due to internal scan_for_auth");
			break;
		}
		wpa_supplicant_event(drv->ctx, EVENT_SCAN_STARTED, NULL);
		break;
	case NL80211_CMD_START_SCHED_SCAN:
		wpa_dbg(drv->ctx, MSG_DEBUG, "nl80211: Sched scan started");
		drv->scan_state = SCHED_SCAN_STARTED;
		break;
	case NL80211_CMD_SCHED_SCAN_STOPPED:
		wpa_dbg(drv->ctx, MSG_DEBUG, "nl80211: Sched scan stopped");
		drv->scan_state = SCHED_SCAN_STOPPED;
		wpa_supplicant_event(drv->ctx, EVENT_SCHED_SCAN_STOPPED, NULL);
		break;
	case NL80211_CMD_NEW_SCAN_RESULTS:
		wpa_dbg(drv->ctx, MSG_DEBUG,
			"nl80211: New scan results available");
		drv->scan_state = SCAN_COMPLETED;
		drv->scan_complete_events = 1;
		eloop_cancel_timeout(wpa_driver_nl80211_scan_timeout, drv,
				     drv->ctx);
		send_scan_event(drv, 0, tb);
		break;
	case NL80211_CMD_SCHED_SCAN_RESULTS:
		wpa_dbg(drv->ctx, MSG_DEBUG,
			"nl80211: New sched scan results available");
		drv->scan_state = SCHED_SCAN_RESULTS;
		send_scan_event(drv, 0, tb);
		break;
	case NL80211_CMD_SCAN_ABORTED:
		wpa_dbg(drv->ctx, MSG_DEBUG, "nl80211: Scan aborted");
		drv->scan_state = SCAN_ABORTED;
		/*
		 * Need to indicate that scan results are available in order
		 * not to make wpa_supplicant stop its scanning.
		 */
		eloop_cancel_timeout(wpa_driver_nl80211_scan_timeout, drv,
				     drv->ctx);
		send_scan_event(drv, 1, tb);
		break;
	case NL80211_CMD_AUTHENTICATE:
	case NL80211_CMD_ASSOCIATE:
	case NL80211_CMD_DEAUTHENTICATE:
	case NL80211_CMD_DISASSOCIATE:
	case NL80211_CMD_FRAME_TX_STATUS:
	case NL80211_CMD_UNPROT_DEAUTHENTICATE:
	case NL80211_CMD_UNPROT_DISASSOCIATE:
		mlme_event(bss, cmd, tb[NL80211_ATTR_FRAME],
			   tb[NL80211_ATTR_MAC], tb[NL80211_ATTR_TIMED_OUT],
			   tb[NL80211_ATTR_WIPHY_FREQ], tb[NL80211_ATTR_ACK],
			   tb[NL80211_ATTR_COOKIE],
			   tb[NL80211_ATTR_RX_SIGNAL_DBM]);
		break;
	case NL80211_CMD_CONNECT:
	case NL80211_CMD_ROAM:
		mlme_event_connect(drv, cmd,
				   tb[NL80211_ATTR_STATUS_CODE],
				   tb[NL80211_ATTR_MAC],
				   tb[NL80211_ATTR_REQ_IE],
				   tb[NL80211_ATTR_RESP_IE],
				   NULL, NULL, NULL, NULL);
		break;
	case NL80211_CMD_CH_SWITCH_NOTIFY:
		mlme_event_ch_switch(drv,
				     tb[NL80211_ATTR_IFINDEX],
				     tb[NL80211_ATTR_WIPHY_FREQ],
				     tb[NL80211_ATTR_WIPHY_CHANNEL_TYPE],
				     tb[NL80211_ATTR_CHANNEL_WIDTH],
				     tb[NL80211_ATTR_CENTER_FREQ1],
				     tb[NL80211_ATTR_CENTER_FREQ2]);
		break;
	case NL80211_CMD_DISCONNECT:
		mlme_event_disconnect(drv, tb[NL80211_ATTR_REASON_CODE],
				      tb[NL80211_ATTR_MAC],
				      tb[NL80211_ATTR_DISCONNECTED_BY_AP]);
		break;
	case NL80211_CMD_MICHAEL_MIC_FAILURE:
		mlme_event_michael_mic_failure(bss, tb);
		break;
	case NL80211_CMD_JOIN_IBSS:
		mlme_event_join_ibss(drv, tb);
		break;
	case NL80211_CMD_REMAIN_ON_CHANNEL:
		mlme_event_remain_on_channel(drv, 0, tb);
		break;
	case NL80211_CMD_CANCEL_REMAIN_ON_CHANNEL:
		mlme_event_remain_on_channel(drv, 1, tb);
		break;
	case NL80211_CMD_NOTIFY_CQM:
		nl80211_cqm_event(drv, tb);
		break;
	case NL80211_CMD_REG_CHANGE:
		nl80211_reg_change_event(drv, tb);
		break;
	case NL80211_CMD_REG_BEACON_HINT:
		wpa_printf(MSG_DEBUG, "nl80211: Regulatory beacon hint");
		os_memset(&data, 0, sizeof(data));
		data.channel_list_changed.initiator = REGDOM_BEACON_HINT;
		wpa_supplicant_event(drv->ctx, EVENT_CHANNEL_LIST_CHANGED,
				     &data);
		break;
	case NL80211_CMD_NEW_STATION:
		nl80211_new_station_event(drv, tb);
		break;
	case NL80211_CMD_DEL_STATION:
		nl80211_del_station_event(drv, tb);
		break;
	case NL80211_CMD_SET_REKEY_OFFLOAD:
		nl80211_rekey_offload_event(drv, tb);
		break;
	case NL80211_CMD_PMKSA_CANDIDATE:
		nl80211_pmksa_candidate_event(drv, tb);
		break;
	case NL80211_CMD_PROBE_CLIENT:
		nl80211_client_probe_event(drv, tb);
		break;
	case NL80211_CMD_TDLS_OPER:
		nl80211_tdls_oper_event(drv, tb);
		break;
	case NL80211_CMD_CONN_FAILED:
		nl80211_connect_failed_event(drv, tb);
		break;
	case NL80211_CMD_FT_EVENT:
		mlme_event_ft_event(drv, tb);
		break;
	case NL80211_CMD_RADAR_DETECT:
		nl80211_radar_event(drv, tb);
		break;
	case NL80211_CMD_STOP_AP:
		nl80211_stop_ap(drv, tb);
		break;
	case NL80211_CMD_VENDOR:
		nl80211_vendor_event(drv, tb);
		break;
	default:
		wpa_dbg(drv->ctx, MSG_DEBUG, "nl80211: Ignored unknown event "
			"(cmd=%d)", cmd);
		break;
=======
	if (bss->nl_preq)
		wpa_driver_nl80211_probe_req_report(bss, 0);
	if (bss->added_if_into_bridge) {
		if (linux_br_del_if(drv->global->ioctl_sock, bss->brname,
				    bss->ifname) < 0)
			wpa_printf(MSG_INFO, "nl80211: Failed to remove "
				   "interface %s from bridge %s: %s",
				   bss->ifname, bss->brname, strerror(errno));
		if (drv->rtnl_sk)
			nl80211_handle_destroy(drv->rtnl_sk);
	}
	if (bss->added_bridge) {
		if (linux_set_iface_flags(drv->global->ioctl_sock, bss->brname,
					  0) < 0)
			wpa_printf(MSG_INFO,
				   "nl80211: Could not set bridge %s down",
				   bss->brname);
		if (linux_br_del(drv->global->ioctl_sock, bss->brname) < 0)
			wpa_printf(MSG_INFO, "nl80211: Failed to remove "
				   "bridge %s: %s",
				   bss->brname, strerror(errno));
	}

	nl80211_remove_monitor_interface(drv);

	if (is_ap_interface(drv->nlmode))
		wpa_driver_nl80211_del_beacon(drv);

	if (drv->eapol_sock >= 0) {
		eloop_unregister_read_sock(drv->eapol_sock);
		close(drv->eapol_sock);
>>>>>>> c748fdcc
	}

	if (drv->if_indices != drv->default_if_indices)
		os_free(drv->if_indices);

	if (drv->disabled_11b_rates)
		nl80211_disable_11b_rates(drv, drv->ifindex, 0);

	netlink_send_oper_ifla(drv->global->netlink, drv->ifindex, 0,
			       IF_OPER_UP);
	eloop_cancel_timeout(wpa_driver_nl80211_send_rfkill, drv, drv->ctx);
	rfkill_deinit(drv->rfkill);

	eloop_cancel_timeout(wpa_driver_nl80211_scan_timeout, drv, drv->ctx);

	if (!drv->start_iface_up)
		(void) i802_set_iface_flags(bss, 0);

	if (drv->addr_changed) {
		if (linux_set_iface_flags(drv->global->ioctl_sock, bss->ifname,
					  0) < 0) {
			wpa_printf(MSG_DEBUG,
				   "nl80211: Could not set interface down to restore permanent MAC address");
		}
		if (linux_set_ifhwaddr(drv->global->ioctl_sock, bss->ifname,
				       drv->perm_addr) < 0) {
			wpa_printf(MSG_DEBUG,
				   "nl80211: Could not restore permanent MAC address");
		}
	}

	if (drv->nlmode != NL80211_IFTYPE_P2P_DEVICE) {
		if (!drv->hostapd || !drv->start_mode_ap)
			wpa_driver_nl80211_set_mode(bss,
						    NL80211_IFTYPE_STATION);
		nl80211_mgmt_unsubscribe(bss, "deinit");
	} else {
		nl80211_mgmt_unsubscribe(bss, "deinit");
		nl80211_del_p2pdev(bss);
	}

	nl80211_destroy_bss(drv->first_bss);

	os_free(drv->filter_ssids);

	os_free(drv->auth_ie);

	if (drv->in_interface_list)
		dl_list_del(&drv->list);

	os_free(drv->extended_capa);
	os_free(drv->extended_capa_mask);
	os_free(drv->first_bss);
	os_free(drv);
}


static u32 wpa_alg_to_cipher_suite(enum wpa_alg alg, size_t key_len)
{
	switch (alg) {
	case WPA_ALG_WEP:
		if (key_len == 5)
			return WLAN_CIPHER_SUITE_WEP40;
		return WLAN_CIPHER_SUITE_WEP104;
	case WPA_ALG_TKIP:
		return WLAN_CIPHER_SUITE_TKIP;
	case WPA_ALG_CCMP:
		return WLAN_CIPHER_SUITE_CCMP;
	case WPA_ALG_GCMP:
		return WLAN_CIPHER_SUITE_GCMP;
	case WPA_ALG_CCMP_256:
		return WLAN_CIPHER_SUITE_CCMP_256;
	case WPA_ALG_GCMP_256:
		return WLAN_CIPHER_SUITE_GCMP_256;
	case WPA_ALG_IGTK:
		return WLAN_CIPHER_SUITE_AES_CMAC;
	case WPA_ALG_BIP_GMAC_128:
		return WLAN_CIPHER_SUITE_BIP_GMAC_128;
	case WPA_ALG_BIP_GMAC_256:
		return WLAN_CIPHER_SUITE_BIP_GMAC_256;
	case WPA_ALG_BIP_CMAC_256:
		return WLAN_CIPHER_SUITE_BIP_CMAC_256;
	case WPA_ALG_SMS4:
		return WLAN_CIPHER_SUITE_SMS4;
	case WPA_ALG_KRK:
		return WLAN_CIPHER_SUITE_KRK;
	case WPA_ALG_NONE:
	case WPA_ALG_PMK:
		wpa_printf(MSG_ERROR, "nl80211: Unexpected encryption algorithm %d",
			   alg);
		return 0;
	}

	wpa_printf(MSG_ERROR, "nl80211: Unsupported encryption algorithm %d",
		   alg);
	return 0;
}


static u32 wpa_cipher_to_cipher_suite(unsigned int cipher)
{
	switch (cipher) {
	case WPA_CIPHER_CCMP_256:
		return WLAN_CIPHER_SUITE_CCMP_256;
	case WPA_CIPHER_GCMP_256:
		return WLAN_CIPHER_SUITE_GCMP_256;
	case WPA_CIPHER_CCMP:
		return WLAN_CIPHER_SUITE_CCMP;
	case WPA_CIPHER_GCMP:
		return WLAN_CIPHER_SUITE_GCMP;
	case WPA_CIPHER_TKIP:
		return WLAN_CIPHER_SUITE_TKIP;
	case WPA_CIPHER_WEP104:
		return WLAN_CIPHER_SUITE_WEP104;
	case WPA_CIPHER_WEP40:
		return WLAN_CIPHER_SUITE_WEP40;
	case WPA_CIPHER_GTK_NOT_USED:
		return WLAN_CIPHER_SUITE_NO_GROUP_ADDR;
	}

	return 0;
}


static int wpa_cipher_to_cipher_suites(unsigned int ciphers, u32 suites[],
				       int max_suites)
{
	int num_suites = 0;

	if (num_suites < max_suites && ciphers & WPA_CIPHER_CCMP_256)
		suites[num_suites++] = WLAN_CIPHER_SUITE_CCMP_256;
	if (num_suites < max_suites && ciphers & WPA_CIPHER_GCMP_256)
		suites[num_suites++] = WLAN_CIPHER_SUITE_GCMP_256;
	if (num_suites < max_suites && ciphers & WPA_CIPHER_CCMP)
		suites[num_suites++] = WLAN_CIPHER_SUITE_CCMP;
	if (num_suites < max_suites && ciphers & WPA_CIPHER_GCMP)
		suites[num_suites++] = WLAN_CIPHER_SUITE_GCMP;
	if (num_suites < max_suites && ciphers & WPA_CIPHER_TKIP)
		suites[num_suites++] = WLAN_CIPHER_SUITE_TKIP;
	if (num_suites < max_suites && ciphers & WPA_CIPHER_WEP104)
		suites[num_suites++] = WLAN_CIPHER_SUITE_WEP104;
	if (num_suites < max_suites && ciphers & WPA_CIPHER_WEP40)
		suites[num_suites++] = WLAN_CIPHER_SUITE_WEP40;

	return num_suites;
}


static int issue_key_mgmt_set_key(struct wpa_driver_nl80211_data *drv,
				  const u8 *key, size_t key_len)
{
	struct nl_msg *msg;
	int ret;

	if (!(drv->capa.flags & WPA_DRIVER_FLAGS_KEY_MGMT_OFFLOAD))
		return 0;

	if (!(msg = nl80211_drv_msg(drv, 0, NL80211_CMD_VENDOR)) ||
	    nla_put_u32(msg, NL80211_ATTR_VENDOR_ID, OUI_QCA) ||
	    nla_put_u32(msg, NL80211_ATTR_VENDOR_SUBCMD,
			QCA_NL80211_VENDOR_SUBCMD_KEY_MGMT_SET_KEY) ||
	    nla_put(msg, NL80211_ATTR_VENDOR_DATA, key_len, key)) {
		nl80211_nlmsg_clear(msg);
		nlmsg_free(msg);
		return -1;
	}
	ret = send_and_recv_msgs(drv, msg, NULL, (void *) -1);
	if (ret) {
		wpa_printf(MSG_DEBUG,
			   "nl80211: Key management set key failed: ret=%d (%s)",
			   ret, strerror(-ret));
	}

	return ret;
}


static int wpa_driver_nl80211_set_key(const char *ifname, struct i802_bss *bss,
				      enum wpa_alg alg, const u8 *addr,
				      int key_idx, int set_tx,
				      const u8 *seq, size_t seq_len,
				      const u8 *key, size_t key_len)
{
	struct wpa_driver_nl80211_data *drv = bss->drv;
	int ifindex;
	struct nl_msg *msg = NULL;
	int ret;
	int tdls = 0;

	/* Ignore for P2P Device */
	if (drv->nlmode == NL80211_IFTYPE_P2P_DEVICE)
		return 0;

	ifindex = if_nametoindex(ifname);
	wpa_printf(MSG_DEBUG, "%s: ifindex=%d (%s) alg=%d addr=%p key_idx=%d "
		   "set_tx=%d seq_len=%lu key_len=%lu",
		   __func__, ifindex, ifname, alg, addr, key_idx, set_tx,
		   (unsigned long) seq_len, (unsigned long) key_len);
#ifdef CONFIG_TDLS
	if (key_idx == -1) {
		key_idx = 0;
		tdls = 1;
	}
#endif /* CONFIG_TDLS */

	if (alg == WPA_ALG_PMK &&
	    (drv->capa.flags & WPA_DRIVER_FLAGS_KEY_MGMT_OFFLOAD)) {
		wpa_printf(MSG_DEBUG, "%s: calling issue_key_mgmt_set_key",
			   __func__);
		ret = issue_key_mgmt_set_key(drv, key, key_len);
		return ret;
	}

	if (alg == WPA_ALG_NONE) {
		msg = nl80211_ifindex_msg(drv, ifindex, 0, NL80211_CMD_DEL_KEY);
		if (!msg)
			return -ENOBUFS;
	} else {
		u32 suite;

		suite = wpa_alg_to_cipher_suite(alg, key_len);
		if (!suite)
			goto fail;
		msg = nl80211_ifindex_msg(drv, ifindex, 0, NL80211_CMD_NEW_KEY);
		if (!msg ||
		    nla_put(msg, NL80211_ATTR_KEY_DATA, key_len, key) ||
		    nla_put_u32(msg, NL80211_ATTR_KEY_CIPHER, suite))
			goto fail;
		wpa_hexdump_key(MSG_DEBUG, "nl80211: KEY_DATA", key, key_len);
	}

	if (seq && seq_len) {
		if (nla_put(msg, NL80211_ATTR_KEY_SEQ, seq_len, seq))
			goto fail;
		wpa_hexdump(MSG_DEBUG, "nl80211: KEY_SEQ", seq, seq_len);
	}

	if (addr && !is_broadcast_ether_addr(addr)) {
		wpa_printf(MSG_DEBUG, "   addr=" MACSTR, MAC2STR(addr));
		if (nla_put(msg, NL80211_ATTR_MAC, ETH_ALEN, addr))
			goto fail;

		if (alg != WPA_ALG_WEP && key_idx && !set_tx) {
			wpa_printf(MSG_DEBUG, "   RSN IBSS RX GTK");
			if (nla_put_u32(msg, NL80211_ATTR_KEY_TYPE,
					NL80211_KEYTYPE_GROUP))
				goto fail;
		}
	} else if (addr && is_broadcast_ether_addr(addr)) {
		struct nlattr *types;

		wpa_printf(MSG_DEBUG, "   broadcast key");

		types = nla_nest_start(msg, NL80211_ATTR_KEY_DEFAULT_TYPES);
		if (!types ||
		    nla_put_flag(msg, NL80211_KEY_DEFAULT_TYPE_MULTICAST))
			goto fail;
		nla_nest_end(msg, types);
	}
	if (nla_put_u8(msg, NL80211_ATTR_KEY_IDX, key_idx))
		goto fail;

	ret = send_and_recv_msgs(drv, msg, NULL, key ? (void *) -1 : NULL);
	if ((ret == -ENOENT || ret == -ENOLINK) && alg == WPA_ALG_NONE)
		ret = 0;
	if (ret)
		wpa_printf(MSG_DEBUG, "nl80211: set_key failed; err=%d %s)",
			   ret, strerror(-ret));

	/*
	 * If we failed or don't need to set the default TX key (below),
	 * we're done here.
	 */
	if (ret || !set_tx || alg == WPA_ALG_NONE || tdls)
		return ret;
	if (is_ap_interface(drv->nlmode) && addr &&
	    !is_broadcast_ether_addr(addr))
		return ret;

	msg = nl80211_ifindex_msg(drv, ifindex, 0, NL80211_CMD_SET_KEY);
	if (!msg ||
	    nla_put_u8(msg, NL80211_ATTR_KEY_IDX, key_idx) ||
	    nla_put_flag(msg, (alg == WPA_ALG_IGTK ||
			       alg == WPA_ALG_BIP_GMAC_128 ||
			       alg == WPA_ALG_BIP_GMAC_256 ||
			       alg == WPA_ALG_BIP_CMAC_256) ?
			 NL80211_ATTR_KEY_DEFAULT_MGMT :
			 NL80211_ATTR_KEY_DEFAULT))
		goto fail;
	if (addr && is_broadcast_ether_addr(addr)) {
		struct nlattr *types;

		types = nla_nest_start(msg, NL80211_ATTR_KEY_DEFAULT_TYPES);
		if (!types ||
		    nla_put_flag(msg, NL80211_KEY_DEFAULT_TYPE_MULTICAST))
			goto fail;
		nla_nest_end(msg, types);
	} else if (addr) {
		struct nlattr *types;

		types = nla_nest_start(msg, NL80211_ATTR_KEY_DEFAULT_TYPES);
		if (!types ||
		    nla_put_flag(msg, NL80211_KEY_DEFAULT_TYPE_UNICAST))
			goto fail;
		nla_nest_end(msg, types);
	}

	ret = send_and_recv_msgs(drv, msg, NULL, NULL);
	if (ret == -ENOENT)
		ret = 0;
	if (ret)
		wpa_printf(MSG_DEBUG, "nl80211: set_key default failed; "
			   "err=%d %s)", ret, strerror(-ret));
	return ret;

<<<<<<< HEAD
	nla_for_each_nested(nl_mode, tb, i) {
		switch (nla_type(nl_mode)) {
		case NL80211_IFTYPE_AP:
			info->capa->flags |= WPA_DRIVER_FLAGS_AP;
			break;
		case NL80211_IFTYPE_MESH_POINT:
			info->capa->flags |= WPA_DRIVER_FLAGS_MESH;
			break;
		case NL80211_IFTYPE_ADHOC:
			info->capa->flags |= WPA_DRIVER_FLAGS_IBSS;
			break;
		case NL80211_IFTYPE_P2P_DEVICE:
			info->capa->flags |=
				WPA_DRIVER_FLAGS_DEDICATED_P2P_DEVICE;
			break;
		case NL80211_IFTYPE_P2P_GO:
			info->p2p_go_supported = 1;
			break;
		case NL80211_IFTYPE_P2P_CLIENT:
			info->p2p_client_supported = 1;
			break;
		case NL80211_IFTYPE_MONITOR:
			info->monitor_supported = 1;
			break;
		}
	}
=======
fail:
	nl80211_nlmsg_clear(msg);
	nlmsg_free(msg);
	return -ENOBUFS;
>>>>>>> c748fdcc
}


static int nl_add_key(struct nl_msg *msg, enum wpa_alg alg,
		      int key_idx, int defkey,
		      const u8 *seq, size_t seq_len,
		      const u8 *key, size_t key_len)
{
	struct nlattr *key_attr = nla_nest_start(msg, NL80211_ATTR_KEY);
	u32 suite;

	if (!key_attr)
		return -1;

	suite = wpa_alg_to_cipher_suite(alg, key_len);
	if (!suite)
		return -1;

	if (defkey && alg == WPA_ALG_IGTK) {
		if (nla_put_flag(msg, NL80211_KEY_DEFAULT_MGMT))
			return -1;
	} else if (defkey) {
		if (nla_put_flag(msg, NL80211_KEY_DEFAULT))
			return -1;
	}

	if (nla_put_u8(msg, NL80211_KEY_IDX, key_idx) ||
	    nla_put_u32(msg, NL80211_KEY_CIPHER, suite) ||
	    (seq && seq_len &&
	     nla_put(msg, NL80211_KEY_SEQ, seq_len, seq)) ||
	    nla_put(msg, NL80211_KEY_DATA, key_len, key))
		return -1;

	nla_nest_end(msg, key_attr);

	return 0;
}


static int nl80211_set_conn_keys(struct wpa_driver_associate_params *params,
				 struct nl_msg *msg)
{
	int i, privacy = 0;
	struct nlattr *nl_keys, *nl_key;

	for (i = 0; i < 4; i++) {
		if (!params->wep_key[i])
			continue;
		privacy = 1;
		break;
	}
	if (params->wps == WPS_MODE_PRIVACY)
		privacy = 1;
	if (params->pairwise_suite &&
	    params->pairwise_suite != WPA_CIPHER_NONE)
		privacy = 1;

	if (!privacy)
		return 0;

	if (nla_put_flag(msg, NL80211_ATTR_PRIVACY))
		return -ENOBUFS;

	nl_keys = nla_nest_start(msg, NL80211_ATTR_KEYS);
	if (!nl_keys)
		return -ENOBUFS;

	for (i = 0; i < 4; i++) {
		if (!params->wep_key[i])
			continue;

		nl_key = nla_nest_start(msg, i);
		if (!nl_key ||
		    nla_put(msg, NL80211_KEY_DATA, params->wep_key_len[i],
			    params->wep_key[i]) ||
		    nla_put_u32(msg, NL80211_KEY_CIPHER,
				params->wep_key_len[i] == 5 ?
				WLAN_CIPHER_SUITE_WEP40 :
				WLAN_CIPHER_SUITE_WEP104) ||
		    nla_put_u8(msg, NL80211_KEY_IDX, i) ||
		    (i == params->wep_tx_keyidx &&
		     nla_put_flag(msg, NL80211_KEY_DEFAULT)))
			return -ENOBUFS;

		nla_nest_end(msg, nl_key);
	}
	nla_nest_end(msg, nl_keys);

	return 0;
}


int wpa_driver_nl80211_mlme(struct wpa_driver_nl80211_data *drv,
			    const u8 *addr, int cmd, u16 reason_code,
			    int local_state_change)
{
	int ret;
	struct nl_msg *msg;

	if (!(msg = nl80211_drv_msg(drv, 0, cmd)) ||
	    nla_put_u16(msg, NL80211_ATTR_REASON_CODE, reason_code) ||
	    (addr && nla_put(msg, NL80211_ATTR_MAC, ETH_ALEN, addr)) ||
	    (local_state_change &&
	     nla_put_flag(msg, NL80211_ATTR_LOCAL_STATE_CHANGE))) {
		nlmsg_free(msg);
		return -1;
	}

	ret = send_and_recv_msgs(drv, msg, NULL, NULL);
	if (ret) {
		wpa_dbg(drv->ctx, MSG_DEBUG,
			"nl80211: MLME command failed: reason=%u ret=%d (%s)",
			reason_code, ret, strerror(-ret));
	}
	return ret;
}


static int wpa_driver_nl80211_disconnect(struct wpa_driver_nl80211_data *drv,
					 int reason_code)
{
	int ret;

	wpa_printf(MSG_DEBUG, "%s(reason_code=%d)", __func__, reason_code);
	nl80211_mark_disconnected(drv);
	/* Disconnect command doesn't need BSSID - it uses cached value */
	ret = wpa_driver_nl80211_mlme(drv, NULL, NL80211_CMD_DISCONNECT,
				      reason_code, 0);
	/*
	 * For locally generated disconnect, supplicant already generates a
	 * DEAUTH event, so ignore the event from NL80211.
	 */
	drv->ignore_next_local_disconnect = ret == 0;

	return ret;
}


static int wpa_driver_nl80211_deauthenticate(struct i802_bss *bss,
					     const u8 *addr, int reason_code)
{
	struct wpa_driver_nl80211_data *drv = bss->drv;
	int ret;

	if (drv->nlmode == NL80211_IFTYPE_ADHOC) {
		nl80211_mark_disconnected(drv);
		return nl80211_leave_ibss(drv, 1);
	}
	if (!(drv->capa.flags & WPA_DRIVER_FLAGS_SME))
		return wpa_driver_nl80211_disconnect(drv, reason_code);
	wpa_printf(MSG_DEBUG, "%s(addr=" MACSTR " reason_code=%d)",
		   __func__, MAC2STR(addr), reason_code);
	nl80211_mark_disconnected(drv);
	ret = wpa_driver_nl80211_mlme(drv, addr, NL80211_CMD_DEAUTHENTICATE,
				      reason_code, 0);
	/*
	 * For locally generated deauthenticate, supplicant already generates a
	 * DEAUTH event, so ignore the event from NL80211.
	 */
	drv->ignore_next_local_deauth = ret == 0;
	return ret;
}


static void nl80211_copy_auth_params(struct wpa_driver_nl80211_data *drv,
				     struct wpa_driver_auth_params *params)
{
	int i;

	drv->auth_freq = params->freq;
	drv->auth_alg = params->auth_alg;
	drv->auth_wep_tx_keyidx = params->wep_tx_keyidx;
	drv->auth_local_state_change = params->local_state_change;
	drv->auth_p2p = params->p2p;

	if (params->bssid)
		os_memcpy(drv->auth_bssid_, params->bssid, ETH_ALEN);
	else
		os_memset(drv->auth_bssid_, 0, ETH_ALEN);

	if (params->ssid) {
		os_memcpy(drv->auth_ssid, params->ssid, params->ssid_len);
		drv->auth_ssid_len = params->ssid_len;
	} else
		drv->auth_ssid_len = 0;


	os_free(drv->auth_ie);
	drv->auth_ie = NULL;
	drv->auth_ie_len = 0;
	if (params->ie) {
		drv->auth_ie = os_malloc(params->ie_len);
		if (drv->auth_ie) {
			os_memcpy(drv->auth_ie, params->ie, params->ie_len);
			drv->auth_ie_len = params->ie_len;
		}
	}

	for (i = 0; i < 4; i++) {
		if (params->wep_key[i] && params->wep_key_len[i] &&
		    params->wep_key_len[i] <= 16) {
			os_memcpy(drv->auth_wep_key[i], params->wep_key[i],
				  params->wep_key_len[i]);
			drv->auth_wep_key_len[i] = params->wep_key_len[i];
		} else
			drv->auth_wep_key_len[i] = 0;
	}
}


static void nl80211_unmask_11b_rates(struct i802_bss *bss)
{
	struct wpa_driver_nl80211_data *drv = bss->drv;

	if (is_p2p_net_interface(drv->nlmode) || !drv->disabled_11b_rates)
		return;

	/*
	 * Looks like we failed to unmask 11b rates previously. This could
	 * happen, e.g., if the interface was down at the point in time when a
	 * P2P group was terminated.
	 */
	wpa_printf(MSG_DEBUG,
		   "nl80211: Interface %s mode is for non-P2P, but 11b rates were disabled - re-enable them",
		   bss->ifname);
	nl80211_disable_11b_rates(drv, drv->ifindex, 0);
}


static int wpa_driver_nl80211_authenticate(
	struct i802_bss *bss, struct wpa_driver_auth_params *params)
{
	struct wpa_driver_nl80211_data *drv = bss->drv;
	int ret = -1, i;
	struct nl_msg *msg;
	enum nl80211_auth_type type;
	enum nl80211_iftype nlmode;
	int count = 0;
	int is_retry;

	nl80211_unmask_11b_rates(bss);

	is_retry = drv->retry_auth;
	drv->retry_auth = 0;
	drv->ignore_deauth_event = 0;

	nl80211_mark_disconnected(drv);
	os_memset(drv->auth_bssid, 0, ETH_ALEN);
	if (params->bssid)
		os_memcpy(drv->auth_attempt_bssid, params->bssid, ETH_ALEN);
	else
		os_memset(drv->auth_attempt_bssid, 0, ETH_ALEN);
	/* FIX: IBSS mode */
	nlmode = params->p2p ?
		NL80211_IFTYPE_P2P_CLIENT : NL80211_IFTYPE_STATION;
	if (drv->nlmode != nlmode &&
	    wpa_driver_nl80211_set_mode(bss, nlmode) < 0)
		return -1;

retry:
	wpa_printf(MSG_DEBUG, "nl80211: Authenticate (ifindex=%d)",
		   drv->ifindex);

	msg = nl80211_drv_msg(drv, 0, NL80211_CMD_AUTHENTICATE);
	if (!msg)
		goto fail;

	for (i = 0; i < 4; i++) {
		if (!params->wep_key[i])
			continue;
		wpa_driver_nl80211_set_key(bss->ifname, bss, WPA_ALG_WEP,
					   NULL, i,
					   i == params->wep_tx_keyidx, NULL, 0,
					   params->wep_key[i],
					   params->wep_key_len[i]);
		if (params->wep_tx_keyidx != i)
			continue;
		if (nl_add_key(msg, WPA_ALG_WEP, i, 1, NULL, 0,
			       params->wep_key[i], params->wep_key_len[i]))
			goto fail;
	}

	if (params->bssid) {
		wpa_printf(MSG_DEBUG, "  * bssid=" MACSTR,
			   MAC2STR(params->bssid));
		if (nla_put(msg, NL80211_ATTR_MAC, ETH_ALEN, params->bssid))
			goto fail;
	}
	if (params->freq) {
		wpa_printf(MSG_DEBUG, "  * freq=%d", params->freq);
		if (nla_put_u32(msg, NL80211_ATTR_WIPHY_FREQ, params->freq))
			goto fail;
	}
	if (params->ssid) {
		wpa_hexdump_ascii(MSG_DEBUG, "  * SSID",
				  params->ssid, params->ssid_len);
		if (nla_put(msg, NL80211_ATTR_SSID, params->ssid_len,
			    params->ssid))
			goto fail;
	}
	wpa_hexdump(MSG_DEBUG, "  * IEs", params->ie, params->ie_len);
	if (params->ie &&
	    nla_put(msg, NL80211_ATTR_IE, params->ie_len, params->ie))
		goto fail;
	if (params->sae_data) {
		wpa_hexdump(MSG_DEBUG, "  * SAE data", params->sae_data,
			    params->sae_data_len);
		if (nla_put(msg, NL80211_ATTR_SAE_DATA, params->sae_data_len,
			    params->sae_data))
			goto fail;
	}
	if (params->auth_alg & WPA_AUTH_ALG_OPEN)
		type = NL80211_AUTHTYPE_OPEN_SYSTEM;
	else if (params->auth_alg & WPA_AUTH_ALG_SHARED)
		type = NL80211_AUTHTYPE_SHARED_KEY;
	else if (params->auth_alg & WPA_AUTH_ALG_LEAP)
		type = NL80211_AUTHTYPE_NETWORK_EAP;
	else if (params->auth_alg & WPA_AUTH_ALG_FT)
		type = NL80211_AUTHTYPE_FT;
	else if (params->auth_alg & WPA_AUTH_ALG_SAE)
		type = NL80211_AUTHTYPE_SAE;
	else
		goto fail;
	wpa_printf(MSG_DEBUG, "  * Auth Type %d", type);
	if (nla_put_u32(msg, NL80211_ATTR_AUTH_TYPE, type))
		goto fail;
	if (params->local_state_change) {
		wpa_printf(MSG_DEBUG, "  * Local state change only");
		if (nla_put_flag(msg, NL80211_ATTR_LOCAL_STATE_CHANGE))
			goto fail;
	}

<<<<<<< HEAD
	if (tb[NL80211_ATTR_VENDOR_DATA]) {
		struct nlattr *nl;
		int rem;

		nla_for_each_nested(nl, tb[NL80211_ATTR_VENDOR_DATA], rem) {
			struct nl80211_vendor_cmd_info *vinfo;
			if (nla_len(nl) != sizeof(*vinfo)) {
				wpa_printf(MSG_DEBUG, "nl80211: Unexpected vendor data info");
				continue;
			}
			vinfo = nla_data(nl);
			switch (vinfo->subcmd) {
			case QCA_NL80211_VENDOR_SUBCMD_ROAMING:
				drv->roaming_vendor_cmd_avail = 1;
				break;
			case QCA_NL80211_VENDOR_SUBCMD_DFS_CAPABILITY:
				drv->dfs_vendor_cmd_avail = 1;
				break;
			case QCA_NL80211_VENDOR_SUBCMD_DO_ACS:
				drv->capa.flags |=
					WPA_DRIVER_FLAGS_ACS_OFFLOAD;
				break;
			case QCA_NL80211_VENDOR_SUBCMD_GET_FEATURES:
				drv->get_features_vendor_cmd_avail = 1;
				break;
			}
			wpa_printf(MSG_DEBUG, "nl80211: Supported vendor command: vendor_id=0x%x subcmd=%u",
				   vinfo->vendor_id, vinfo->subcmd);
=======
	ret = send_and_recv_msgs(drv, msg, NULL, NULL);
	msg = NULL;
	if (ret) {
		wpa_dbg(drv->ctx, MSG_DEBUG,
			"nl80211: MLME command failed (auth): ret=%d (%s)",
			ret, strerror(-ret));
		count++;
		if (ret == -EALREADY && count == 1 && params->bssid &&
		    !params->local_state_change) {
			/*
			 * mac80211 does not currently accept new
			 * authentication if we are already authenticated. As a
			 * workaround, force deauthentication and try again.
			 */
			wpa_printf(MSG_DEBUG, "nl80211: Retry authentication "
				   "after forced deauthentication");
			drv->ignore_deauth_event = 1;
			wpa_driver_nl80211_deauthenticate(
				bss, params->bssid,
				WLAN_REASON_PREV_AUTH_NOT_VALID);
			nlmsg_free(msg);
			goto retry;
>>>>>>> c748fdcc
		}

		if (ret == -ENOENT && params->freq && !is_retry) {
			/*
			 * cfg80211 has likely expired the BSS entry even
			 * though it was previously available in our internal
			 * BSS table. To recover quickly, start a single
			 * channel scan on the specified channel.
			 */
			struct wpa_driver_scan_params scan;
			int freqs[2];

			os_memset(&scan, 0, sizeof(scan));
			scan.num_ssids = 1;
			if (params->ssid) {
				scan.ssids[0].ssid = params->ssid;
				scan.ssids[0].ssid_len = params->ssid_len;
			}
			freqs[0] = params->freq;
			freqs[1] = 0;
			scan.freqs = freqs;
			wpa_printf(MSG_DEBUG, "nl80211: Trigger single "
				   "channel scan to refresh cfg80211 BSS "
				   "entry");
			ret = wpa_driver_nl80211_scan(bss, &scan);
			if (ret == 0) {
				nl80211_copy_auth_params(drv, params);
				drv->scan_for_auth = 1;
			}
		} else if (is_retry) {
			/*
			 * Need to indicate this with an event since the return
			 * value from the retry is not delivered to core code.
			 */
			union wpa_event_data event;
			wpa_printf(MSG_DEBUG, "nl80211: Authentication retry "
				   "failed");
			os_memset(&event, 0, sizeof(event));
			os_memcpy(event.timeout_event.addr, drv->auth_bssid_,
				  ETH_ALEN);
			wpa_supplicant_event(drv->ctx, EVENT_AUTH_TIMED_OUT,
					     &event);
		}
	} else {
		wpa_printf(MSG_DEBUG,
			   "nl80211: Authentication request send successfully");
	}

fail:
	nlmsg_free(msg);
	return ret;
}


int wpa_driver_nl80211_authenticate_retry(struct wpa_driver_nl80211_data *drv)
{
	struct wpa_driver_auth_params params;
	struct i802_bss *bss = drv->first_bss;
	int i;

	wpa_printf(MSG_DEBUG, "nl80211: Try to authenticate again");

	os_memset(&params, 0, sizeof(params));
	params.freq = drv->auth_freq;
	params.auth_alg = drv->auth_alg;
	params.wep_tx_keyidx = drv->auth_wep_tx_keyidx;
	params.local_state_change = drv->auth_local_state_change;
	params.p2p = drv->auth_p2p;

	if (!is_zero_ether_addr(drv->auth_bssid_))
		params.bssid = drv->auth_bssid_;

	if (drv->auth_ssid_len) {
		params.ssid = drv->auth_ssid;
		params.ssid_len = drv->auth_ssid_len;
	}

	params.ie = drv->auth_ie;
	params.ie_len = drv->auth_ie_len;

	for (i = 0; i < 4; i++) {
		if (drv->auth_wep_key_len[i]) {
			params.wep_key[i] = drv->auth_wep_key[i];
			params.wep_key_len[i] = drv->auth_wep_key_len[i];
		}
	}

	drv->retry_auth = 1;
	return wpa_driver_nl80211_authenticate(bss, &params);
}


<<<<<<< HEAD
struct features_info {
	u8 *flags;
	size_t flags_len;
};


static int features_info_handler(struct nl_msg *msg, void *arg)
{
	struct nlattr *tb[NL80211_ATTR_MAX + 1];
	struct genlmsghdr *gnlh = nlmsg_data(nlmsg_hdr(msg));
	struct features_info *info = arg;
	struct nlattr *nl_vend, *attr;

	nla_parse(tb, NL80211_ATTR_MAX, genlmsg_attrdata(gnlh, 0),
		  genlmsg_attrlen(gnlh, 0), NULL);

	nl_vend = tb[NL80211_ATTR_VENDOR_DATA];
	if (nl_vend) {
		struct nlattr *tb_vendor[QCA_WLAN_VENDOR_ATTR_MAX + 1];

		nla_parse(tb_vendor, QCA_WLAN_VENDOR_ATTR_MAX,
			  nla_data(nl_vend), nla_len(nl_vend), NULL);

		attr = tb_vendor[QCA_WLAN_VENDOR_ATTR_FEATURE_FLAGS];
		if (attr) {
			info->flags = nla_data(attr);
			info->flags_len = nla_len(attr);
		}
	}

	return NL_SKIP;
}


static int check_feature(enum qca_wlan_vendor_features feature,
			 struct features_info *info)
{
	size_t index = feature / 8;

	return (index < info->flags_len) &&
		(info->flags[index] & BIT(feature % 8));
}


static void qca_nl80211_get_features(struct wpa_driver_nl80211_data *drv)
{
	struct nl_msg *msg;
	struct features_info info;
	int ret;

	if (!drv->get_features_vendor_cmd_avail)
		return;

	msg = nlmsg_alloc();
	if (!msg)
		return;

	if (!nl80211_cmd(drv, msg, 0, NL80211_CMD_VENDOR) ||
	    nla_put_u32(msg, NL80211_ATTR_IFINDEX, drv->ifindex) ||
	    nla_put_u32(msg, NL80211_ATTR_VENDOR_ID, OUI_QCA) ||
	    nla_put_u32(msg, NL80211_ATTR_VENDOR_SUBCMD,
			QCA_NL80211_VENDOR_SUBCMD_GET_FEATURES)) {
		nlmsg_free(msg);
		return;
	}

	os_memset(&info, 0, sizeof(info));
	ret = send_and_recv_msgs(drv, msg, features_info_handler, &info);
	if (ret || !info.flags)
		return;

	if (check_feature(QCA_WLAN_VENDOR_FEATURE_KEY_MGMT_OFFLOAD, &info))
		drv->capa.flags |= WPA_DRIVER_FLAGS_KEY_MGMT_OFFLOAD;
}


static int wpa_driver_nl80211_capa(struct wpa_driver_nl80211_data *drv)
=======
static int wpa_driver_nl80211_send_frame(struct i802_bss *bss,
					 const void *data, size_t len,
					 int encrypt, int noack,
					 unsigned int freq, int no_cck,
					 int offchanok, unsigned int wait_time)
>>>>>>> c748fdcc
{
	struct wpa_driver_nl80211_data *drv = bss->drv;
	u64 cookie;
	int res;

	if (freq == 0 && drv->nlmode == NL80211_IFTYPE_ADHOC) {
		freq = nl80211_get_assoc_freq(drv);
		wpa_printf(MSG_DEBUG,
			   "nl80211: send_frame - Use assoc_freq=%u for IBSS",
			   freq);
	}
	if (freq == 0) {
		wpa_printf(MSG_DEBUG, "nl80211: send_frame - Use bss->freq=%u",
			   bss->freq);
		freq = bss->freq;
	}

	if (drv->use_monitor) {
		wpa_printf(MSG_DEBUG, "nl80211: send_frame(freq=%u bss->freq=%u) -> send_monitor",
			   freq, bss->freq);
		return nl80211_send_monitor(drv, data, len, encrypt, noack);
	}

	wpa_printf(MSG_DEBUG, "nl80211: send_frame -> send_frame_cmd");
	res = nl80211_send_frame_cmd(bss, freq, wait_time, data, len,
				     &cookie, no_cck, noack, offchanok);
	if (res == 0 && !noack) {
		const struct ieee80211_mgmt *mgmt;
		u16 fc;

		mgmt = (const struct ieee80211_mgmt *) data;
		fc = le_to_host16(mgmt->frame_control);
		if (WLAN_FC_GET_TYPE(fc) == WLAN_FC_TYPE_MGMT &&
		    WLAN_FC_GET_STYPE(fc) == WLAN_FC_STYPE_ACTION) {
			wpa_printf(MSG_MSGDUMP,
				   "nl80211: Update send_action_cookie from 0x%llx to 0x%llx",
				   (long long unsigned int)
				   drv->send_action_cookie,
				   (long long unsigned int) cookie);
			drv->send_action_cookie = cookie;
		}
	}

<<<<<<< HEAD
	/*
	 * If we aren't going to use monitor interfaces, but the
	 * driver doesn't support data TX status, we won't get TX
	 * status for EAPOL frames.
	 */
	if (!drv->use_monitor && !info.data_tx_status)
		drv->capa.flags &= ~WPA_DRIVER_FLAGS_EAPOL_TX_STATUS;

	qca_nl80211_get_features(drv);

	return 0;
=======
	return res;
>>>>>>> c748fdcc
}


static int wpa_driver_nl80211_send_mlme(struct i802_bss *bss, const u8 *data,
					size_t data_len, int noack,
					unsigned int freq, int no_cck,
					int offchanok,
					unsigned int wait_time)
{
	struct wpa_driver_nl80211_data *drv = bss->drv;
	struct ieee80211_mgmt *mgmt;
	int encrypt = 1;
	u16 fc;

	mgmt = (struct ieee80211_mgmt *) data;
	fc = le_to_host16(mgmt->frame_control);
	wpa_printf(MSG_DEBUG, "nl80211: send_mlme - da= " MACSTR
		   " noack=%d freq=%u no_cck=%d offchanok=%d wait_time=%u fc=0x%x (%s) nlmode=%d",
		   MAC2STR(mgmt->da), noack, freq, no_cck, offchanok, wait_time,
		   fc, fc2str(fc), drv->nlmode);

	if ((is_sta_interface(drv->nlmode) ||
	     drv->nlmode == NL80211_IFTYPE_P2P_DEVICE) &&
	    WLAN_FC_GET_TYPE(fc) == WLAN_FC_TYPE_MGMT &&
	    WLAN_FC_GET_STYPE(fc) == WLAN_FC_STYPE_PROBE_RESP) {
		/*
		 * The use of last_mgmt_freq is a bit of a hack,
		 * but it works due to the single-threaded nature
		 * of wpa_supplicant.
		 */
		if (freq == 0) {
			wpa_printf(MSG_DEBUG, "nl80211: Use last_mgmt_freq=%d",
				   drv->last_mgmt_freq);
			freq = drv->last_mgmt_freq;
		}
		return nl80211_send_frame_cmd(bss, freq, 0,
					      data, data_len, NULL, 1, noack,
					      1);
	}

	if (drv->device_ap_sme && is_ap_interface(drv->nlmode)) {
		if (freq == 0) {
			wpa_printf(MSG_DEBUG, "nl80211: Use bss->freq=%d",
				   bss->freq);
			freq = bss->freq;
		}
		return nl80211_send_frame_cmd(bss, freq,
					      (int) freq == bss->freq ? 0 :
					      wait_time,
					      data, data_len,
					      &drv->send_action_cookie,
					      no_cck, noack, offchanok);
	}

	if (WLAN_FC_GET_TYPE(fc) == WLAN_FC_TYPE_MGMT &&
	    WLAN_FC_GET_STYPE(fc) == WLAN_FC_STYPE_AUTH) {
		/*
		 * Only one of the authentication frame types is encrypted.
		 * In order for static WEP encryption to work properly (i.e.,
		 * to not encrypt the frame), we need to tell mac80211 about
		 * the frames that must not be encrypted.
		 */
		u16 auth_alg = le_to_host16(mgmt->u.auth.auth_alg);
		u16 auth_trans = le_to_host16(mgmt->u.auth.auth_transaction);
		if (auth_alg != WLAN_AUTH_SHARED_KEY || auth_trans != 3)
			encrypt = 0;
	}

	wpa_printf(MSG_DEBUG, "nl80211: send_mlme -> send_frame");
	return wpa_driver_nl80211_send_frame(bss, data, data_len, encrypt,
					     noack, freq, no_cck, offchanok,
					     wait_time);
}


static int nl80211_put_basic_rates(struct nl_msg *msg, const int *basic_rates)
{
	u8 rates[NL80211_MAX_SUPP_RATES];
	u8 rates_len = 0;
	int i;

	if (!basic_rates)
		return 0;

	for (i = 0; i < NL80211_MAX_SUPP_RATES && basic_rates[i] >= 0; i++)
		rates[rates_len++] = basic_rates[i] / 5;

	return nla_put(msg, NL80211_ATTR_BSS_BASIC_RATES, rates_len, rates);
}


static int nl80211_set_bss(struct i802_bss *bss, int cts, int preamble,
			   int slot, int ht_opmode, int ap_isolate,
			   const int *basic_rates)
{
	struct wpa_driver_nl80211_data *drv = bss->drv;
	struct nl_msg *msg;

	if (!(msg = nl80211_bss_msg(bss, 0, NL80211_CMD_SET_BSS)) ||
	    (cts >= 0 &&
	     nla_put_u8(msg, NL80211_ATTR_BSS_CTS_PROT, cts)) ||
	    (preamble >= 0 &&
	     nla_put_u8(msg, NL80211_ATTR_BSS_SHORT_PREAMBLE, preamble)) ||
	    (slot >= 0 &&
	     nla_put_u8(msg, NL80211_ATTR_BSS_SHORT_SLOT_TIME, slot)) ||
	    (ht_opmode >= 0 &&
	     nla_put_u16(msg, NL80211_ATTR_BSS_HT_OPMODE, ht_opmode)) ||
	    (ap_isolate >= 0 &&
	     nla_put_u8(msg, NL80211_ATTR_AP_ISOLATE, ap_isolate)) ||
	    nl80211_put_basic_rates(msg, basic_rates)) {
		nlmsg_free(msg);
		return -ENOBUFS;
	}

	return send_and_recv_msgs(drv, msg, NULL, NULL);
}


static int wpa_driver_nl80211_set_acl(void *priv,
				      struct hostapd_acl_params *params)
{
	struct i802_bss *bss = priv;
	struct wpa_driver_nl80211_data *drv = bss->drv;
	struct nl_msg *msg;
	struct nlattr *acl;
	unsigned int i;
	int ret;

	if (!(drv->capa.max_acl_mac_addrs))
		return -ENOTSUP;

	if (params->num_mac_acl > drv->capa.max_acl_mac_addrs)
		return -ENOTSUP;

	wpa_printf(MSG_DEBUG, "nl80211: Set %s ACL (num_mac_acl=%u)",
		   params->acl_policy ? "Accept" : "Deny", params->num_mac_acl);

	if (!(msg = nl80211_drv_msg(drv, 0, NL80211_CMD_SET_MAC_ACL)) ||
	    nla_put_u32(msg, NL80211_ATTR_ACL_POLICY, params->acl_policy ?
			NL80211_ACL_POLICY_DENY_UNLESS_LISTED :
			NL80211_ACL_POLICY_ACCEPT_UNLESS_LISTED) ||
	    (acl = nla_nest_start(msg, NL80211_ATTR_MAC_ADDRS)) == NULL) {
		nlmsg_free(msg);
		return -ENOMEM;
	}

	for (i = 0; i < params->num_mac_acl; i++) {
		if (nla_put(msg, i + 1, ETH_ALEN, params->mac_acl[i].addr)) {
			nlmsg_free(msg);
			return -ENOMEM;
		}
	}

	nla_nest_end(msg, acl);

	ret = send_and_recv_msgs(drv, msg, NULL, NULL);
	if (ret) {
		wpa_printf(MSG_DEBUG, "nl80211: Failed to set MAC ACL: %d (%s)",
			   ret, strerror(-ret));
	}

	return ret;
}


static int nl80211_put_beacon_int(struct nl_msg *msg, int beacon_int)
{
	if (beacon_int > 0) {
		wpa_printf(MSG_DEBUG, "  * beacon_int=%d", beacon_int);
		return nla_put_u32(msg, NL80211_ATTR_BEACON_INTERVAL,
				   beacon_int);
	}

	return 0;
}


<<<<<<< HEAD
static void nl80211_destroy_bss(struct i802_bss *bss)
{
	nl_cb_put(bss->nl_cb);
	bss->nl_cb = NULL;
}


static void * wpa_driver_nl80211_drv_init(void *ctx, const char *ifname,
					  void *global_priv, int hostapd,
					  const u8 *set_addr)
{
	struct wpa_driver_nl80211_data *drv;
	struct rfkill_config *rcfg;
	struct i802_bss *bss;

	if (global_priv == NULL)
		return NULL;
	drv = os_zalloc(sizeof(*drv));
	if (drv == NULL)
		return NULL;
	drv->global = global_priv;
	drv->ctx = ctx;
	drv->hostapd = !!hostapd;
	drv->eapol_sock = -1;
	drv->num_if_indices = sizeof(drv->default_if_indices) / sizeof(int);
	drv->if_indices = drv->default_if_indices;

	drv->first_bss = os_zalloc(sizeof(*drv->first_bss));
	if (!drv->first_bss) {
		os_free(drv);
		return NULL;
	}
	bss = drv->first_bss;
	bss->drv = drv;
	bss->ctx = ctx;

	os_strlcpy(bss->ifname, ifname, sizeof(bss->ifname));
	drv->monitor_ifidx = -1;
	drv->monitor_sock = -1;
	drv->eapol_tx_sock = -1;
	drv->ap_scan_as_station = NL80211_IFTYPE_UNSPECIFIED;

	if (wpa_driver_nl80211_init_nl(drv)) {
		os_free(drv);
		return NULL;
	}

	if (nl80211_init_bss(bss))
		goto failed;

	rcfg = os_zalloc(sizeof(*rcfg));
	if (rcfg == NULL)
		goto failed;
	rcfg->ctx = drv;
	os_strlcpy(rcfg->ifname, ifname, sizeof(rcfg->ifname));
	rcfg->blocked_cb = wpa_driver_nl80211_rfkill_blocked;
	rcfg->unblocked_cb = wpa_driver_nl80211_rfkill_unblocked;
	drv->rfkill = rfkill_init(rcfg);
	if (drv->rfkill == NULL) {
		wpa_printf(MSG_DEBUG, "nl80211: RFKILL status not available");
		os_free(rcfg);
	}

	if (linux_iface_up(drv->global->ioctl_sock, ifname) > 0)
		drv->start_iface_up = 1;

	if (wpa_driver_nl80211_finish_drv_init(drv, set_addr, 1))
		goto failed;

	drv->eapol_tx_sock = socket(PF_PACKET, SOCK_DGRAM, 0);
	if (drv->eapol_tx_sock < 0)
		goto failed;

	if (drv->data_tx_status) {
		int enabled = 1;

		if (setsockopt(drv->eapol_tx_sock, SOL_SOCKET, SO_WIFI_STATUS,
			       &enabled, sizeof(enabled)) < 0) {
			wpa_printf(MSG_DEBUG,
				"nl80211: wifi status sockopt failed\n");
			drv->data_tx_status = 0;
			if (!drv->use_monitor)
				drv->capa.flags &=
					~WPA_DRIVER_FLAGS_EAPOL_TX_STATUS;
		} else {
			eloop_register_read_sock(drv->eapol_tx_sock,
				wpa_driver_nl80211_handle_eapol_tx_status,
				drv, NULL);
		}
	}

	if (drv->global) {
		dl_list_add(&drv->global->interfaces, &drv->list);
		drv->in_interface_list = 1;
	}

	return bss;

failed:
	wpa_driver_nl80211_deinit(bss);
	return NULL;
}


/**
 * wpa_driver_nl80211_init - Initialize nl80211 driver interface
 * @ctx: context to be used when calling wpa_supplicant functions,
 * e.g., wpa_supplicant_event()
 * @ifname: interface name, e.g., wlan0
 * @global_priv: private driver global data from global_init()
 * Returns: Pointer to private data, %NULL on failure
 */
static void * wpa_driver_nl80211_init(void *ctx, const char *ifname,
				      void *global_priv)
{
	return wpa_driver_nl80211_drv_init(ctx, ifname, global_priv, 0, NULL);
}


static int nl80211_register_frame(struct i802_bss *bss,
				  struct nl_handle *nl_handle,
				  u16 type, const u8 *match, size_t match_len)
{
	struct wpa_driver_nl80211_data *drv = bss->drv;
	struct nl_msg *msg;
	int ret = -1;
	char buf[30];

	msg = nlmsg_alloc();
	if (!msg)
		return -1;

	buf[0] = '\0';
	wpa_snprintf_hex(buf, sizeof(buf), match, match_len);
	wpa_printf(MSG_DEBUG, "nl80211: Register frame type=0x%x (%s) nl_handle=%p match=%s",
		   type, fc2str(type), nl_handle, buf);

	nl80211_cmd(drv, msg, 0, NL80211_CMD_REGISTER_ACTION);

	if (nl80211_set_iface_id(msg, bss) < 0)
		goto nla_put_failure;

	NLA_PUT_U16(msg, NL80211_ATTR_FRAME_TYPE, type);
	NLA_PUT(msg, NL80211_ATTR_FRAME_MATCH, match_len, match);

	ret = send_and_recv(drv->global, nl_handle, msg, NULL, NULL);
	msg = NULL;
	if (ret) {
		wpa_printf(MSG_DEBUG, "nl80211: Register frame command "
			   "failed (type=%u): ret=%d (%s)",
			   type, ret, strerror(-ret));
		wpa_hexdump(MSG_DEBUG, "nl80211: Register frame match",
			    match, match_len);
		goto nla_put_failure;
	}
	ret = 0;
nla_put_failure:
	nlmsg_free(msg);
	return ret;
}


static int nl80211_alloc_mgmt_handle(struct i802_bss *bss)
{
	struct wpa_driver_nl80211_data *drv = bss->drv;

	if (bss->nl_mgmt) {
		wpa_printf(MSG_DEBUG, "nl80211: Mgmt reporting "
			   "already on! (nl_mgmt=%p)", bss->nl_mgmt);
		return -1;
	}

	bss->nl_mgmt = nl_create_handle(drv->nl_cb, "mgmt");
	if (bss->nl_mgmt == NULL)
		return -1;

	return 0;
}


static void nl80211_mgmt_handle_register_eloop(struct i802_bss *bss)
{
	nl80211_register_eloop_read(&bss->nl_mgmt,
				    wpa_driver_nl80211_event_receive,
				    bss->nl_cb);
}


static int nl80211_register_action_frame(struct i802_bss *bss,
					 const u8 *match, size_t match_len)
{
	u16 type = (WLAN_FC_TYPE_MGMT << 2) | (WLAN_FC_STYPE_ACTION << 4);
	return nl80211_register_frame(bss, bss->nl_mgmt,
				      type, match, match_len);
}


static int nl80211_mgmt_subscribe_non_ap(struct i802_bss *bss)
{
	struct wpa_driver_nl80211_data *drv = bss->drv;
	int ret = 0;

	if (nl80211_alloc_mgmt_handle(bss))
		return -1;
	wpa_printf(MSG_DEBUG, "nl80211: Subscribe to mgmt frames with non-AP "
		   "handle %p", bss->nl_mgmt);

	if (drv->nlmode == NL80211_IFTYPE_ADHOC) {
		u16 type = (WLAN_FC_TYPE_MGMT << 2) | (WLAN_FC_STYPE_AUTH << 4);

		/* register for any AUTH message */
		nl80211_register_frame(bss, bss->nl_mgmt, type, NULL, 0);
	}

#ifdef CONFIG_INTERWORKING
	/* QoS Map Configure */
	if (nl80211_register_action_frame(bss, (u8 *) "\x01\x04", 2) < 0)
		ret = -1;
#endif /* CONFIG_INTERWORKING */
#if defined(CONFIG_P2P) || defined(CONFIG_INTERWORKING)
	/* GAS Initial Request */
	if (nl80211_register_action_frame(bss, (u8 *) "\x04\x0a", 2) < 0)
		ret = -1;
	/* GAS Initial Response */
	if (nl80211_register_action_frame(bss, (u8 *) "\x04\x0b", 2) < 0)
		ret = -1;
	/* GAS Comeback Request */
	if (nl80211_register_action_frame(bss, (u8 *) "\x04\x0c", 2) < 0)
		ret = -1;
	/* GAS Comeback Response */
	if (nl80211_register_action_frame(bss, (u8 *) "\x04\x0d", 2) < 0)
		ret = -1;
	/* Protected GAS Initial Request */
	if (nl80211_register_action_frame(bss, (u8 *) "\x09\x0a", 2) < 0)
		ret = -1;
	/* Protected GAS Initial Response */
	if (nl80211_register_action_frame(bss, (u8 *) "\x09\x0b", 2) < 0)
		ret = -1;
	/* Protected GAS Comeback Request */
	if (nl80211_register_action_frame(bss, (u8 *) "\x09\x0c", 2) < 0)
		ret = -1;
	/* Protected GAS Comeback Response */
	if (nl80211_register_action_frame(bss, (u8 *) "\x09\x0d", 2) < 0)
		ret = -1;
#endif /* CONFIG_P2P || CONFIG_INTERWORKING */
#ifdef CONFIG_P2P
	/* P2P Public Action */
	if (nl80211_register_action_frame(bss,
					  (u8 *) "\x04\x09\x50\x6f\x9a\x09",
					  6) < 0)
		ret = -1;
	/* P2P Action */
	if (nl80211_register_action_frame(bss,
					  (u8 *) "\x7f\x50\x6f\x9a\x09",
					  5) < 0)
		ret = -1;
#endif /* CONFIG_P2P */
#ifdef CONFIG_IEEE80211W
	/* SA Query Response */
	if (nl80211_register_action_frame(bss, (u8 *) "\x08\x01", 2) < 0)
		ret = -1;
#endif /* CONFIG_IEEE80211W */
#ifdef CONFIG_TDLS
	if ((drv->capa.flags & WPA_DRIVER_FLAGS_TDLS_SUPPORT)) {
		/* TDLS Discovery Response */
		if (nl80211_register_action_frame(bss, (u8 *) "\x04\x0e", 2) <
		    0)
			ret = -1;
	}
#endif /* CONFIG_TDLS */

	/* FT Action frames */
	if (nl80211_register_action_frame(bss, (u8 *) "\x06", 1) < 0)
		ret = -1;
	else
		drv->capa.key_mgmt |= WPA_DRIVER_CAPA_KEY_MGMT_FT |
			WPA_DRIVER_CAPA_KEY_MGMT_FT_PSK;

	/* WNM - BSS Transition Management Request */
	if (nl80211_register_action_frame(bss, (u8 *) "\x0a\x07", 2) < 0)
		ret = -1;
	/* WNM-Sleep Mode Response */
	if (nl80211_register_action_frame(bss, (u8 *) "\x0a\x11", 2) < 0)
		ret = -1;

#ifdef CONFIG_HS20
	/* WNM-Notification */
	if (nl80211_register_action_frame(bss, (u8 *) "\x0a\x1a", 2) < 0)
		ret = -1;
#endif /* CONFIG_HS20 */

	nl80211_mgmt_handle_register_eloop(bss);

	return ret;
}


static int nl80211_register_spurious_class3(struct i802_bss *bss)
{
	struct wpa_driver_nl80211_data *drv = bss->drv;
	struct nl_msg *msg;
	int ret = -1;

	msg = nlmsg_alloc();
	if (!msg)
		return -1;

	nl80211_cmd(drv, msg, 0, NL80211_CMD_UNEXPECTED_FRAME);

	NLA_PUT_U32(msg, NL80211_ATTR_IFINDEX, bss->ifindex);

	ret = send_and_recv(drv->global, bss->nl_mgmt, msg, NULL, NULL);
	msg = NULL;
	if (ret) {
		wpa_printf(MSG_DEBUG, "nl80211: Register spurious class3 "
			   "failed: ret=%d (%s)",
			   ret, strerror(-ret));
		goto nla_put_failure;
	}
	ret = 0;
nla_put_failure:
	nlmsg_free(msg);
	return ret;
}


static int nl80211_mgmt_subscribe_ap(struct i802_bss *bss)
{
	static const int stypes[] = {
		WLAN_FC_STYPE_AUTH,
		WLAN_FC_STYPE_ASSOC_REQ,
		WLAN_FC_STYPE_REASSOC_REQ,
		WLAN_FC_STYPE_DISASSOC,
		WLAN_FC_STYPE_DEAUTH,
		WLAN_FC_STYPE_ACTION,
		WLAN_FC_STYPE_PROBE_REQ,
/* Beacon doesn't work as mac80211 doesn't currently allow
 * it, but it wouldn't really be the right thing anyway as
 * it isn't per interface ... maybe just dump the scan
 * results periodically for OLBC?
 */
		/* WLAN_FC_STYPE_BEACON, */
	};
	unsigned int i;

	if (nl80211_alloc_mgmt_handle(bss))
		return -1;
	wpa_printf(MSG_DEBUG, "nl80211: Subscribe to mgmt frames with AP "
		   "handle %p", bss->nl_mgmt);

	for (i = 0; i < ARRAY_SIZE(stypes); i++) {
		if (nl80211_register_frame(bss, bss->nl_mgmt,
					   (WLAN_FC_TYPE_MGMT << 2) |
					   (stypes[i] << 4),
					   NULL, 0) < 0) {
			goto out_err;
		}
	}

	if (nl80211_register_spurious_class3(bss))
		goto out_err;

	if (nl80211_get_wiphy_data_ap(bss) == NULL)
		goto out_err;

	nl80211_mgmt_handle_register_eloop(bss);
	return 0;

out_err:
	nl_destroy_handles(&bss->nl_mgmt);
	return -1;
}


static int nl80211_mgmt_subscribe_ap_dev_sme(struct i802_bss *bss)
{
	if (nl80211_alloc_mgmt_handle(bss))
		return -1;
	wpa_printf(MSG_DEBUG, "nl80211: Subscribe to mgmt frames with AP "
		   "handle %p (device SME)", bss->nl_mgmt);

	if (nl80211_register_frame(bss, bss->nl_mgmt,
				   (WLAN_FC_TYPE_MGMT << 2) |
				   (WLAN_FC_STYPE_ACTION << 4),
				   NULL, 0) < 0)
		goto out_err;

	nl80211_mgmt_handle_register_eloop(bss);
	return 0;

out_err:
	nl_destroy_handles(&bss->nl_mgmt);
	return -1;
}


static void nl80211_mgmt_unsubscribe(struct i802_bss *bss, const char *reason)
{
	if (bss->nl_mgmt == NULL)
		return;
	wpa_printf(MSG_DEBUG, "nl80211: Unsubscribe mgmt frames handle %p "
		   "(%s)", bss->nl_mgmt, reason);
	nl80211_destroy_eloop_handle(&bss->nl_mgmt);

	nl80211_put_wiphy_data_ap(bss);
}


static void wpa_driver_nl80211_send_rfkill(void *eloop_ctx, void *timeout_ctx)
{
	wpa_supplicant_event(timeout_ctx, EVENT_INTERFACE_DISABLED, NULL);
}


static void nl80211_del_p2pdev(struct i802_bss *bss)
{
	struct wpa_driver_nl80211_data *drv = bss->drv;
	struct nl_msg *msg;
	int ret;

	msg = nlmsg_alloc();
	if (!msg)
		return;

	nl80211_cmd(drv, msg, 0, NL80211_CMD_DEL_INTERFACE);
	NLA_PUT_U64(msg, NL80211_ATTR_WDEV, bss->wdev_id);

	ret = send_and_recv_msgs(drv, msg, NULL, NULL);
	msg = NULL;

	wpa_printf(MSG_DEBUG, "nl80211: Delete P2P Device %s (0x%llx): %s",
		   bss->ifname, (long long unsigned int) bss->wdev_id,
		   strerror(-ret));

nla_put_failure:
	nlmsg_free(msg);
}


static int nl80211_set_p2pdev(struct i802_bss *bss, int start)
{
	struct wpa_driver_nl80211_data *drv = bss->drv;
	struct nl_msg *msg;
	int ret = -1;

	msg = nlmsg_alloc();
	if (!msg)
		return -1;

	if (start)
		nl80211_cmd(drv, msg, 0, NL80211_CMD_START_P2P_DEVICE);
	else
		nl80211_cmd(drv, msg, 0, NL80211_CMD_STOP_P2P_DEVICE);

	NLA_PUT_U64(msg, NL80211_ATTR_WDEV, bss->wdev_id);

	ret = send_and_recv_msgs(drv, msg, NULL, NULL);
	msg = NULL;

	wpa_printf(MSG_DEBUG, "nl80211: %s P2P Device %s (0x%llx): %s",
		   start ? "Start" : "Stop",
		   bss->ifname, (long long unsigned int) bss->wdev_id,
		   strerror(-ret));

nla_put_failure:
	nlmsg_free(msg);
	return ret;
}


static int i802_set_iface_flags(struct i802_bss *bss, int up)
{
	enum nl80211_iftype nlmode;

	nlmode = nl80211_get_ifmode(bss);
	if (nlmode != NL80211_IFTYPE_P2P_DEVICE) {
		return linux_set_iface_flags(bss->drv->global->ioctl_sock,
					     bss->ifname, up);
	}

	/* P2P Device has start/stop which is equivalent */
	return nl80211_set_p2pdev(bss, up);
}


static int
wpa_driver_nl80211_finish_drv_init(struct wpa_driver_nl80211_data *drv,
				   const u8 *set_addr, int first)
{
	struct i802_bss *bss = drv->first_bss;
	int send_rfkill_event = 0;
	enum nl80211_iftype nlmode;

	drv->ifindex = if_nametoindex(bss->ifname);
	bss->ifindex = drv->ifindex;
	bss->wdev_id = drv->global->if_add_wdevid;
	bss->wdev_id_set = drv->global->if_add_wdevid_set;

	bss->if_dynamic = drv->ifindex == drv->global->if_add_ifindex;
	bss->if_dynamic = bss->if_dynamic || drv->global->if_add_wdevid_set;
	drv->global->if_add_wdevid_set = 0;

	if (!bss->if_dynamic && nl80211_get_ifmode(bss) == NL80211_IFTYPE_AP)
		bss->static_ap = 1;

	if (wpa_driver_nl80211_capa(drv))
		return -1;

	wpa_printf(MSG_DEBUG, "nl80211: interface %s in phy %s",
		   bss->ifname, drv->phyname);

	if (set_addr &&
	    (linux_set_iface_flags(drv->global->ioctl_sock, bss->ifname, 0) ||
	     linux_set_ifhwaddr(drv->global->ioctl_sock, bss->ifname,
				set_addr)))
		return -1;

	if (first && nl80211_get_ifmode(bss) == NL80211_IFTYPE_AP)
		drv->start_mode_ap = 1;

	if (drv->hostapd || bss->static_ap)
		nlmode = NL80211_IFTYPE_AP;
	else if (bss->if_dynamic)
		nlmode = nl80211_get_ifmode(bss);
	else
		nlmode = NL80211_IFTYPE_STATION;

	if (wpa_driver_nl80211_set_mode(bss, nlmode) < 0) {
		wpa_printf(MSG_ERROR, "nl80211: Could not configure driver mode");
		return -1;
	}

	if (nlmode == NL80211_IFTYPE_P2P_DEVICE)
		nl80211_get_macaddr(bss);

	if (!rfkill_is_blocked(drv->rfkill)) {
		int ret = i802_set_iface_flags(bss, 1);
		if (ret) {
			wpa_printf(MSG_ERROR, "nl80211: Could not set "
				   "interface '%s' UP", bss->ifname);
			return ret;
		}
		if (nlmode == NL80211_IFTYPE_P2P_DEVICE)
			return ret;
	} else {
		wpa_printf(MSG_DEBUG, "nl80211: Could not yet enable "
			   "interface '%s' due to rfkill", bss->ifname);
		if (nlmode == NL80211_IFTYPE_P2P_DEVICE)
			return 0;
		drv->if_disabled = 1;
		send_rfkill_event = 1;
	}

	if (!drv->hostapd)
		netlink_send_oper_ifla(drv->global->netlink, drv->ifindex,
				       1, IF_OPER_DORMANT);

	if (linux_get_ifhwaddr(drv->global->ioctl_sock, bss->ifname,
			       bss->addr))
		return -1;

	if (send_rfkill_event) {
		eloop_register_timeout(0, 0, wpa_driver_nl80211_send_rfkill,
				       drv, drv->ctx);
	}

	return 0;
}


static int wpa_driver_nl80211_del_beacon(struct wpa_driver_nl80211_data *drv)
{
	struct nl_msg *msg;

	msg = nlmsg_alloc();
	if (!msg)
		return -ENOMEM;

	wpa_printf(MSG_DEBUG, "nl80211: Remove beacon (ifindex=%d)",
		   drv->ifindex);
	nl80211_cmd(drv, msg, 0, NL80211_CMD_DEL_BEACON);
	NLA_PUT_U32(msg, NL80211_ATTR_IFINDEX, drv->ifindex);

	return send_and_recv_msgs(drv, msg, NULL, NULL);
 nla_put_failure:
	nlmsg_free(msg);
	return -ENOBUFS;
}


/**
 * wpa_driver_nl80211_deinit - Deinitialize nl80211 driver interface
 * @bss: Pointer to private nl80211 data from wpa_driver_nl80211_init()
 *
 * Shut down driver interface and processing of driver events. Free
 * private data buffer if one was allocated in wpa_driver_nl80211_init().
 */
static void wpa_driver_nl80211_deinit(struct i802_bss *bss)
{
	struct wpa_driver_nl80211_data *drv = bss->drv;

	bss->in_deinit = 1;
	if (drv->data_tx_status)
		eloop_unregister_read_sock(drv->eapol_tx_sock);
	if (drv->eapol_tx_sock >= 0)
		close(drv->eapol_tx_sock);

	if (bss->nl_preq)
		wpa_driver_nl80211_probe_req_report(bss, 0);
	if (bss->added_if_into_bridge) {
		if (linux_br_del_if(drv->global->ioctl_sock, bss->brname,
				    bss->ifname) < 0)
			wpa_printf(MSG_INFO, "nl80211: Failed to remove "
				   "interface %s from bridge %s: %s",
				   bss->ifname, bss->brname, strerror(errno));
	}
	if (bss->added_bridge) {
		if (linux_br_del(drv->global->ioctl_sock, bss->brname) < 0)
			wpa_printf(MSG_INFO, "nl80211: Failed to remove "
				   "bridge %s: %s",
				   bss->brname, strerror(errno));
	}

	nl80211_remove_monitor_interface(drv);

	if (is_ap_interface(drv->nlmode))
		wpa_driver_nl80211_del_beacon(drv);

	if (drv->eapol_sock >= 0) {
		eloop_unregister_read_sock(drv->eapol_sock);
		close(drv->eapol_sock);
	}

	if (drv->if_indices != drv->default_if_indices)
		os_free(drv->if_indices);

	if (drv->disabled_11b_rates)
		nl80211_disable_11b_rates(drv, drv->ifindex, 0);

	netlink_send_oper_ifla(drv->global->netlink, drv->ifindex, 0,
			       IF_OPER_UP);
	eloop_cancel_timeout(wpa_driver_nl80211_send_rfkill, drv, drv->ctx);
	rfkill_deinit(drv->rfkill);

	eloop_cancel_timeout(wpa_driver_nl80211_scan_timeout, drv, drv->ctx);

	if (!drv->start_iface_up)
		(void) i802_set_iface_flags(bss, 0);
	if (drv->nlmode != NL80211_IFTYPE_P2P_DEVICE) {
		if (!drv->hostapd || !drv->start_mode_ap)
			wpa_driver_nl80211_set_mode(bss,
						    NL80211_IFTYPE_STATION);
		nl80211_mgmt_unsubscribe(bss, "deinit");
	} else {
		nl80211_mgmt_unsubscribe(bss, "deinit");
		nl80211_del_p2pdev(bss);
	}
	nl_cb_put(drv->nl_cb);

	nl80211_destroy_bss(drv->first_bss);

	os_free(drv->filter_ssids);

	os_free(drv->auth_ie);

	if (drv->in_interface_list)
		dl_list_del(&drv->list);

	os_free(drv->extended_capa);
	os_free(drv->extended_capa_mask);
	os_free(drv->first_bss);
	os_free(drv);
}


/**
 * wpa_driver_nl80211_scan_timeout - Scan timeout to report scan completion
 * @eloop_ctx: Driver private data
 * @timeout_ctx: ctx argument given to wpa_driver_nl80211_init()
 *
 * This function can be used as registered timeout when starting a scan to
 * generate a scan completed event if the driver does not report this.
 */
static void wpa_driver_nl80211_scan_timeout(void *eloop_ctx, void *timeout_ctx)
{
	struct wpa_driver_nl80211_data *drv = eloop_ctx;
	if (drv->ap_scan_as_station != NL80211_IFTYPE_UNSPECIFIED) {
		wpa_driver_nl80211_set_mode(drv->first_bss,
					    drv->ap_scan_as_station);
		drv->ap_scan_as_station = NL80211_IFTYPE_UNSPECIFIED;
	}
	wpa_printf(MSG_DEBUG, "Scan timeout - try to get results");
	wpa_supplicant_event(timeout_ctx, EVENT_SCAN_RESULTS, NULL);
}


static struct nl_msg *
nl80211_scan_common(struct wpa_driver_nl80211_data *drv, u8 cmd,
		    struct wpa_driver_scan_params *params, u64 *wdev_id)
{
	struct nl_msg *msg;
	size_t i;
	u32 scan_flags = 0;

	msg = nlmsg_alloc();
	if (!msg)
		return NULL;

	nl80211_cmd(drv, msg, 0, cmd);

	if (!wdev_id)
		NLA_PUT_U32(msg, NL80211_ATTR_IFINDEX, drv->ifindex);
	else
		NLA_PUT_U64(msg, NL80211_ATTR_WDEV, *wdev_id);

	if (params->num_ssids) {
		struct nlattr *ssids;

		ssids = nla_nest_start(msg, NL80211_ATTR_SCAN_SSIDS);
		if (ssids == NULL)
			goto fail;
		for (i = 0; i < params->num_ssids; i++) {
			wpa_hexdump_ascii(MSG_MSGDUMP, "nl80211: Scan SSID",
					  params->ssids[i].ssid,
					  params->ssids[i].ssid_len);
			if (nla_put(msg, i + 1, params->ssids[i].ssid_len,
				    params->ssids[i].ssid) < 0)
				goto fail;
		}
		nla_nest_end(msg, ssids);
	}

	if (params->extra_ies) {
		wpa_hexdump(MSG_MSGDUMP, "nl80211: Scan extra IEs",
			    params->extra_ies, params->extra_ies_len);
		if (nla_put(msg, NL80211_ATTR_IE, params->extra_ies_len,
			    params->extra_ies) < 0)
			goto fail;
	}

	if (params->freqs) {
		struct nlattr *freqs;
		freqs = nla_nest_start(msg, NL80211_ATTR_SCAN_FREQUENCIES);
		if (freqs == NULL)
			goto fail;
		for (i = 0; params->freqs[i]; i++) {
			wpa_printf(MSG_MSGDUMP, "nl80211: Scan frequency %u "
				   "MHz", params->freqs[i]);
			if (nla_put_u32(msg, i + 1, params->freqs[i]) < 0)
				goto fail;
		}
		nla_nest_end(msg, freqs);
	}

	os_free(drv->filter_ssids);
	drv->filter_ssids = params->filter_ssids;
	params->filter_ssids = NULL;
	drv->num_filter_ssids = params->num_filter_ssids;

	if (params->only_new_results) {
		wpa_printf(MSG_DEBUG, "nl80211: Add NL80211_SCAN_FLAG_FLUSH");
		scan_flags |= NL80211_SCAN_FLAG_FLUSH;
	}

	if (params->low_priority && drv->have_low_prio_scan) {
		wpa_printf(MSG_DEBUG,
			   "nl80211: Add NL80211_SCAN_FLAG_LOW_PRIORITY");
		scan_flags |= NL80211_SCAN_FLAG_LOW_PRIORITY;
	}

	if (scan_flags)
		NLA_PUT_U32(msg, NL80211_ATTR_SCAN_FLAGS, scan_flags);

	return msg;

fail:
nla_put_failure:
	nlmsg_free(msg);
	return NULL;
}


/**
 * wpa_driver_nl80211_scan - Request the driver to initiate scan
 * @bss: Pointer to private driver data from wpa_driver_nl80211_init()
 * @params: Scan parameters
 * Returns: 0 on success, -1 on failure
 */
static int wpa_driver_nl80211_scan(struct i802_bss *bss,
				   struct wpa_driver_scan_params *params)
{
	struct wpa_driver_nl80211_data *drv = bss->drv;
	int ret = -1, timeout;
	struct nl_msg *msg = NULL;

	wpa_dbg(drv->ctx, MSG_DEBUG, "nl80211: scan request");
	drv->scan_for_auth = 0;

	msg = nl80211_scan_common(drv, NL80211_CMD_TRIGGER_SCAN, params,
				  bss->wdev_id_set ? &bss->wdev_id : NULL);
	if (!msg)
		return -1;

	if (params->p2p_probe) {
		struct nlattr *rates;

		wpa_printf(MSG_DEBUG, "nl80211: P2P probe - mask SuppRates");

		rates = nla_nest_start(msg, NL80211_ATTR_SCAN_SUPP_RATES);
		if (rates == NULL)
			goto nla_put_failure;

		/*
		 * Remove 2.4 GHz rates 1, 2, 5.5, 11 Mbps from supported rates
		 * by masking out everything else apart from the OFDM rates 6,
		 * 9, 12, 18, 24, 36, 48, 54 Mbps from non-MCS rates. All 5 GHz
		 * rates are left enabled.
		 */
		NLA_PUT(msg, NL80211_BAND_2GHZ, 8,
			"\x0c\x12\x18\x24\x30\x48\x60\x6c");
		nla_nest_end(msg, rates);

		NLA_PUT_FLAG(msg, NL80211_ATTR_TX_NO_CCK_RATE);
	}

	ret = send_and_recv_msgs(drv, msg, NULL, NULL);
	msg = NULL;
	if (ret) {
		wpa_printf(MSG_DEBUG, "nl80211: Scan trigger failed: ret=%d "
			   "(%s)", ret, strerror(-ret));
		if (drv->hostapd && is_ap_interface(drv->nlmode)) {
			enum nl80211_iftype old_mode = drv->nlmode;

			/*
			 * mac80211 does not allow scan requests in AP mode, so
			 * try to do this in station mode.
			 */
			if (wpa_driver_nl80211_set_mode(
				    bss, NL80211_IFTYPE_STATION))
				goto nla_put_failure;

			if (wpa_driver_nl80211_scan(bss, params)) {
				wpa_driver_nl80211_set_mode(bss, drv->nlmode);
				goto nla_put_failure;
			}

			/* Restore AP mode when processing scan results */
			drv->ap_scan_as_station = old_mode;
			ret = 0;
		} else
			goto nla_put_failure;
	}

	drv->scan_state = SCAN_REQUESTED;
	/* Not all drivers generate "scan completed" wireless event, so try to
	 * read results after a timeout. */
	timeout = 10;
	if (drv->scan_complete_events) {
		/*
		 * The driver seems to deliver events to notify when scan is
		 * complete, so use longer timeout to avoid race conditions
		 * with scanning and following association request.
		 */
		timeout = 30;
	}
	wpa_printf(MSG_DEBUG, "Scan requested (ret=%d) - scan timeout %d "
		   "seconds", ret, timeout);
	eloop_cancel_timeout(wpa_driver_nl80211_scan_timeout, drv, drv->ctx);
	eloop_register_timeout(timeout, 0, wpa_driver_nl80211_scan_timeout,
			       drv, drv->ctx);

nla_put_failure:
	nlmsg_free(msg);
	return ret;
}


/**
 * wpa_driver_nl80211_sched_scan - Initiate a scheduled scan
 * @priv: Pointer to private driver data from wpa_driver_nl80211_init()
 * @params: Scan parameters
 * @interval: Interval between scan cycles in milliseconds
 * Returns: 0 on success, -1 on failure or if not supported
 */
static int wpa_driver_nl80211_sched_scan(void *priv,
					 struct wpa_driver_scan_params *params,
					 u32 interval)
{
	struct i802_bss *bss = priv;
	struct wpa_driver_nl80211_data *drv = bss->drv;
	int ret = -1;
	struct nl_msg *msg;
	size_t i;

	wpa_dbg(drv->ctx, MSG_DEBUG, "nl80211: sched_scan request");

#ifdef ANDROID
	if (!drv->capa.sched_scan_supported)
		return android_pno_start(bss, params);
#endif /* ANDROID */

	msg = nl80211_scan_common(drv, NL80211_CMD_START_SCHED_SCAN, params,
				  bss->wdev_id_set ? &bss->wdev_id : NULL);
	if (!msg)
		goto nla_put_failure;

	NLA_PUT_U32(msg, NL80211_ATTR_SCHED_SCAN_INTERVAL, interval);

	if ((drv->num_filter_ssids &&
	    (int) drv->num_filter_ssids <= drv->capa.max_match_sets) ||
	    params->filter_rssi) {
		struct nlattr *match_sets;
		match_sets = nla_nest_start(msg, NL80211_ATTR_SCHED_SCAN_MATCH);
		if (match_sets == NULL)
			goto nla_put_failure;

		for (i = 0; i < drv->num_filter_ssids; i++) {
			struct nlattr *match_set_ssid;
			wpa_hexdump_ascii(MSG_MSGDUMP,
					  "nl80211: Sched scan filter SSID",
					  drv->filter_ssids[i].ssid,
					  drv->filter_ssids[i].ssid_len);

			match_set_ssid = nla_nest_start(msg, i + 1);
			if (match_set_ssid == NULL)
				goto nla_put_failure;
			NLA_PUT(msg, NL80211_ATTR_SCHED_SCAN_MATCH_SSID,
				drv->filter_ssids[i].ssid_len,
				drv->filter_ssids[i].ssid);
			if (params->filter_rssi)
				NLA_PUT_U32(msg,
					    NL80211_SCHED_SCAN_MATCH_ATTR_RSSI,
					    params->filter_rssi);

			nla_nest_end(msg, match_set_ssid);
		}

		/*
		 * Due to backward compatibility code, newer kernels treat this
		 * matchset (with only an RSSI filter) as the default for all
		 * other matchsets, unless it's the only one, in which case the
		 * matchset will actually allow all SSIDs above the RSSI.
		 */
		if (params->filter_rssi) {
			struct nlattr *match_set_rssi;
			match_set_rssi = nla_nest_start(msg, 0);
			if (match_set_rssi == NULL)
				goto nla_put_failure;
			NLA_PUT_U32(msg, NL80211_SCHED_SCAN_MATCH_ATTR_RSSI,
				    params->filter_rssi);
			wpa_printf(MSG_MSGDUMP,
				   "nl80211: Sched scan RSSI filter %d dBm",
				   params->filter_rssi);
			nla_nest_end(msg, match_set_rssi);
		}

		nla_nest_end(msg, match_sets);
	}

	ret = send_and_recv_msgs(drv, msg, NULL, NULL);

	/* TODO: if we get an error here, we should fall back to normal scan */

	msg = NULL;
	if (ret) {
		wpa_printf(MSG_DEBUG, "nl80211: Sched scan start failed: "
			   "ret=%d (%s)", ret, strerror(-ret));
		goto nla_put_failure;
	}

	wpa_printf(MSG_DEBUG, "nl80211: Sched scan requested (ret=%d) - "
		   "scan interval %d msec", ret, interval);

nla_put_failure:
	nlmsg_free(msg);
	return ret;
}


/**
 * wpa_driver_nl80211_stop_sched_scan - Stop a scheduled scan
 * @priv: Pointer to private driver data from wpa_driver_nl80211_init()
 * Returns: 0 on success, -1 on failure or if not supported
 */
static int wpa_driver_nl80211_stop_sched_scan(void *priv)
{
	struct i802_bss *bss = priv;
	struct wpa_driver_nl80211_data *drv = bss->drv;
	int ret = 0;
	struct nl_msg *msg;

#ifdef ANDROID
	if (!drv->capa.sched_scan_supported)
		return android_pno_stop(bss);
#endif /* ANDROID */

	msg = nlmsg_alloc();
	if (!msg)
		return -1;

	nl80211_cmd(drv, msg, 0, NL80211_CMD_STOP_SCHED_SCAN);

	NLA_PUT_U32(msg, NL80211_ATTR_IFINDEX, drv->ifindex);

	ret = send_and_recv_msgs(drv, msg, NULL, NULL);
	msg = NULL;
	if (ret) {
		wpa_printf(MSG_DEBUG, "nl80211: Sched scan stop failed: "
			   "ret=%d (%s)", ret, strerror(-ret));
		goto nla_put_failure;
	}

	wpa_printf(MSG_DEBUG, "nl80211: Sched scan stop sent (ret=%d)", ret);

nla_put_failure:
	nlmsg_free(msg);
	return ret;
}


static const u8 * nl80211_get_ie(const u8 *ies, size_t ies_len, u8 ie)
{
	const u8 *end, *pos;

	if (ies == NULL)
		return NULL;

	pos = ies;
	end = ies + ies_len;

	while (pos + 1 < end) {
		if (pos + 2 + pos[1] > end)
			break;
		if (pos[0] == ie)
			return pos;
		pos += 2 + pos[1];
	}

	return NULL;
}


static int nl80211_scan_filtered(struct wpa_driver_nl80211_data *drv,
				 const u8 *ie, size_t ie_len)
{
	const u8 *ssid;
	size_t i;

	if (drv->filter_ssids == NULL)
		return 0;

	ssid = nl80211_get_ie(ie, ie_len, WLAN_EID_SSID);
	if (ssid == NULL)
		return 1;

	for (i = 0; i < drv->num_filter_ssids; i++) {
		if (ssid[1] == drv->filter_ssids[i].ssid_len &&
		    os_memcmp(ssid + 2, drv->filter_ssids[i].ssid, ssid[1]) ==
		    0)
			return 0;
	}

	return 1;
}


static int bss_info_handler(struct nl_msg *msg, void *arg)
{
	struct nlattr *tb[NL80211_ATTR_MAX + 1];
	struct genlmsghdr *gnlh = nlmsg_data(nlmsg_hdr(msg));
	struct nlattr *bss[NL80211_BSS_MAX + 1];
	static struct nla_policy bss_policy[NL80211_BSS_MAX + 1] = {
		[NL80211_BSS_BSSID] = { .type = NLA_UNSPEC },
		[NL80211_BSS_FREQUENCY] = { .type = NLA_U32 },
		[NL80211_BSS_TSF] = { .type = NLA_U64 },
		[NL80211_BSS_BEACON_INTERVAL] = { .type = NLA_U16 },
		[NL80211_BSS_CAPABILITY] = { .type = NLA_U16 },
		[NL80211_BSS_INFORMATION_ELEMENTS] = { .type = NLA_UNSPEC },
		[NL80211_BSS_SIGNAL_MBM] = { .type = NLA_U32 },
		[NL80211_BSS_SIGNAL_UNSPEC] = { .type = NLA_U8 },
		[NL80211_BSS_STATUS] = { .type = NLA_U32 },
		[NL80211_BSS_SEEN_MS_AGO] = { .type = NLA_U32 },
		[NL80211_BSS_BEACON_IES] = { .type = NLA_UNSPEC },
	};
	struct nl80211_bss_info_arg *_arg = arg;
	struct wpa_scan_results *res = _arg->res;
	struct wpa_scan_res **tmp;
	struct wpa_scan_res *r;
	const u8 *ie, *beacon_ie;
	size_t ie_len, beacon_ie_len;
	u8 *pos;
	size_t i;

	nla_parse(tb, NL80211_ATTR_MAX, genlmsg_attrdata(gnlh, 0),
		  genlmsg_attrlen(gnlh, 0), NULL);
	if (!tb[NL80211_ATTR_BSS])
		return NL_SKIP;
	if (nla_parse_nested(bss, NL80211_BSS_MAX, tb[NL80211_ATTR_BSS],
			     bss_policy))
		return NL_SKIP;
	if (bss[NL80211_BSS_STATUS]) {
		enum nl80211_bss_status status;
		status = nla_get_u32(bss[NL80211_BSS_STATUS]);
		if (status == NL80211_BSS_STATUS_ASSOCIATED &&
		    bss[NL80211_BSS_FREQUENCY]) {
			_arg->assoc_freq =
				nla_get_u32(bss[NL80211_BSS_FREQUENCY]);
			wpa_printf(MSG_DEBUG, "nl80211: Associated on %u MHz",
				   _arg->assoc_freq);
		}
		if (status == NL80211_BSS_STATUS_IBSS_JOINED &&
		    bss[NL80211_BSS_FREQUENCY]) {
			_arg->ibss_freq =
				nla_get_u32(bss[NL80211_BSS_FREQUENCY]);
			wpa_printf(MSG_DEBUG, "nl80211: IBSS-joined on %u MHz",
				   _arg->ibss_freq);
		}
		if (status == NL80211_BSS_STATUS_ASSOCIATED &&
		    bss[NL80211_BSS_BSSID]) {
			os_memcpy(_arg->assoc_bssid,
				  nla_data(bss[NL80211_BSS_BSSID]), ETH_ALEN);
			wpa_printf(MSG_DEBUG, "nl80211: Associated with "
				   MACSTR, MAC2STR(_arg->assoc_bssid));
		}
	}
	if (!res)
		return NL_SKIP;
	if (bss[NL80211_BSS_INFORMATION_ELEMENTS]) {
		ie = nla_data(bss[NL80211_BSS_INFORMATION_ELEMENTS]);
		ie_len = nla_len(bss[NL80211_BSS_INFORMATION_ELEMENTS]);
	} else {
		ie = NULL;
		ie_len = 0;
	}
	if (bss[NL80211_BSS_BEACON_IES]) {
		beacon_ie = nla_data(bss[NL80211_BSS_BEACON_IES]);
		beacon_ie_len = nla_len(bss[NL80211_BSS_BEACON_IES]);
	} else {
		beacon_ie = NULL;
		beacon_ie_len = 0;
	}

	if (nl80211_scan_filtered(_arg->drv, ie ? ie : beacon_ie,
				  ie ? ie_len : beacon_ie_len))
		return NL_SKIP;

	r = os_zalloc(sizeof(*r) + ie_len + beacon_ie_len);
	if (r == NULL)
		return NL_SKIP;
	if (bss[NL80211_BSS_BSSID])
		os_memcpy(r->bssid, nla_data(bss[NL80211_BSS_BSSID]),
			  ETH_ALEN);
	if (bss[NL80211_BSS_FREQUENCY])
		r->freq = nla_get_u32(bss[NL80211_BSS_FREQUENCY]);
	if (bss[NL80211_BSS_BEACON_INTERVAL])
		r->beacon_int = nla_get_u16(bss[NL80211_BSS_BEACON_INTERVAL]);
	if (bss[NL80211_BSS_CAPABILITY])
		r->caps = nla_get_u16(bss[NL80211_BSS_CAPABILITY]);
	r->flags |= WPA_SCAN_NOISE_INVALID;
	if (bss[NL80211_BSS_SIGNAL_MBM]) {
		r->level = nla_get_u32(bss[NL80211_BSS_SIGNAL_MBM]);
		r->level /= 100; /* mBm to dBm */
		r->flags |= WPA_SCAN_LEVEL_DBM | WPA_SCAN_QUAL_INVALID;
	} else if (bss[NL80211_BSS_SIGNAL_UNSPEC]) {
		r->level = nla_get_u8(bss[NL80211_BSS_SIGNAL_UNSPEC]);
		r->flags |= WPA_SCAN_QUAL_INVALID;
	} else
		r->flags |= WPA_SCAN_LEVEL_INVALID | WPA_SCAN_QUAL_INVALID;
	if (bss[NL80211_BSS_TSF])
		r->tsf = nla_get_u64(bss[NL80211_BSS_TSF]);
	if (bss[NL80211_BSS_SEEN_MS_AGO])
		r->age = nla_get_u32(bss[NL80211_BSS_SEEN_MS_AGO]);
	r->ie_len = ie_len;
	pos = (u8 *) (r + 1);
	if (ie) {
		os_memcpy(pos, ie, ie_len);
		pos += ie_len;
	}
	r->beacon_ie_len = beacon_ie_len;
	if (beacon_ie)
		os_memcpy(pos, beacon_ie, beacon_ie_len);

	if (bss[NL80211_BSS_STATUS]) {
		enum nl80211_bss_status status;
		status = nla_get_u32(bss[NL80211_BSS_STATUS]);
		switch (status) {
		case NL80211_BSS_STATUS_AUTHENTICATED:
			r->flags |= WPA_SCAN_AUTHENTICATED;
			break;
		case NL80211_BSS_STATUS_ASSOCIATED:
			r->flags |= WPA_SCAN_ASSOCIATED;
			break;
		default:
			break;
		}
	}

	/*
	 * cfg80211 maintains separate BSS table entries for APs if the same
	 * BSSID,SSID pair is seen on multiple channels. wpa_supplicant does
	 * not use frequency as a separate key in the BSS table, so filter out
	 * duplicated entries. Prefer associated BSS entry in such a case in
	 * order to get the correct frequency into the BSS table. Similarly,
	 * prefer newer entries over older.
	 */
	for (i = 0; i < res->num; i++) {
		const u8 *s1, *s2;
		if (os_memcmp(res->res[i]->bssid, r->bssid, ETH_ALEN) != 0)
			continue;

		s1 = nl80211_get_ie((u8 *) (res->res[i] + 1),
				    res->res[i]->ie_len, WLAN_EID_SSID);
		s2 = nl80211_get_ie((u8 *) (r + 1), r->ie_len, WLAN_EID_SSID);
		if (s1 == NULL || s2 == NULL || s1[1] != s2[1] ||
		    os_memcmp(s1, s2, 2 + s1[1]) != 0)
			continue;

		/* Same BSSID,SSID was already included in scan results */
		wpa_printf(MSG_DEBUG, "nl80211: Remove duplicated scan result "
			   "for " MACSTR, MAC2STR(r->bssid));

		if (((r->flags & WPA_SCAN_ASSOCIATED) &&
		     !(res->res[i]->flags & WPA_SCAN_ASSOCIATED)) ||
		    r->age < res->res[i]->age) {
			os_free(res->res[i]);
			res->res[i] = r;
		} else
			os_free(r);
		return NL_SKIP;
	}

	tmp = os_realloc_array(res->res, res->num + 1,
			       sizeof(struct wpa_scan_res *));
	if (tmp == NULL) {
		os_free(r);
		return NL_SKIP;
	}
	tmp[res->num++] = r;
	res->res = tmp;

	return NL_SKIP;
}


static void clear_state_mismatch(struct wpa_driver_nl80211_data *drv,
				 const u8 *addr)
{
	if (drv->capa.flags & WPA_DRIVER_FLAGS_SME) {
		wpa_printf(MSG_DEBUG, "nl80211: Clear possible state "
			   "mismatch (" MACSTR ")", MAC2STR(addr));
		wpa_driver_nl80211_mlme(drv, addr,
					NL80211_CMD_DEAUTHENTICATE,
					WLAN_REASON_PREV_AUTH_NOT_VALID, 1);
	}
}


static void wpa_driver_nl80211_check_bss_status(
	struct wpa_driver_nl80211_data *drv, struct wpa_scan_results *res)
{
	size_t i;

	for (i = 0; i < res->num; i++) {
		struct wpa_scan_res *r = res->res[i];
		if (r->flags & WPA_SCAN_AUTHENTICATED) {
			wpa_printf(MSG_DEBUG, "nl80211: Scan results "
				   "indicates BSS status with " MACSTR
				   " as authenticated",
				   MAC2STR(r->bssid));
			if (is_sta_interface(drv->nlmode) &&
			    os_memcmp(r->bssid, drv->bssid, ETH_ALEN) != 0 &&
			    os_memcmp(r->bssid, drv->auth_bssid, ETH_ALEN) !=
			    0) {
				wpa_printf(MSG_DEBUG, "nl80211: Unknown BSSID"
					   " in local state (auth=" MACSTR
					   " assoc=" MACSTR ")",
					   MAC2STR(drv->auth_bssid),
					   MAC2STR(drv->bssid));
				clear_state_mismatch(drv, r->bssid);
			}
		}

		if (r->flags & WPA_SCAN_ASSOCIATED) {
			wpa_printf(MSG_DEBUG, "nl80211: Scan results "
				   "indicate BSS status with " MACSTR
				   " as associated",
				   MAC2STR(r->bssid));
			if (is_sta_interface(drv->nlmode) &&
			    !drv->associated) {
				wpa_printf(MSG_DEBUG, "nl80211: Local state "
					   "(not associated) does not match "
					   "with BSS state");
				clear_state_mismatch(drv, r->bssid);
			} else if (is_sta_interface(drv->nlmode) &&
				   os_memcmp(drv->bssid, r->bssid, ETH_ALEN) !=
				   0) {
				wpa_printf(MSG_DEBUG, "nl80211: Local state "
					   "(associated with " MACSTR ") does "
					   "not match with BSS state",
					   MAC2STR(drv->bssid));
				clear_state_mismatch(drv, r->bssid);
				clear_state_mismatch(drv, drv->bssid);
			}
		}
	}
}


static struct wpa_scan_results *
nl80211_get_scan_results(struct wpa_driver_nl80211_data *drv)
{
	struct nl_msg *msg;
	struct wpa_scan_results *res;
	int ret;
	struct nl80211_bss_info_arg arg;

	res = os_zalloc(sizeof(*res));
	if (res == NULL)
		return NULL;
	msg = nlmsg_alloc();
	if (!msg)
		goto nla_put_failure;

	nl80211_cmd(drv, msg, NLM_F_DUMP, NL80211_CMD_GET_SCAN);
	if (nl80211_set_iface_id(msg, drv->first_bss) < 0)
		goto nla_put_failure;

	arg.drv = drv;
	arg.res = res;
	ret = send_and_recv_msgs(drv, msg, bss_info_handler, &arg);
	msg = NULL;
	if (ret == 0) {
		wpa_printf(MSG_DEBUG, "nl80211: Received scan results (%lu "
			   "BSSes)", (unsigned long) res->num);
		nl80211_get_noise_for_scan_results(drv, res);
		return res;
	}
	wpa_printf(MSG_DEBUG, "nl80211: Scan result fetch failed: ret=%d "
		   "(%s)", ret, strerror(-ret));
nla_put_failure:
	nlmsg_free(msg);
	wpa_scan_results_free(res);
	return NULL;
}


/**
 * wpa_driver_nl80211_get_scan_results - Fetch the latest scan results
 * @priv: Pointer to private wext data from wpa_driver_nl80211_init()
 * Returns: Scan results on success, -1 on failure
 */
static struct wpa_scan_results *
wpa_driver_nl80211_get_scan_results(void *priv)
{
	struct i802_bss *bss = priv;
	struct wpa_driver_nl80211_data *drv = bss->drv;
	struct wpa_scan_results *res;

	res = nl80211_get_scan_results(drv);
	if (res)
		wpa_driver_nl80211_check_bss_status(drv, res);
	return res;
}


static void nl80211_dump_scan(struct wpa_driver_nl80211_data *drv)
{
	struct wpa_scan_results *res;
	size_t i;

	res = nl80211_get_scan_results(drv);
	if (res == NULL) {
		wpa_printf(MSG_DEBUG, "nl80211: Failed to get scan results");
		return;
	}

	wpa_printf(MSG_DEBUG, "nl80211: Scan result dump");
	for (i = 0; i < res->num; i++) {
		struct wpa_scan_res *r = res->res[i];
		wpa_printf(MSG_DEBUG, "nl80211: %d/%d " MACSTR "%s%s",
			   (int) i, (int) res->num, MAC2STR(r->bssid),
			   r->flags & WPA_SCAN_AUTHENTICATED ? " [auth]" : "",
			   r->flags & WPA_SCAN_ASSOCIATED ? " [assoc]" : "");
	}

	wpa_scan_results_free(res);
}


static u32 wpa_alg_to_cipher_suite(enum wpa_alg alg, size_t key_len)
{
	switch (alg) {
	case WPA_ALG_WEP:
		if (key_len == 5)
			return WLAN_CIPHER_SUITE_WEP40;
		return WLAN_CIPHER_SUITE_WEP104;
	case WPA_ALG_TKIP:
		return WLAN_CIPHER_SUITE_TKIP;
	case WPA_ALG_CCMP:
		return WLAN_CIPHER_SUITE_CCMP;
	case WPA_ALG_GCMP:
		return WLAN_CIPHER_SUITE_GCMP;
	case WPA_ALG_CCMP_256:
		return WLAN_CIPHER_SUITE_CCMP_256;
	case WPA_ALG_GCMP_256:
		return WLAN_CIPHER_SUITE_GCMP_256;
	case WPA_ALG_IGTK:
		return WLAN_CIPHER_SUITE_AES_CMAC;
	case WPA_ALG_BIP_GMAC_128:
		return WLAN_CIPHER_SUITE_BIP_GMAC_128;
	case WPA_ALG_BIP_GMAC_256:
		return WLAN_CIPHER_SUITE_BIP_GMAC_256;
	case WPA_ALG_BIP_CMAC_256:
		return WLAN_CIPHER_SUITE_BIP_CMAC_256;
	case WPA_ALG_SMS4:
		return WLAN_CIPHER_SUITE_SMS4;
	case WPA_ALG_KRK:
		return WLAN_CIPHER_SUITE_KRK;
	case WPA_ALG_NONE:
	case WPA_ALG_PMK:
		wpa_printf(MSG_ERROR, "nl80211: Unexpected encryption algorithm %d",
			   alg);
		return 0;
	}

	wpa_printf(MSG_ERROR, "nl80211: Unsupported encryption algorithm %d",
		   alg);
	return 0;
}


static u32 wpa_cipher_to_cipher_suite(unsigned int cipher)
{
	switch (cipher) {
	case WPA_CIPHER_CCMP_256:
		return WLAN_CIPHER_SUITE_CCMP_256;
	case WPA_CIPHER_GCMP_256:
		return WLAN_CIPHER_SUITE_GCMP_256;
	case WPA_CIPHER_CCMP:
		return WLAN_CIPHER_SUITE_CCMP;
	case WPA_CIPHER_GCMP:
		return WLAN_CIPHER_SUITE_GCMP;
	case WPA_CIPHER_TKIP:
		return WLAN_CIPHER_SUITE_TKIP;
	case WPA_CIPHER_WEP104:
		return WLAN_CIPHER_SUITE_WEP104;
	case WPA_CIPHER_WEP40:
		return WLAN_CIPHER_SUITE_WEP40;
	case WPA_CIPHER_GTK_NOT_USED:
		return WLAN_CIPHER_SUITE_NO_GROUP_ADDR;
	}

	return 0;
}


static int wpa_cipher_to_cipher_suites(unsigned int ciphers, u32 suites[],
				       int max_suites)
{
	int num_suites = 0;

	if (num_suites < max_suites && ciphers & WPA_CIPHER_CCMP_256)
		suites[num_suites++] = WLAN_CIPHER_SUITE_CCMP_256;
	if (num_suites < max_suites && ciphers & WPA_CIPHER_GCMP_256)
		suites[num_suites++] = WLAN_CIPHER_SUITE_GCMP_256;
	if (num_suites < max_suites && ciphers & WPA_CIPHER_CCMP)
		suites[num_suites++] = WLAN_CIPHER_SUITE_CCMP;
	if (num_suites < max_suites && ciphers & WPA_CIPHER_GCMP)
		suites[num_suites++] = WLAN_CIPHER_SUITE_GCMP;
	if (num_suites < max_suites && ciphers & WPA_CIPHER_TKIP)
		suites[num_suites++] = WLAN_CIPHER_SUITE_TKIP;
	if (num_suites < max_suites && ciphers & WPA_CIPHER_WEP104)
		suites[num_suites++] = WLAN_CIPHER_SUITE_WEP104;
	if (num_suites < max_suites && ciphers & WPA_CIPHER_WEP40)
		suites[num_suites++] = WLAN_CIPHER_SUITE_WEP40;

	return num_suites;
}


static int issue_key_mgmt_set_key(struct wpa_driver_nl80211_data *drv,
				  const u8 *key, size_t key_len)
{
	struct nl_msg *msg;
	int ret = 0;

	if (!(drv->capa.flags & WPA_DRIVER_FLAGS_KEY_MGMT_OFFLOAD))
		return 0;

	msg = nlmsg_alloc();
	if (!msg)
		return -1;

	nl80211_cmd(drv, msg, 0, NL80211_CMD_VENDOR);
	NLA_PUT_U32(msg, NL80211_ATTR_IFINDEX, drv->ifindex);
	NLA_PUT_U32(msg, NL80211_ATTR_VENDOR_ID, OUI_QCA);
	NLA_PUT_U32(msg, NL80211_ATTR_VENDOR_SUBCMD,
		    QCA_NL80211_VENDOR_SUBCMD_KEY_MGMT_SET_KEY);
	NLA_PUT(msg, NL80211_ATTR_VENDOR_DATA, key_len, key);
	ret = send_and_recv_msgs(drv, msg, NULL, NULL);
	msg = NULL;
	if (ret) {
		wpa_printf(MSG_DEBUG,
			   "nl80211: Key management set key failed: ret=%d (%s)",
			   ret, strerror(-ret));
	}

nla_put_failure:
	nlmsg_free(msg);
	return ret;
}


static int wpa_driver_nl80211_set_key(const char *ifname, struct i802_bss *bss,
				      enum wpa_alg alg, const u8 *addr,
				      int key_idx, int set_tx,
				      const u8 *seq, size_t seq_len,
				      const u8 *key, size_t key_len)
{
	struct wpa_driver_nl80211_data *drv = bss->drv;
	int ifindex;
	struct nl_msg *msg;
	int ret;
	int tdls = 0;

	/* Ignore for P2P Device */
	if (drv->nlmode == NL80211_IFTYPE_P2P_DEVICE)
		return 0;

	ifindex = if_nametoindex(ifname);
	wpa_printf(MSG_DEBUG, "%s: ifindex=%d (%s) alg=%d addr=%p key_idx=%d "
		   "set_tx=%d seq_len=%lu key_len=%lu",
		   __func__, ifindex, ifname, alg, addr, key_idx, set_tx,
		   (unsigned long) seq_len, (unsigned long) key_len);
#ifdef CONFIG_TDLS
	if (key_idx == -1) {
		key_idx = 0;
		tdls = 1;
	}
#endif /* CONFIG_TDLS */

	if (alg == WPA_ALG_PMK &&
	    (drv->capa.flags & WPA_DRIVER_FLAGS_KEY_MGMT_OFFLOAD)) {
		wpa_printf(MSG_DEBUG, "%s: calling issue_key_mgmt_set_key",
			   __func__);
		ret = issue_key_mgmt_set_key(drv, key, key_len);
		return ret;
	}

	msg = nlmsg_alloc();
	if (!msg)
		return -ENOMEM;

	if (alg == WPA_ALG_NONE) {
		nl80211_cmd(drv, msg, 0, NL80211_CMD_DEL_KEY);
	} else {
		nl80211_cmd(drv, msg, 0, NL80211_CMD_NEW_KEY);
		NLA_PUT(msg, NL80211_ATTR_KEY_DATA, key_len, key);
		wpa_hexdump_key(MSG_DEBUG, "nl80211: KEY_DATA", key, key_len);
		NLA_PUT_U32(msg, NL80211_ATTR_KEY_CIPHER,
			    wpa_alg_to_cipher_suite(alg, key_len));
	}

	if (seq && seq_len) {
		NLA_PUT(msg, NL80211_ATTR_KEY_SEQ, seq_len, seq);
		wpa_hexdump(MSG_DEBUG, "nl80211: KEY_SEQ", seq, seq_len);
	}

	if (addr && !is_broadcast_ether_addr(addr)) {
		wpa_printf(MSG_DEBUG, "   addr=" MACSTR, MAC2STR(addr));
		NLA_PUT(msg, NL80211_ATTR_MAC, ETH_ALEN, addr);

		if (alg != WPA_ALG_WEP && key_idx && !set_tx) {
			wpa_printf(MSG_DEBUG, "   RSN IBSS RX GTK");
			NLA_PUT_U32(msg, NL80211_ATTR_KEY_TYPE,
				    NL80211_KEYTYPE_GROUP);
		}
	} else if (addr && is_broadcast_ether_addr(addr)) {
		struct nlattr *types;

		wpa_printf(MSG_DEBUG, "   broadcast key");

		types = nla_nest_start(msg, NL80211_ATTR_KEY_DEFAULT_TYPES);
		if (!types)
			goto nla_put_failure;
		NLA_PUT_FLAG(msg, NL80211_KEY_DEFAULT_TYPE_MULTICAST);
		nla_nest_end(msg, types);
	}
	NLA_PUT_U8(msg, NL80211_ATTR_KEY_IDX, key_idx);
	NLA_PUT_U32(msg, NL80211_ATTR_IFINDEX, ifindex);

	ret = send_and_recv_msgs(drv, msg, NULL, NULL);
	if ((ret == -ENOENT || ret == -ENOLINK) && alg == WPA_ALG_NONE)
		ret = 0;
	if (ret)
		wpa_printf(MSG_DEBUG, "nl80211: set_key failed; err=%d %s)",
			   ret, strerror(-ret));

	/*
	 * If we failed or don't need to set the default TX key (below),
	 * we're done here.
	 */
	if (ret || !set_tx || alg == WPA_ALG_NONE || tdls)
		return ret;
	if (is_ap_interface(drv->nlmode) && addr &&
	    !is_broadcast_ether_addr(addr))
		return ret;

	msg = nlmsg_alloc();
	if (!msg)
		return -ENOMEM;

	nl80211_cmd(drv, msg, 0, NL80211_CMD_SET_KEY);
	NLA_PUT_U8(msg, NL80211_ATTR_KEY_IDX, key_idx);
	NLA_PUT_U32(msg, NL80211_ATTR_IFINDEX, ifindex);
	if (alg == WPA_ALG_IGTK)
		NLA_PUT_FLAG(msg, NL80211_ATTR_KEY_DEFAULT_MGMT);
	else
		NLA_PUT_FLAG(msg, NL80211_ATTR_KEY_DEFAULT);
	if (addr && is_broadcast_ether_addr(addr)) {
		struct nlattr *types;

		types = nla_nest_start(msg, NL80211_ATTR_KEY_DEFAULT_TYPES);
		if (!types)
			goto nla_put_failure;
		NLA_PUT_FLAG(msg, NL80211_KEY_DEFAULT_TYPE_MULTICAST);
		nla_nest_end(msg, types);
	} else if (addr) {
		struct nlattr *types;

		types = nla_nest_start(msg, NL80211_ATTR_KEY_DEFAULT_TYPES);
		if (!types)
			goto nla_put_failure;
		NLA_PUT_FLAG(msg, NL80211_KEY_DEFAULT_TYPE_UNICAST);
		nla_nest_end(msg, types);
	}

	ret = send_and_recv_msgs(drv, msg, NULL, NULL);
	if (ret == -ENOENT)
		ret = 0;
	if (ret)
		wpa_printf(MSG_DEBUG, "nl80211: set_key default failed; "
			   "err=%d %s)", ret, strerror(-ret));
	return ret;

nla_put_failure:
	nlmsg_free(msg);
	return -ENOBUFS;
}


static int nl_add_key(struct nl_msg *msg, enum wpa_alg alg,
		      int key_idx, int defkey,
		      const u8 *seq, size_t seq_len,
		      const u8 *key, size_t key_len)
{
	struct nlattr *key_attr = nla_nest_start(msg, NL80211_ATTR_KEY);
	if (!key_attr)
		return -1;

	if (defkey && alg == WPA_ALG_IGTK)
		NLA_PUT_FLAG(msg, NL80211_KEY_DEFAULT_MGMT);
	else if (defkey)
		NLA_PUT_FLAG(msg, NL80211_KEY_DEFAULT);

	NLA_PUT_U8(msg, NL80211_KEY_IDX, key_idx);

	NLA_PUT_U32(msg, NL80211_KEY_CIPHER,
		    wpa_alg_to_cipher_suite(alg, key_len));

	if (seq && seq_len)
		NLA_PUT(msg, NL80211_KEY_SEQ, seq_len, seq);

	NLA_PUT(msg, NL80211_KEY_DATA, key_len, key);

	nla_nest_end(msg, key_attr);

	return 0;
 nla_put_failure:
	return -1;
}


static int nl80211_set_conn_keys(struct wpa_driver_associate_params *params,
				 struct nl_msg *msg)
{
	int i, privacy = 0;
	struct nlattr *nl_keys, *nl_key;

	for (i = 0; i < 4; i++) {
		if (!params->wep_key[i])
			continue;
		privacy = 1;
		break;
	}
	if (params->wps == WPS_MODE_PRIVACY)
		privacy = 1;
	if (params->pairwise_suite &&
	    params->pairwise_suite != WPA_CIPHER_NONE)
		privacy = 1;

	if (!privacy)
		return 0;

	NLA_PUT_FLAG(msg, NL80211_ATTR_PRIVACY);

	nl_keys = nla_nest_start(msg, NL80211_ATTR_KEYS);
	if (!nl_keys)
		goto nla_put_failure;

	for (i = 0; i < 4; i++) {
		if (!params->wep_key[i])
			continue;

		nl_key = nla_nest_start(msg, i);
		if (!nl_key)
			goto nla_put_failure;

		NLA_PUT(msg, NL80211_KEY_DATA, params->wep_key_len[i],
			params->wep_key[i]);
		if (params->wep_key_len[i] == 5)
			NLA_PUT_U32(msg, NL80211_KEY_CIPHER,
				    WLAN_CIPHER_SUITE_WEP40);
		else
			NLA_PUT_U32(msg, NL80211_KEY_CIPHER,
				    WLAN_CIPHER_SUITE_WEP104);

		NLA_PUT_U8(msg, NL80211_KEY_IDX, i);

		if (i == params->wep_tx_keyidx)
			NLA_PUT_FLAG(msg, NL80211_KEY_DEFAULT);

		nla_nest_end(msg, nl_key);
	}
	nla_nest_end(msg, nl_keys);

	return 0;

nla_put_failure:
	return -ENOBUFS;
}


static int wpa_driver_nl80211_mlme(struct wpa_driver_nl80211_data *drv,
				   const u8 *addr, int cmd, u16 reason_code,
				   int local_state_change)
{
	int ret = -1;
	struct nl_msg *msg;

	msg = nlmsg_alloc();
	if (!msg)
		return -1;

	nl80211_cmd(drv, msg, 0, cmd);

	NLA_PUT_U32(msg, NL80211_ATTR_IFINDEX, drv->ifindex);
	NLA_PUT_U16(msg, NL80211_ATTR_REASON_CODE, reason_code);
	if (addr)
		NLA_PUT(msg, NL80211_ATTR_MAC, ETH_ALEN, addr);
	if (local_state_change)
		NLA_PUT_FLAG(msg, NL80211_ATTR_LOCAL_STATE_CHANGE);

	ret = send_and_recv_msgs(drv, msg, NULL, NULL);
	msg = NULL;
	if (ret) {
		wpa_dbg(drv->ctx, MSG_DEBUG,
			"nl80211: MLME command failed: reason=%u ret=%d (%s)",
			reason_code, ret, strerror(-ret));
		goto nla_put_failure;
	}
	ret = 0;

nla_put_failure:
	nlmsg_free(msg);
	return ret;
}


static int wpa_driver_nl80211_disconnect(struct wpa_driver_nl80211_data *drv,
					 int reason_code)
{
	int ret;

	wpa_printf(MSG_DEBUG, "%s(reason_code=%d)", __func__, reason_code);
	nl80211_mark_disconnected(drv);
	/* Disconnect command doesn't need BSSID - it uses cached value */
	ret = wpa_driver_nl80211_mlme(drv, NULL, NL80211_CMD_DISCONNECT,
				      reason_code, 0);
	/*
	 * For locally generated disconnect, supplicant already generates a
	 * DEAUTH event, so ignore the event from NL80211.
	 */
	drv->ignore_next_local_disconnect = ret == 0;

	return ret;
}


static int wpa_driver_nl80211_deauthenticate(struct i802_bss *bss,
					     const u8 *addr, int reason_code)
{
	struct wpa_driver_nl80211_data *drv = bss->drv;
	int ret;

	if (drv->nlmode == NL80211_IFTYPE_ADHOC) {
		nl80211_mark_disconnected(drv);
		return nl80211_leave_ibss(drv);
	}
	if (!(drv->capa.flags & WPA_DRIVER_FLAGS_SME))
		return wpa_driver_nl80211_disconnect(drv, reason_code);
	wpa_printf(MSG_DEBUG, "%s(addr=" MACSTR " reason_code=%d)",
		   __func__, MAC2STR(addr), reason_code);
	nl80211_mark_disconnected(drv);
	ret = wpa_driver_nl80211_mlme(drv, addr, NL80211_CMD_DEAUTHENTICATE,
				      reason_code, 0);
	/*
	 * For locally generated deauthenticate, supplicant already generates a
	 * DEAUTH event, so ignore the event from NL80211.
	 */
	drv->ignore_next_local_deauth = ret == 0;
	return ret;
}


static void nl80211_copy_auth_params(struct wpa_driver_nl80211_data *drv,
				     struct wpa_driver_auth_params *params)
{
	int i;

	drv->auth_freq = params->freq;
	drv->auth_alg = params->auth_alg;
	drv->auth_wep_tx_keyidx = params->wep_tx_keyidx;
	drv->auth_local_state_change = params->local_state_change;
	drv->auth_p2p = params->p2p;

	if (params->bssid)
		os_memcpy(drv->auth_bssid_, params->bssid, ETH_ALEN);
	else
		os_memset(drv->auth_bssid_, 0, ETH_ALEN);

	if (params->ssid) {
		os_memcpy(drv->auth_ssid, params->ssid, params->ssid_len);
		drv->auth_ssid_len = params->ssid_len;
	} else
		drv->auth_ssid_len = 0;


	os_free(drv->auth_ie);
	drv->auth_ie = NULL;
	drv->auth_ie_len = 0;
	if (params->ie) {
		drv->auth_ie = os_malloc(params->ie_len);
		if (drv->auth_ie) {
			os_memcpy(drv->auth_ie, params->ie, params->ie_len);
			drv->auth_ie_len = params->ie_len;
		}
	}

	for (i = 0; i < 4; i++) {
		if (params->wep_key[i] && params->wep_key_len[i] &&
		    params->wep_key_len[i] <= 16) {
			os_memcpy(drv->auth_wep_key[i], params->wep_key[i],
				  params->wep_key_len[i]);
			drv->auth_wep_key_len[i] = params->wep_key_len[i];
		} else
			drv->auth_wep_key_len[i] = 0;
	}
}


static int wpa_driver_nl80211_authenticate(
	struct i802_bss *bss, struct wpa_driver_auth_params *params)
{
	struct wpa_driver_nl80211_data *drv = bss->drv;
	int ret = -1, i;
	struct nl_msg *msg;
	enum nl80211_auth_type type;
	enum nl80211_iftype nlmode;
	int count = 0;
	int is_retry;

	is_retry = drv->retry_auth;
	drv->retry_auth = 0;
	drv->ignore_deauth_event = 0;

	nl80211_mark_disconnected(drv);
	os_memset(drv->auth_bssid, 0, ETH_ALEN);
	if (params->bssid)
		os_memcpy(drv->auth_attempt_bssid, params->bssid, ETH_ALEN);
	else
		os_memset(drv->auth_attempt_bssid, 0, ETH_ALEN);
	/* FIX: IBSS mode */
	nlmode = params->p2p ?
		NL80211_IFTYPE_P2P_CLIENT : NL80211_IFTYPE_STATION;
	if (drv->nlmode != nlmode &&
	    wpa_driver_nl80211_set_mode(bss, nlmode) < 0)
		return -1;

retry:
	msg = nlmsg_alloc();
	if (!msg)
		return -1;

	wpa_printf(MSG_DEBUG, "nl80211: Authenticate (ifindex=%d)",
		   drv->ifindex);

	nl80211_cmd(drv, msg, 0, NL80211_CMD_AUTHENTICATE);

	for (i = 0; i < 4; i++) {
		if (!params->wep_key[i])
			continue;
		wpa_driver_nl80211_set_key(bss->ifname, bss, WPA_ALG_WEP,
					   NULL, i,
					   i == params->wep_tx_keyidx, NULL, 0,
					   params->wep_key[i],
					   params->wep_key_len[i]);
		if (params->wep_tx_keyidx != i)
			continue;
		if (nl_add_key(msg, WPA_ALG_WEP, i, 1, NULL, 0,
			       params->wep_key[i], params->wep_key_len[i])) {
			nlmsg_free(msg);
			return -1;
		}
	}

	NLA_PUT_U32(msg, NL80211_ATTR_IFINDEX, drv->ifindex);
	if (params->bssid) {
		wpa_printf(MSG_DEBUG, "  * bssid=" MACSTR,
			   MAC2STR(params->bssid));
		NLA_PUT(msg, NL80211_ATTR_MAC, ETH_ALEN, params->bssid);
	}
	if (params->freq) {
		wpa_printf(MSG_DEBUG, "  * freq=%d", params->freq);
		NLA_PUT_U32(msg, NL80211_ATTR_WIPHY_FREQ, params->freq);
	}
	if (params->ssid) {
		wpa_hexdump_ascii(MSG_DEBUG, "  * SSID",
				  params->ssid, params->ssid_len);
		NLA_PUT(msg, NL80211_ATTR_SSID, params->ssid_len,
			params->ssid);
	}
	wpa_hexdump(MSG_DEBUG, "  * IEs", params->ie, params->ie_len);
	if (params->ie)
		NLA_PUT(msg, NL80211_ATTR_IE, params->ie_len, params->ie);
	if (params->sae_data) {
		wpa_hexdump(MSG_DEBUG, "  * SAE data", params->sae_data,
			    params->sae_data_len);
		NLA_PUT(msg, NL80211_ATTR_SAE_DATA, params->sae_data_len,
			params->sae_data);
	}
	if (params->auth_alg & WPA_AUTH_ALG_OPEN)
		type = NL80211_AUTHTYPE_OPEN_SYSTEM;
	else if (params->auth_alg & WPA_AUTH_ALG_SHARED)
		type = NL80211_AUTHTYPE_SHARED_KEY;
	else if (params->auth_alg & WPA_AUTH_ALG_LEAP)
		type = NL80211_AUTHTYPE_NETWORK_EAP;
	else if (params->auth_alg & WPA_AUTH_ALG_FT)
		type = NL80211_AUTHTYPE_FT;
	else if (params->auth_alg & WPA_AUTH_ALG_SAE)
		type = NL80211_AUTHTYPE_SAE;
	else
		goto nla_put_failure;
	wpa_printf(MSG_DEBUG, "  * Auth Type %d", type);
	NLA_PUT_U32(msg, NL80211_ATTR_AUTH_TYPE, type);
	if (params->local_state_change) {
		wpa_printf(MSG_DEBUG, "  * Local state change only");
		NLA_PUT_FLAG(msg, NL80211_ATTR_LOCAL_STATE_CHANGE);
	}

	ret = send_and_recv_msgs(drv, msg, NULL, NULL);
	msg = NULL;
	if (ret) {
		wpa_dbg(drv->ctx, MSG_DEBUG,
			"nl80211: MLME command failed (auth): ret=%d (%s)",
			ret, strerror(-ret));
		count++;
		if (ret == -EALREADY && count == 1 && params->bssid &&
		    !params->local_state_change) {
			/*
			 * mac80211 does not currently accept new
			 * authentication if we are already authenticated. As a
			 * workaround, force deauthentication and try again.
			 */
			wpa_printf(MSG_DEBUG, "nl80211: Retry authentication "
				   "after forced deauthentication");
			drv->ignore_deauth_event = 1;
			wpa_driver_nl80211_deauthenticate(
				bss, params->bssid,
				WLAN_REASON_PREV_AUTH_NOT_VALID);
			nlmsg_free(msg);
			goto retry;
		}

		if (ret == -ENOENT && params->freq && !is_retry) {
			/*
			 * cfg80211 has likely expired the BSS entry even
			 * though it was previously available in our internal
			 * BSS table. To recover quickly, start a single
			 * channel scan on the specified channel.
			 */
			struct wpa_driver_scan_params scan;
			int freqs[2];

			os_memset(&scan, 0, sizeof(scan));
			scan.num_ssids = 1;
			if (params->ssid) {
				scan.ssids[0].ssid = params->ssid;
				scan.ssids[0].ssid_len = params->ssid_len;
			}
			freqs[0] = params->freq;
			freqs[1] = 0;
			scan.freqs = freqs;
			wpa_printf(MSG_DEBUG, "nl80211: Trigger single "
				   "channel scan to refresh cfg80211 BSS "
				   "entry");
			ret = wpa_driver_nl80211_scan(bss, &scan);
			if (ret == 0) {
				nl80211_copy_auth_params(drv, params);
				drv->scan_for_auth = 1;
			}
		} else if (is_retry) {
			/*
			 * Need to indicate this with an event since the return
			 * value from the retry is not delivered to core code.
			 */
			union wpa_event_data event;
			wpa_printf(MSG_DEBUG, "nl80211: Authentication retry "
				   "failed");
			os_memset(&event, 0, sizeof(event));
			os_memcpy(event.timeout_event.addr, drv->auth_bssid_,
				  ETH_ALEN);
			wpa_supplicant_event(drv->ctx, EVENT_AUTH_TIMED_OUT,
					     &event);
		}

		goto nla_put_failure;
	}
	ret = 0;
	wpa_printf(MSG_DEBUG, "nl80211: Authentication request send "
		   "successfully");

nla_put_failure:
	nlmsg_free(msg);
	return ret;
}


static int wpa_driver_nl80211_authenticate_retry(
	struct wpa_driver_nl80211_data *drv)
{
	struct wpa_driver_auth_params params;
	struct i802_bss *bss = drv->first_bss;
	int i;

	wpa_printf(MSG_DEBUG, "nl80211: Try to authenticate again");

	os_memset(&params, 0, sizeof(params));
	params.freq = drv->auth_freq;
	params.auth_alg = drv->auth_alg;
	params.wep_tx_keyidx = drv->auth_wep_tx_keyidx;
	params.local_state_change = drv->auth_local_state_change;
	params.p2p = drv->auth_p2p;

	if (!is_zero_ether_addr(drv->auth_bssid_))
		params.bssid = drv->auth_bssid_;

	if (drv->auth_ssid_len) {
		params.ssid = drv->auth_ssid;
		params.ssid_len = drv->auth_ssid_len;
	}

	params.ie = drv->auth_ie;
	params.ie_len = drv->auth_ie_len;

	for (i = 0; i < 4; i++) {
		if (drv->auth_wep_key_len[i]) {
			params.wep_key[i] = drv->auth_wep_key[i];
			params.wep_key_len[i] = drv->auth_wep_key_len[i];
		}
	}

	drv->retry_auth = 1;
	return wpa_driver_nl80211_authenticate(bss, &params);
}


struct phy_info_arg {
	u16 *num_modes;
	struct hostapd_hw_modes *modes;
	int last_mode, last_chan_idx;
};

static void phy_info_ht_capa(struct hostapd_hw_modes *mode, struct nlattr *capa,
			     struct nlattr *ampdu_factor,
			     struct nlattr *ampdu_density,
			     struct nlattr *mcs_set)
{
	if (capa)
		mode->ht_capab = nla_get_u16(capa);

	if (ampdu_factor)
		mode->a_mpdu_params |= nla_get_u8(ampdu_factor) & 0x03;

	if (ampdu_density)
		mode->a_mpdu_params |= nla_get_u8(ampdu_density) << 2;

	if (mcs_set && nla_len(mcs_set) >= 16) {
		u8 *mcs;
		mcs = nla_data(mcs_set);
		os_memcpy(mode->mcs_set, mcs, 16);
	}
}


static void phy_info_vht_capa(struct hostapd_hw_modes *mode,
			      struct nlattr *capa,
			      struct nlattr *mcs_set)
{
	if (capa)
		mode->vht_capab = nla_get_u32(capa);

	if (mcs_set && nla_len(mcs_set) >= 8) {
		u8 *mcs;
		mcs = nla_data(mcs_set);
		os_memcpy(mode->vht_mcs_set, mcs, 8);
	}
}


static void phy_info_freq(struct hostapd_hw_modes *mode,
			  struct hostapd_channel_data *chan,
			  struct nlattr *tb_freq[])
{
	u8 channel;
	chan->freq = nla_get_u32(tb_freq[NL80211_FREQUENCY_ATTR_FREQ]);
	chan->flag = 0;
	chan->dfs_cac_ms = 0;
	if (ieee80211_freq_to_chan(chan->freq, &channel) != NUM_HOSTAPD_MODES)
		chan->chan = channel;

	if (tb_freq[NL80211_FREQUENCY_ATTR_DISABLED])
		chan->flag |= HOSTAPD_CHAN_DISABLED;
	if (tb_freq[NL80211_FREQUENCY_ATTR_NO_IR])
		chan->flag |= HOSTAPD_CHAN_PASSIVE_SCAN | HOSTAPD_CHAN_NO_IBSS;
	if (tb_freq[NL80211_FREQUENCY_ATTR_RADAR])
		chan->flag |= HOSTAPD_CHAN_RADAR;

	if (tb_freq[NL80211_FREQUENCY_ATTR_DFS_STATE]) {
		enum nl80211_dfs_state state =
			nla_get_u32(tb_freq[NL80211_FREQUENCY_ATTR_DFS_STATE]);

		switch (state) {
		case NL80211_DFS_USABLE:
			chan->flag |= HOSTAPD_CHAN_DFS_USABLE;
			break;
		case NL80211_DFS_AVAILABLE:
			chan->flag |= HOSTAPD_CHAN_DFS_AVAILABLE;
			break;
		case NL80211_DFS_UNAVAILABLE:
			chan->flag |= HOSTAPD_CHAN_DFS_UNAVAILABLE;
			break;
		}
	}

	if (tb_freq[NL80211_FREQUENCY_ATTR_DFS_CAC_TIME]) {
		chan->dfs_cac_ms = nla_get_u32(
			tb_freq[NL80211_FREQUENCY_ATTR_DFS_CAC_TIME]);
	}
}


static int phy_info_freqs(struct phy_info_arg *phy_info,
			  struct hostapd_hw_modes *mode, struct nlattr *tb)
{
	static struct nla_policy freq_policy[NL80211_FREQUENCY_ATTR_MAX + 1] = {
		[NL80211_FREQUENCY_ATTR_FREQ] = { .type = NLA_U32 },
		[NL80211_FREQUENCY_ATTR_DISABLED] = { .type = NLA_FLAG },
		[NL80211_FREQUENCY_ATTR_NO_IR] = { .type = NLA_FLAG },
		[NL80211_FREQUENCY_ATTR_RADAR] = { .type = NLA_FLAG },
		[NL80211_FREQUENCY_ATTR_MAX_TX_POWER] = { .type = NLA_U32 },
		[NL80211_FREQUENCY_ATTR_DFS_STATE] = { .type = NLA_U32 },
	};
	int new_channels = 0;
	struct hostapd_channel_data *channel;
	struct nlattr *tb_freq[NL80211_FREQUENCY_ATTR_MAX + 1];
	struct nlattr *nl_freq;
	int rem_freq, idx;

	if (tb == NULL)
		return NL_OK;

	nla_for_each_nested(nl_freq, tb, rem_freq) {
		nla_parse(tb_freq, NL80211_FREQUENCY_ATTR_MAX,
			  nla_data(nl_freq), nla_len(nl_freq), freq_policy);
		if (!tb_freq[NL80211_FREQUENCY_ATTR_FREQ])
			continue;
		new_channels++;
	}

	channel = os_realloc_array(mode->channels,
				   mode->num_channels + new_channels,
				   sizeof(struct hostapd_channel_data));
	if (!channel)
		return NL_SKIP;

	mode->channels = channel;
	mode->num_channels += new_channels;

	idx = phy_info->last_chan_idx;

	nla_for_each_nested(nl_freq, tb, rem_freq) {
		nla_parse(tb_freq, NL80211_FREQUENCY_ATTR_MAX,
			  nla_data(nl_freq), nla_len(nl_freq), freq_policy);
		if (!tb_freq[NL80211_FREQUENCY_ATTR_FREQ])
			continue;
		phy_info_freq(mode, &mode->channels[idx], tb_freq);
		idx++;
	}
	phy_info->last_chan_idx = idx;

	return NL_OK;
}


static int phy_info_rates(struct hostapd_hw_modes *mode, struct nlattr *tb)
{
	static struct nla_policy rate_policy[NL80211_BITRATE_ATTR_MAX + 1] = {
		[NL80211_BITRATE_ATTR_RATE] = { .type = NLA_U32 },
		[NL80211_BITRATE_ATTR_2GHZ_SHORTPREAMBLE] =
		{ .type = NLA_FLAG },
	};
	struct nlattr *tb_rate[NL80211_BITRATE_ATTR_MAX + 1];
	struct nlattr *nl_rate;
	int rem_rate, idx;

	if (tb == NULL)
		return NL_OK;

	nla_for_each_nested(nl_rate, tb, rem_rate) {
		nla_parse(tb_rate, NL80211_BITRATE_ATTR_MAX,
			  nla_data(nl_rate), nla_len(nl_rate),
			  rate_policy);
		if (!tb_rate[NL80211_BITRATE_ATTR_RATE])
			continue;
		mode->num_rates++;
	}

	mode->rates = os_calloc(mode->num_rates, sizeof(int));
	if (!mode->rates)
		return NL_SKIP;

	idx = 0;

	nla_for_each_nested(nl_rate, tb, rem_rate) {
		nla_parse(tb_rate, NL80211_BITRATE_ATTR_MAX,
			  nla_data(nl_rate), nla_len(nl_rate),
			  rate_policy);
		if (!tb_rate[NL80211_BITRATE_ATTR_RATE])
			continue;
		mode->rates[idx] = nla_get_u32(
			tb_rate[NL80211_BITRATE_ATTR_RATE]);
		idx++;
	}

	return NL_OK;
}


static int phy_info_band(struct phy_info_arg *phy_info, struct nlattr *nl_band)
{
	struct nlattr *tb_band[NL80211_BAND_ATTR_MAX + 1];
	struct hostapd_hw_modes *mode;
	int ret;

	if (phy_info->last_mode != nl_band->nla_type) {
		mode = os_realloc_array(phy_info->modes,
					*phy_info->num_modes + 1,
					sizeof(*mode));
		if (!mode)
			return NL_SKIP;
		phy_info->modes = mode;

		mode = &phy_info->modes[*(phy_info->num_modes)];
		os_memset(mode, 0, sizeof(*mode));
		mode->mode = NUM_HOSTAPD_MODES;
		mode->flags = HOSTAPD_MODE_FLAG_HT_INFO_KNOWN |
			HOSTAPD_MODE_FLAG_VHT_INFO_KNOWN;

		/*
		 * Unsupported VHT MCS stream is defined as value 3, so the VHT
		 * MCS RX/TX map must be initialized with 0xffff to mark all 8
		 * possible streams as unsupported. This will be overridden if
		 * driver advertises VHT support.
		 */
		mode->vht_mcs_set[0] = 0xff;
		mode->vht_mcs_set[1] = 0xff;
		mode->vht_mcs_set[4] = 0xff;
		mode->vht_mcs_set[5] = 0xff;

		*(phy_info->num_modes) += 1;
		phy_info->last_mode = nl_band->nla_type;
		phy_info->last_chan_idx = 0;
	} else
		mode = &phy_info->modes[*(phy_info->num_modes) - 1];

	nla_parse(tb_band, NL80211_BAND_ATTR_MAX, nla_data(nl_band),
		  nla_len(nl_band), NULL);

	phy_info_ht_capa(mode, tb_band[NL80211_BAND_ATTR_HT_CAPA],
			 tb_band[NL80211_BAND_ATTR_HT_AMPDU_FACTOR],
			 tb_band[NL80211_BAND_ATTR_HT_AMPDU_DENSITY],
			 tb_band[NL80211_BAND_ATTR_HT_MCS_SET]);
	phy_info_vht_capa(mode, tb_band[NL80211_BAND_ATTR_VHT_CAPA],
			  tb_band[NL80211_BAND_ATTR_VHT_MCS_SET]);
	ret = phy_info_freqs(phy_info, mode, tb_band[NL80211_BAND_ATTR_FREQS]);
	if (ret != NL_OK)
		return ret;
	ret = phy_info_rates(mode, tb_band[NL80211_BAND_ATTR_RATES]);
	if (ret != NL_OK)
		return ret;

	return NL_OK;
}


static int phy_info_handler(struct nl_msg *msg, void *arg)
{
	struct nlattr *tb_msg[NL80211_ATTR_MAX + 1];
	struct genlmsghdr *gnlh = nlmsg_data(nlmsg_hdr(msg));
	struct phy_info_arg *phy_info = arg;
	struct nlattr *nl_band;
	int rem_band;

	nla_parse(tb_msg, NL80211_ATTR_MAX, genlmsg_attrdata(gnlh, 0),
		  genlmsg_attrlen(gnlh, 0), NULL);

	if (!tb_msg[NL80211_ATTR_WIPHY_BANDS])
		return NL_SKIP;

	nla_for_each_nested(nl_band, tb_msg[NL80211_ATTR_WIPHY_BANDS], rem_band)
	{
		int res = phy_info_band(phy_info, nl_band);
		if (res != NL_OK)
			return res;
	}

	return NL_SKIP;
}


static struct hostapd_hw_modes *
wpa_driver_nl80211_postprocess_modes(struct hostapd_hw_modes *modes,
				     u16 *num_modes)
{
	u16 m;
	struct hostapd_hw_modes *mode11g = NULL, *nmodes, *mode;
	int i, mode11g_idx = -1;

	/* heuristic to set up modes */
	for (m = 0; m < *num_modes; m++) {
		if (!modes[m].num_channels)
			continue;
		if (modes[m].channels[0].freq < 4000) {
			modes[m].mode = HOSTAPD_MODE_IEEE80211B;
			for (i = 0; i < modes[m].num_rates; i++) {
				if (modes[m].rates[i] > 200) {
					modes[m].mode = HOSTAPD_MODE_IEEE80211G;
					break;
				}
			}
		} else if (modes[m].channels[0].freq > 50000)
			modes[m].mode = HOSTAPD_MODE_IEEE80211AD;
		else
			modes[m].mode = HOSTAPD_MODE_IEEE80211A;
	}

	/* If only 802.11g mode is included, use it to construct matching
	 * 802.11b mode data. */

	for (m = 0; m < *num_modes; m++) {
		if (modes[m].mode == HOSTAPD_MODE_IEEE80211B)
			return modes; /* 802.11b already included */
		if (modes[m].mode == HOSTAPD_MODE_IEEE80211G)
			mode11g_idx = m;
	}

	if (mode11g_idx < 0)
		return modes; /* 2.4 GHz band not supported at all */

	nmodes = os_realloc_array(modes, *num_modes + 1, sizeof(*nmodes));
	if (nmodes == NULL)
		return modes; /* Could not add 802.11b mode */

	mode = &nmodes[*num_modes];
	os_memset(mode, 0, sizeof(*mode));
	(*num_modes)++;
	modes = nmodes;

	mode->mode = HOSTAPD_MODE_IEEE80211B;

	mode11g = &modes[mode11g_idx];
	mode->num_channels = mode11g->num_channels;
	mode->channels = os_malloc(mode11g->num_channels *
				   sizeof(struct hostapd_channel_data));
	if (mode->channels == NULL) {
		(*num_modes)--;
		return modes; /* Could not add 802.11b mode */
	}
	os_memcpy(mode->channels, mode11g->channels,
		  mode11g->num_channels * sizeof(struct hostapd_channel_data));

	mode->num_rates = 0;
	mode->rates = os_malloc(4 * sizeof(int));
	if (mode->rates == NULL) {
		os_free(mode->channels);
		(*num_modes)--;
		return modes; /* Could not add 802.11b mode */
	}

	for (i = 0; i < mode11g->num_rates; i++) {
		if (mode11g->rates[i] != 10 && mode11g->rates[i] != 20 &&
		    mode11g->rates[i] != 55 && mode11g->rates[i] != 110)
			continue;
		mode->rates[mode->num_rates] = mode11g->rates[i];
		mode->num_rates++;
		if (mode->num_rates == 4)
			break;
	}

	if (mode->num_rates == 0) {
		os_free(mode->channels);
		os_free(mode->rates);
		(*num_modes)--;
		return modes; /* No 802.11b rates */
	}

	wpa_printf(MSG_DEBUG, "nl80211: Added 802.11b mode based on 802.11g "
		   "information");

	return modes;
}


static void nl80211_set_ht40_mode(struct hostapd_hw_modes *mode, int start,
				  int end)
{
	int c;

	for (c = 0; c < mode->num_channels; c++) {
		struct hostapd_channel_data *chan = &mode->channels[c];
		if (chan->freq - 10 >= start && chan->freq + 10 <= end)
			chan->flag |= HOSTAPD_CHAN_HT40;
	}
}


static void nl80211_set_ht40_mode_sec(struct hostapd_hw_modes *mode, int start,
				      int end)
{
	int c;

	for (c = 0; c < mode->num_channels; c++) {
		struct hostapd_channel_data *chan = &mode->channels[c];
		if (!(chan->flag & HOSTAPD_CHAN_HT40))
			continue;
		if (chan->freq - 30 >= start && chan->freq - 10 <= end)
			chan->flag |= HOSTAPD_CHAN_HT40MINUS;
		if (chan->freq + 10 >= start && chan->freq + 30 <= end)
			chan->flag |= HOSTAPD_CHAN_HT40PLUS;
	}
}


static void nl80211_reg_rule_max_eirp(u32 start, u32 end, u32 max_eirp,
				      struct phy_info_arg *results)
{
	u16 m;

	for (m = 0; m < *results->num_modes; m++) {
		int c;
		struct hostapd_hw_modes *mode = &results->modes[m];

		for (c = 0; c < mode->num_channels; c++) {
			struct hostapd_channel_data *chan = &mode->channels[c];
			if ((u32) chan->freq - 10 >= start &&
			    (u32) chan->freq + 10 <= end)
				chan->max_tx_power = max_eirp;
		}
	}
}


static void nl80211_reg_rule_ht40(u32 start, u32 end,
				  struct phy_info_arg *results)
{
	u16 m;

	for (m = 0; m < *results->num_modes; m++) {
		if (!(results->modes[m].ht_capab &
		      HT_CAP_INFO_SUPP_CHANNEL_WIDTH_SET))
			continue;
		nl80211_set_ht40_mode(&results->modes[m], start, end);
	}
}


static void nl80211_reg_rule_sec(struct nlattr *tb[],
				 struct phy_info_arg *results)
{
	u32 start, end, max_bw;
	u16 m;

	if (tb[NL80211_ATTR_FREQ_RANGE_START] == NULL ||
	    tb[NL80211_ATTR_FREQ_RANGE_END] == NULL ||
	    tb[NL80211_ATTR_FREQ_RANGE_MAX_BW] == NULL)
		return;

	start = nla_get_u32(tb[NL80211_ATTR_FREQ_RANGE_START]) / 1000;
	end = nla_get_u32(tb[NL80211_ATTR_FREQ_RANGE_END]) / 1000;
	max_bw = nla_get_u32(tb[NL80211_ATTR_FREQ_RANGE_MAX_BW]) / 1000;

	if (max_bw < 20)
		return;

	for (m = 0; m < *results->num_modes; m++) {
		if (!(results->modes[m].ht_capab &
		      HT_CAP_INFO_SUPP_CHANNEL_WIDTH_SET))
			continue;
		nl80211_set_ht40_mode_sec(&results->modes[m], start, end);
	}
}


static void nl80211_set_vht_mode(struct hostapd_hw_modes *mode, int start,
				 int end)
{
	int c;

	for (c = 0; c < mode->num_channels; c++) {
		struct hostapd_channel_data *chan = &mode->channels[c];
		if (chan->freq - 10 >= start && chan->freq + 70 <= end)
			chan->flag |= HOSTAPD_CHAN_VHT_10_70;

		if (chan->freq - 30 >= start && chan->freq + 50 <= end)
			chan->flag |= HOSTAPD_CHAN_VHT_30_50;

		if (chan->freq - 50 >= start && chan->freq + 30 <= end)
			chan->flag |= HOSTAPD_CHAN_VHT_50_30;

		if (chan->freq - 70 >= start && chan->freq + 10 <= end)
			chan->flag |= HOSTAPD_CHAN_VHT_70_10;
	}
}


static void nl80211_reg_rule_vht(struct nlattr *tb[],
				 struct phy_info_arg *results)
{
	u32 start, end, max_bw;
	u16 m;

	if (tb[NL80211_ATTR_FREQ_RANGE_START] == NULL ||
	    tb[NL80211_ATTR_FREQ_RANGE_END] == NULL ||
	    tb[NL80211_ATTR_FREQ_RANGE_MAX_BW] == NULL)
		return;

	start = nla_get_u32(tb[NL80211_ATTR_FREQ_RANGE_START]) / 1000;
	end = nla_get_u32(tb[NL80211_ATTR_FREQ_RANGE_END]) / 1000;
	max_bw = nla_get_u32(tb[NL80211_ATTR_FREQ_RANGE_MAX_BW]) / 1000;

	if (max_bw < 80)
		return;

	for (m = 0; m < *results->num_modes; m++) {
		if (!(results->modes[m].ht_capab &
		      HT_CAP_INFO_SUPP_CHANNEL_WIDTH_SET))
			continue;
		/* TODO: use a real VHT support indication */
		if (!results->modes[m].vht_capab)
			continue;

		nl80211_set_vht_mode(&results->modes[m], start, end);
	}
}


static const char * dfs_domain_name(enum nl80211_dfs_regions region)
{
	switch (region) {
	case NL80211_DFS_UNSET:
		return "DFS-UNSET";
	case NL80211_DFS_FCC:
		return "DFS-FCC";
	case NL80211_DFS_ETSI:
		return "DFS-ETSI";
	case NL80211_DFS_JP:
		return "DFS-JP";
	default:
		return "DFS-invalid";
	}
}


static int nl80211_get_reg(struct nl_msg *msg, void *arg)
{
	struct phy_info_arg *results = arg;
	struct nlattr *tb_msg[NL80211_ATTR_MAX + 1];
	struct genlmsghdr *gnlh = nlmsg_data(nlmsg_hdr(msg));
	struct nlattr *nl_rule;
	struct nlattr *tb_rule[NL80211_FREQUENCY_ATTR_MAX + 1];
	int rem_rule;
	static struct nla_policy reg_policy[NL80211_FREQUENCY_ATTR_MAX + 1] = {
		[NL80211_ATTR_REG_RULE_FLAGS] = { .type = NLA_U32 },
		[NL80211_ATTR_FREQ_RANGE_START] = { .type = NLA_U32 },
		[NL80211_ATTR_FREQ_RANGE_END] = { .type = NLA_U32 },
		[NL80211_ATTR_FREQ_RANGE_MAX_BW] = { .type = NLA_U32 },
		[NL80211_ATTR_POWER_RULE_MAX_ANT_GAIN] = { .type = NLA_U32 },
		[NL80211_ATTR_POWER_RULE_MAX_EIRP] = { .type = NLA_U32 },
	};

	nla_parse(tb_msg, NL80211_ATTR_MAX, genlmsg_attrdata(gnlh, 0),
		  genlmsg_attrlen(gnlh, 0), NULL);
	if (!tb_msg[NL80211_ATTR_REG_ALPHA2] ||
	    !tb_msg[NL80211_ATTR_REG_RULES]) {
		wpa_printf(MSG_DEBUG, "nl80211: No regulatory information "
			   "available");
		return NL_SKIP;
	}

	if (tb_msg[NL80211_ATTR_DFS_REGION]) {
		enum nl80211_dfs_regions dfs_domain;
		dfs_domain = nla_get_u8(tb_msg[NL80211_ATTR_DFS_REGION]);
		wpa_printf(MSG_DEBUG, "nl80211: Regulatory information - country=%s (%s)",
			   (char *) nla_data(tb_msg[NL80211_ATTR_REG_ALPHA2]),
			   dfs_domain_name(dfs_domain));
	} else {
		wpa_printf(MSG_DEBUG, "nl80211: Regulatory information - country=%s",
			   (char *) nla_data(tb_msg[NL80211_ATTR_REG_ALPHA2]));
	}

	nla_for_each_nested(nl_rule, tb_msg[NL80211_ATTR_REG_RULES], rem_rule)
	{
		u32 start, end, max_eirp = 0, max_bw = 0, flags = 0;
		nla_parse(tb_rule, NL80211_FREQUENCY_ATTR_MAX,
			  nla_data(nl_rule), nla_len(nl_rule), reg_policy);
		if (tb_rule[NL80211_ATTR_FREQ_RANGE_START] == NULL ||
		    tb_rule[NL80211_ATTR_FREQ_RANGE_END] == NULL)
			continue;
		start = nla_get_u32(tb_rule[NL80211_ATTR_FREQ_RANGE_START]) / 1000;
		end = nla_get_u32(tb_rule[NL80211_ATTR_FREQ_RANGE_END]) / 1000;
		if (tb_rule[NL80211_ATTR_POWER_RULE_MAX_EIRP])
			max_eirp = nla_get_u32(tb_rule[NL80211_ATTR_POWER_RULE_MAX_EIRP]) / 100;
		if (tb_rule[NL80211_ATTR_FREQ_RANGE_MAX_BW])
			max_bw = nla_get_u32(tb_rule[NL80211_ATTR_FREQ_RANGE_MAX_BW]) / 1000;
		if (tb_rule[NL80211_ATTR_REG_RULE_FLAGS])
			flags = nla_get_u32(tb_rule[NL80211_ATTR_REG_RULE_FLAGS]);

		wpa_printf(MSG_DEBUG, "nl80211: %u-%u @ %u MHz %u mBm%s%s%s%s%s%s%s%s",
			   start, end, max_bw, max_eirp,
			   flags & NL80211_RRF_NO_OFDM ? " (no OFDM)" : "",
			   flags & NL80211_RRF_NO_CCK ? " (no CCK)" : "",
			   flags & NL80211_RRF_NO_INDOOR ? " (no indoor)" : "",
			   flags & NL80211_RRF_NO_OUTDOOR ? " (no outdoor)" :
			   "",
			   flags & NL80211_RRF_DFS ? " (DFS)" : "",
			   flags & NL80211_RRF_PTP_ONLY ? " (PTP only)" : "",
			   flags & NL80211_RRF_PTMP_ONLY ? " (PTMP only)" : "",
			   flags & NL80211_RRF_NO_IR ? " (no IR)" : "");
		if (max_bw >= 40)
			nl80211_reg_rule_ht40(start, end, results);
		if (tb_rule[NL80211_ATTR_POWER_RULE_MAX_EIRP])
			nl80211_reg_rule_max_eirp(start, end, max_eirp,
						  results);
	}

	nla_for_each_nested(nl_rule, tb_msg[NL80211_ATTR_REG_RULES], rem_rule)
	{
		nla_parse(tb_rule, NL80211_FREQUENCY_ATTR_MAX,
			  nla_data(nl_rule), nla_len(nl_rule), reg_policy);
		nl80211_reg_rule_sec(tb_rule, results);
	}

	nla_for_each_nested(nl_rule, tb_msg[NL80211_ATTR_REG_RULES], rem_rule)
	{
		nla_parse(tb_rule, NL80211_FREQUENCY_ATTR_MAX,
			  nla_data(nl_rule), nla_len(nl_rule), reg_policy);
		nl80211_reg_rule_vht(tb_rule, results);
	}

	return NL_SKIP;
}


static int nl80211_set_regulatory_flags(struct wpa_driver_nl80211_data *drv,
					struct phy_info_arg *results)
{
	struct nl_msg *msg;

	msg = nlmsg_alloc();
	if (!msg)
		return -ENOMEM;

	nl80211_cmd(drv, msg, 0, NL80211_CMD_GET_REG);
	return send_and_recv_msgs(drv, msg, nl80211_get_reg, results);
}


static struct hostapd_hw_modes *
wpa_driver_nl80211_get_hw_feature_data(void *priv, u16 *num_modes, u16 *flags)
{
	u32 feat;
	struct i802_bss *bss = priv;
	struct wpa_driver_nl80211_data *drv = bss->drv;
	struct nl_msg *msg;
	struct phy_info_arg result = {
		.num_modes = num_modes,
		.modes = NULL,
		.last_mode = -1,
	};

	*num_modes = 0;
	*flags = 0;

	msg = nlmsg_alloc();
	if (!msg)
		return NULL;

	feat = get_nl80211_protocol_features(drv);
	if (feat & NL80211_PROTOCOL_FEATURE_SPLIT_WIPHY_DUMP)
		nl80211_cmd(drv, msg, NLM_F_DUMP, NL80211_CMD_GET_WIPHY);
	else
		nl80211_cmd(drv, msg, 0, NL80211_CMD_GET_WIPHY);

	NLA_PUT_FLAG(msg, NL80211_ATTR_SPLIT_WIPHY_DUMP);
	if (nl80211_set_iface_id(msg, bss) < 0)
		goto nla_put_failure;

	if (send_and_recv_msgs(drv, msg, phy_info_handler, &result) == 0) {
		nl80211_set_regulatory_flags(drv, &result);
		return wpa_driver_nl80211_postprocess_modes(result.modes,
							    num_modes);
	}
	msg = NULL;
 nla_put_failure:
	nlmsg_free(msg);
	return NULL;
}


static int wpa_driver_nl80211_send_mntr(struct wpa_driver_nl80211_data *drv,
					const void *data, size_t len,
					int encrypt, int noack)
{
	__u8 rtap_hdr[] = {
		0x00, 0x00, /* radiotap version */
		0x0e, 0x00, /* radiotap length */
		0x02, 0xc0, 0x00, 0x00, /* bmap: flags, tx and rx flags */
		IEEE80211_RADIOTAP_F_FRAG, /* F_FRAG (fragment if required) */
		0x00,       /* padding */
		0x00, 0x00, /* RX and TX flags to indicate that */
		0x00, 0x00, /* this is the injected frame directly */
	};
	struct iovec iov[2] = {
		{
			.iov_base = &rtap_hdr,
			.iov_len = sizeof(rtap_hdr),
		},
		{
			.iov_base = (void *) data,
			.iov_len = len,
		}
	};
	struct msghdr msg = {
		.msg_name = NULL,
		.msg_namelen = 0,
		.msg_iov = iov,
		.msg_iovlen = 2,
		.msg_control = NULL,
		.msg_controllen = 0,
		.msg_flags = 0,
	};
	int res;
	u16 txflags = 0;

	if (encrypt)
		rtap_hdr[8] |= IEEE80211_RADIOTAP_F_WEP;

	if (drv->monitor_sock < 0) {
		wpa_printf(MSG_DEBUG, "nl80211: No monitor socket available "
			   "for %s", __func__);
		return -1;
	}

	if (noack)
		txflags |= IEEE80211_RADIOTAP_F_TX_NOACK;
	WPA_PUT_LE16(&rtap_hdr[12], txflags);

	res = sendmsg(drv->monitor_sock, &msg, 0);
	if (res < 0) {
		wpa_printf(MSG_INFO, "nl80211: sendmsg: %s", strerror(errno));
		return -1;
	}
	return 0;
}


static int wpa_driver_nl80211_send_frame(struct i802_bss *bss,
					 const void *data, size_t len,
					 int encrypt, int noack,
					 unsigned int freq, int no_cck,
					 int offchanok, unsigned int wait_time)
{
	struct wpa_driver_nl80211_data *drv = bss->drv;
	u64 cookie;
	int res;

	if (freq == 0 && drv->nlmode == NL80211_IFTYPE_ADHOC) {
		freq = nl80211_get_assoc_freq(drv);
		wpa_printf(MSG_DEBUG,
			   "nl80211: send_frame - Use assoc_freq=%u for IBSS",
			   freq);
	}
	if (freq == 0) {
		wpa_printf(MSG_DEBUG, "nl80211: send_frame - Use bss->freq=%u",
			   bss->freq);
		freq = bss->freq;
	}

	if (drv->use_monitor) {
		wpa_printf(MSG_DEBUG, "nl80211: send_frame(freq=%u bss->freq=%u) -> send_mntr",
			   freq, bss->freq);
		return wpa_driver_nl80211_send_mntr(drv, data, len,
						    encrypt, noack);
	}

	wpa_printf(MSG_DEBUG, "nl80211: send_frame -> send_frame_cmd");
	res = nl80211_send_frame_cmd(bss, freq, wait_time, data, len,
				     &cookie, no_cck, noack, offchanok);
	if (res == 0 && !noack) {
		const struct ieee80211_mgmt *mgmt;
		u16 fc;

		mgmt = (const struct ieee80211_mgmt *) data;
		fc = le_to_host16(mgmt->frame_control);
		if (WLAN_FC_GET_TYPE(fc) == WLAN_FC_TYPE_MGMT &&
		    WLAN_FC_GET_STYPE(fc) == WLAN_FC_STYPE_ACTION) {
			wpa_printf(MSG_MSGDUMP,
				   "nl80211: Update send_action_cookie from 0x%llx to 0x%llx",
				   (long long unsigned int)
				   drv->send_action_cookie,
				   (long long unsigned int) cookie);
			drv->send_action_cookie = cookie;
		}
	}

	return res;
}


static int wpa_driver_nl80211_send_mlme(struct i802_bss *bss, const u8 *data,
					size_t data_len, int noack,
					unsigned int freq, int no_cck,
					int offchanok,
					unsigned int wait_time)
{
	struct wpa_driver_nl80211_data *drv = bss->drv;
	struct ieee80211_mgmt *mgmt;
	int encrypt = 1;
	u16 fc;

	mgmt = (struct ieee80211_mgmt *) data;
	fc = le_to_host16(mgmt->frame_control);
	wpa_printf(MSG_DEBUG, "nl80211: send_mlme - da= " MACSTR
		   " noack=%d freq=%u no_cck=%d offchanok=%d wait_time=%u fc=0x%x (%s) nlmode=%d",
		   MAC2STR(mgmt->da), noack, freq, no_cck, offchanok, wait_time,
		   fc, fc2str(fc), drv->nlmode);

	if ((is_sta_interface(drv->nlmode) ||
	     drv->nlmode == NL80211_IFTYPE_P2P_DEVICE) &&
	    WLAN_FC_GET_TYPE(fc) == WLAN_FC_TYPE_MGMT &&
	    WLAN_FC_GET_STYPE(fc) == WLAN_FC_STYPE_PROBE_RESP) {
		/*
		 * The use of last_mgmt_freq is a bit of a hack,
		 * but it works due to the single-threaded nature
		 * of wpa_supplicant.
		 */
		if (freq == 0) {
			wpa_printf(MSG_DEBUG, "nl80211: Use last_mgmt_freq=%d",
				   drv->last_mgmt_freq);
			freq = drv->last_mgmt_freq;
		}
		return nl80211_send_frame_cmd(bss, freq, 0,
					      data, data_len, NULL, 1, noack,
					      1);
	}

	if (drv->device_ap_sme && is_ap_interface(drv->nlmode)) {
		if (freq == 0) {
			wpa_printf(MSG_DEBUG, "nl80211: Use bss->freq=%d",
				   bss->freq);
			freq = bss->freq;
		}
		return nl80211_send_frame_cmd(bss, freq,
					      (int) freq == bss->freq ? 0 :
					      wait_time,
					      data, data_len,
					      &drv->send_action_cookie,
					      no_cck, noack, offchanok);
	}

	if (WLAN_FC_GET_TYPE(fc) == WLAN_FC_TYPE_MGMT &&
	    WLAN_FC_GET_STYPE(fc) == WLAN_FC_STYPE_AUTH) {
		/*
		 * Only one of the authentication frame types is encrypted.
		 * In order for static WEP encryption to work properly (i.e.,
		 * to not encrypt the frame), we need to tell mac80211 about
		 * the frames that must not be encrypted.
		 */
		u16 auth_alg = le_to_host16(mgmt->u.auth.auth_alg);
		u16 auth_trans = le_to_host16(mgmt->u.auth.auth_transaction);
		if (auth_alg != WLAN_AUTH_SHARED_KEY || auth_trans != 3)
			encrypt = 0;
	}

	wpa_printf(MSG_DEBUG, "nl80211: send_mlme -> send_frame");
	return wpa_driver_nl80211_send_frame(bss, data, data_len, encrypt,
					     noack, freq, no_cck, offchanok,
					     wait_time);
}


static int nl80211_set_bss(struct i802_bss *bss, int cts, int preamble,
			   int slot, int ht_opmode, int ap_isolate,
			   int *basic_rates)
{
	struct wpa_driver_nl80211_data *drv = bss->drv;
	struct nl_msg *msg;

	msg = nlmsg_alloc();
	if (!msg)
		return -ENOMEM;

	nl80211_cmd(drv, msg, 0, NL80211_CMD_SET_BSS);

	if (cts >= 0)
		NLA_PUT_U8(msg, NL80211_ATTR_BSS_CTS_PROT, cts);
	if (preamble >= 0)
		NLA_PUT_U8(msg, NL80211_ATTR_BSS_SHORT_PREAMBLE, preamble);
	if (slot >= 0)
		NLA_PUT_U8(msg, NL80211_ATTR_BSS_SHORT_SLOT_TIME, slot);
	if (ht_opmode >= 0)
		NLA_PUT_U16(msg, NL80211_ATTR_BSS_HT_OPMODE, ht_opmode);
	if (ap_isolate >= 0)
		NLA_PUT_U8(msg, NL80211_ATTR_AP_ISOLATE, ap_isolate);

	if (basic_rates) {
		u8 rates[NL80211_MAX_SUPP_RATES];
		u8 rates_len = 0;
		int i;

		for (i = 0; i < NL80211_MAX_SUPP_RATES && basic_rates[i] >= 0;
		     i++)
			rates[rates_len++] = basic_rates[i] / 5;

		NLA_PUT(msg, NL80211_ATTR_BSS_BASIC_RATES, rates_len, rates);
	}

	NLA_PUT_U32(msg, NL80211_ATTR_IFINDEX, if_nametoindex(bss->ifname));

	return send_and_recv_msgs(drv, msg, NULL, NULL);
 nla_put_failure:
	nlmsg_free(msg);
	return -ENOBUFS;
}


static int wpa_driver_nl80211_set_acl(void *priv,
				      struct hostapd_acl_params *params)
{
	struct i802_bss *bss = priv;
	struct wpa_driver_nl80211_data *drv = bss->drv;
	struct nl_msg *msg;
	struct nlattr *acl;
	unsigned int i;
	int ret = 0;

	if (!(drv->capa.max_acl_mac_addrs))
		return -ENOTSUP;

	if (params->num_mac_acl > drv->capa.max_acl_mac_addrs)
		return -ENOTSUP;

	msg = nlmsg_alloc();
	if (!msg)
		return -ENOMEM;

	wpa_printf(MSG_DEBUG, "nl80211: Set %s ACL (num_mac_acl=%u)",
		   params->acl_policy ? "Accept" : "Deny", params->num_mac_acl);

	nl80211_cmd(drv, msg, 0, NL80211_CMD_SET_MAC_ACL);

	NLA_PUT_U32(msg, NL80211_ATTR_IFINDEX, drv->ifindex);

	NLA_PUT_U32(msg, NL80211_ATTR_ACL_POLICY, params->acl_policy ?
		    NL80211_ACL_POLICY_DENY_UNLESS_LISTED :
		    NL80211_ACL_POLICY_ACCEPT_UNLESS_LISTED);

	acl = nla_nest_start(msg, NL80211_ATTR_MAC_ADDRS);
	if (acl == NULL)
		goto nla_put_failure;

	for (i = 0; i < params->num_mac_acl; i++)
		NLA_PUT(msg, i + 1, ETH_ALEN, params->mac_acl[i].addr);

	nla_nest_end(msg, acl);

	ret = send_and_recv_msgs(drv, msg, NULL, NULL);
	msg = NULL;
	if (ret) {
		wpa_printf(MSG_DEBUG, "nl80211: Failed to set MAC ACL: %d (%s)",
			   ret, strerror(-ret));
	}

nla_put_failure:
	nlmsg_free(msg);

	return ret;
}


=======
>>>>>>> c748fdcc
static int wpa_driver_nl80211_set_ap(void *priv,
				     struct wpa_driver_ap_params *params)
{
	struct i802_bss *bss = priv;
	struct wpa_driver_nl80211_data *drv = bss->drv;
	struct nl_msg *msg;
	u8 cmd = NL80211_CMD_NEW_BEACON;
	int ret;
	int beacon_set;
	int num_suites;
	int smps_mode;
	u32 suites[10], suite;
	u32 ver;

	beacon_set = params->reenable ? 0 : bss->beacon_set;

	wpa_printf(MSG_DEBUG, "nl80211: Set beacon (beacon_set=%d)",
		   beacon_set);
	if (beacon_set)
		cmd = NL80211_CMD_SET_BEACON;

	wpa_hexdump(MSG_DEBUG, "nl80211: Beacon head",
		    params->head, params->head_len);
	wpa_hexdump(MSG_DEBUG, "nl80211: Beacon tail",
		    params->tail, params->tail_len);
	wpa_printf(MSG_DEBUG, "nl80211: ifindex=%d", bss->ifindex);
	wpa_printf(MSG_DEBUG, "nl80211: beacon_int=%d", params->beacon_int);
	wpa_printf(MSG_DEBUG, "nl80211: dtim_period=%d", params->dtim_period);
	wpa_hexdump_ascii(MSG_DEBUG, "nl80211: ssid",
			  params->ssid, params->ssid_len);
	if (!(msg = nl80211_bss_msg(bss, 0, cmd)) ||
	    nla_put(msg, NL80211_ATTR_BEACON_HEAD, params->head_len,
		    params->head) ||
	    nla_put(msg, NL80211_ATTR_BEACON_TAIL, params->tail_len,
		    params->tail) ||
	    nl80211_put_beacon_int(msg, params->beacon_int) ||
	    nla_put_u32(msg, NL80211_ATTR_DTIM_PERIOD, params->dtim_period) ||
	    nla_put(msg, NL80211_ATTR_SSID, params->ssid_len, params->ssid))
		goto fail;
	if (params->proberesp && params->proberesp_len) {
		wpa_hexdump(MSG_DEBUG, "nl80211: proberesp (offload)",
			    params->proberesp, params->proberesp_len);
		if (nla_put(msg, NL80211_ATTR_PROBE_RESP, params->proberesp_len,
			    params->proberesp))
			goto fail;
	}
	switch (params->hide_ssid) {
	case NO_SSID_HIDING:
		wpa_printf(MSG_DEBUG, "nl80211: hidden SSID not in use");
		if (nla_put_u32(msg, NL80211_ATTR_HIDDEN_SSID,
				NL80211_HIDDEN_SSID_NOT_IN_USE))
			goto fail;
		break;
	case HIDDEN_SSID_ZERO_LEN:
		wpa_printf(MSG_DEBUG, "nl80211: hidden SSID zero len");
		if (nla_put_u32(msg, NL80211_ATTR_HIDDEN_SSID,
				NL80211_HIDDEN_SSID_ZERO_LEN))
			goto fail;
		break;
	case HIDDEN_SSID_ZERO_CONTENTS:
		wpa_printf(MSG_DEBUG, "nl80211: hidden SSID zero contents");
		if (nla_put_u32(msg, NL80211_ATTR_HIDDEN_SSID,
				NL80211_HIDDEN_SSID_ZERO_CONTENTS))
			goto fail;
		break;
	}
	wpa_printf(MSG_DEBUG, "nl80211: privacy=%d", params->privacy);
	if (params->privacy &&
	    nla_put_flag(msg, NL80211_ATTR_PRIVACY))
		goto fail;
	wpa_printf(MSG_DEBUG, "nl80211: auth_algs=0x%x", params->auth_algs);
	if ((params->auth_algs & (WPA_AUTH_ALG_OPEN | WPA_AUTH_ALG_SHARED)) ==
	    (WPA_AUTH_ALG_OPEN | WPA_AUTH_ALG_SHARED)) {
		/* Leave out the attribute */
	} else if (params->auth_algs & WPA_AUTH_ALG_SHARED) {
		if (nla_put_u32(msg, NL80211_ATTR_AUTH_TYPE,
				NL80211_AUTHTYPE_SHARED_KEY))
			goto fail;
	} else {
		if (nla_put_u32(msg, NL80211_ATTR_AUTH_TYPE,
				NL80211_AUTHTYPE_OPEN_SYSTEM))
			goto fail;
	}

	wpa_printf(MSG_DEBUG, "nl80211: wpa_version=0x%x", params->wpa_version);
	ver = 0;
	if (params->wpa_version & WPA_PROTO_WPA)
		ver |= NL80211_WPA_VERSION_1;
	if (params->wpa_version & WPA_PROTO_RSN)
		ver |= NL80211_WPA_VERSION_2;
	if (ver &&
	    nla_put_u32(msg, NL80211_ATTR_WPA_VERSIONS, ver))
		goto fail;

	wpa_printf(MSG_DEBUG, "nl80211: key_mgmt_suites=0x%x",
		   params->key_mgmt_suites);
	num_suites = 0;
	if (params->key_mgmt_suites & WPA_KEY_MGMT_IEEE8021X)
		suites[num_suites++] = WLAN_AKM_SUITE_8021X;
	if (params->key_mgmt_suites & WPA_KEY_MGMT_PSK)
		suites[num_suites++] = WLAN_AKM_SUITE_PSK;
	if (num_suites &&
	    nla_put(msg, NL80211_ATTR_AKM_SUITES, num_suites * sizeof(u32),
		    suites))
		goto fail;

	if (params->key_mgmt_suites & WPA_KEY_MGMT_IEEE8021X_NO_WPA &&
	    params->pairwise_ciphers & (WPA_CIPHER_WEP104 | WPA_CIPHER_WEP40) &&
	    nla_put_flag(msg, NL80211_ATTR_CONTROL_PORT_NO_ENCRYPT))
		goto fail;

	wpa_printf(MSG_DEBUG, "nl80211: pairwise_ciphers=0x%x",
		   params->pairwise_ciphers);
	num_suites = wpa_cipher_to_cipher_suites(params->pairwise_ciphers,
						 suites, ARRAY_SIZE(suites));
	if (num_suites &&
	    nla_put(msg, NL80211_ATTR_CIPHER_SUITES_PAIRWISE,
		    num_suites * sizeof(u32), suites))
		goto fail;

	wpa_printf(MSG_DEBUG, "nl80211: group_cipher=0x%x",
		   params->group_cipher);
	suite = wpa_cipher_to_cipher_suite(params->group_cipher);
	if (suite &&
	    nla_put_u32(msg, NL80211_ATTR_CIPHER_SUITE_GROUP, suite))
		goto fail;

	switch (params->smps_mode) {
	case HT_CAP_INFO_SMPS_DYNAMIC:
		wpa_printf(MSG_DEBUG, "nl80211: SMPS mode - dynamic");
		smps_mode = NL80211_SMPS_DYNAMIC;
		break;
	case HT_CAP_INFO_SMPS_STATIC:
		wpa_printf(MSG_DEBUG, "nl80211: SMPS mode - static");
		smps_mode = NL80211_SMPS_STATIC;
		break;
	default:
		/* invalid - fallback to smps off */
	case HT_CAP_INFO_SMPS_DISABLED:
		wpa_printf(MSG_DEBUG, "nl80211: SMPS mode - off");
		smps_mode = NL80211_SMPS_OFF;
		break;
	}
	if (nla_put_u32(msg, NL80211_ATTR_SMPS_MODE, smps_mode))
		goto fail;

	if (params->beacon_ies) {
		wpa_hexdump_buf(MSG_DEBUG, "nl80211: beacon_ies",
				params->beacon_ies);
		if (nla_put(msg, NL80211_ATTR_IE,
			    wpabuf_len(params->beacon_ies),
			    wpabuf_head(params->beacon_ies)))
			goto fail;
	}
	if (params->proberesp_ies) {
		wpa_hexdump_buf(MSG_DEBUG, "nl80211: proberesp_ies",
				params->proberesp_ies);
		if (nla_put(msg, NL80211_ATTR_IE_PROBE_RESP,
			    wpabuf_len(params->proberesp_ies),
			    wpabuf_head(params->proberesp_ies)))
			goto fail;
	}
	if (params->assocresp_ies) {
		wpa_hexdump_buf(MSG_DEBUG, "nl80211: assocresp_ies",
				params->assocresp_ies);
		if (nla_put(msg, NL80211_ATTR_IE_ASSOC_RESP,
			    wpabuf_len(params->assocresp_ies),
			    wpabuf_head(params->assocresp_ies)))
			goto fail;
	}

	if (drv->capa.flags & WPA_DRIVER_FLAGS_INACTIVITY_TIMER)  {
		wpa_printf(MSG_DEBUG, "nl80211: ap_max_inactivity=%d",
			   params->ap_max_inactivity);
		if (nla_put_u16(msg, NL80211_ATTR_INACTIVITY_TIMEOUT,
				params->ap_max_inactivity))
			goto fail;
	}

#ifdef CONFIG_P2P
	if (params->p2p_go_ctwindow > 0) {
		if (drv->p2p_go_ctwindow_supported) {
			wpa_printf(MSG_DEBUG, "nl80211: P2P GO ctwindow=%d",
				   params->p2p_go_ctwindow);
			if (nla_put_u8(msg, NL80211_ATTR_P2P_CTWINDOW,
				       params->p2p_go_ctwindow))
				goto fail;
		} else {
			wpa_printf(MSG_INFO,
				   "nl80211: Driver does not support CTWindow configuration - ignore this parameter");
		}
	}
#endif /* CONFIG_P2P */

	ret = send_and_recv_msgs(drv, msg, NULL, NULL);
	if (ret) {
		wpa_printf(MSG_DEBUG, "nl80211: Beacon set failed: %d (%s)",
			   ret, strerror(-ret));
	} else {
		bss->beacon_set = 1;
		nl80211_set_bss(bss, params->cts_protect, params->preamble,
				params->short_slot_time, params->ht_opmode,
				params->isolate, params->basic_rates);
		if (beacon_set && params->freq &&
		    params->freq->bandwidth != bss->bandwidth) {
			wpa_printf(MSG_DEBUG,
				   "nl80211: Update BSS %s bandwidth: %d -> %d",
				   bss->ifname, bss->bandwidth,
				   params->freq->bandwidth);
			ret = nl80211_set_channel(bss, params->freq, 1);
			if (ret) {
				wpa_printf(MSG_DEBUG,
					   "nl80211: Frequency set failed: %d (%s)",
					   ret, strerror(-ret));
			} else {
				wpa_printf(MSG_DEBUG,
					   "nl80211: Frequency set succeeded for ht2040 coex");
				bss->bandwidth = params->freq->bandwidth;
			}
		} else if (!beacon_set) {
			/*
			 * cfg80211 updates the driver on frequence change in AP
			 * mode only at the point when beaconing is started, so
			 * set the initial value here.
			 */
			bss->bandwidth = params->freq->bandwidth;
		}
	}
	return ret;
fail:
	nlmsg_free(msg);
	return -ENOBUFS;
}


static int nl80211_put_freq_params(struct nl_msg *msg,
				   const struct hostapd_freq_params *freq)
{
	wpa_printf(MSG_DEBUG, "  * freq=%d", freq->freq);
	if (nla_put_u32(msg, NL80211_ATTR_WIPHY_FREQ, freq->freq))
		return -ENOBUFS;

	wpa_printf(MSG_DEBUG, "  * vht_enabled=%d", freq->vht_enabled);
	wpa_printf(MSG_DEBUG, "  * ht_enabled=%d", freq->ht_enabled);

	if (freq->vht_enabled) {
		enum nl80211_chan_width cw;

		wpa_printf(MSG_DEBUG, "  * bandwidth=%d", freq->bandwidth);
		switch (freq->bandwidth) {
		case 20:
			cw = NL80211_CHAN_WIDTH_20;
			break;
		case 40:
			cw = NL80211_CHAN_WIDTH_40;
			break;
		case 80:
			if (freq->center_freq2)
				cw = NL80211_CHAN_WIDTH_80P80;
			else
				cw = NL80211_CHAN_WIDTH_80;
			break;
		case 160:
			cw = NL80211_CHAN_WIDTH_160;
			break;
		default:
			return -EINVAL;
		}

		wpa_printf(MSG_DEBUG, "  * channel_width=%d", cw);
		wpa_printf(MSG_DEBUG, "  * center_freq1=%d",
			   freq->center_freq1);
		wpa_printf(MSG_DEBUG, "  * center_freq2=%d",
			   freq->center_freq2);
		if (nla_put_u32(msg, NL80211_ATTR_CHANNEL_WIDTH, cw) ||
		    nla_put_u32(msg, NL80211_ATTR_CENTER_FREQ1,
				freq->center_freq1) ||
		    (freq->center_freq2 &&
		     nla_put_u32(msg, NL80211_ATTR_CENTER_FREQ2,
				 freq->center_freq2)))
			return -ENOBUFS;
	} else if (freq->ht_enabled) {
		enum nl80211_channel_type ct;

		wpa_printf(MSG_DEBUG, "  * sec_channel_offset=%d",
			   freq->sec_channel_offset);
		switch (freq->sec_channel_offset) {
		case -1:
			ct = NL80211_CHAN_HT40MINUS;
			break;
		case 1:
			ct = NL80211_CHAN_HT40PLUS;
			break;
		default:
			ct = NL80211_CHAN_HT20;
			break;
		}

		wpa_printf(MSG_DEBUG, "  * channel_type=%d", ct);
		if (nla_put_u32(msg, NL80211_ATTR_WIPHY_CHANNEL_TYPE, ct))
			return -ENOBUFS;
	}
	return 0;
}


static int nl80211_set_channel(struct i802_bss *bss,
			       struct hostapd_freq_params *freq, int set_chan)
{
	struct wpa_driver_nl80211_data *drv = bss->drv;
	struct nl_msg *msg;
	int ret;

	wpa_printf(MSG_DEBUG,
		   "nl80211: Set freq %d (ht_enabled=%d, vht_enabled=%d, bandwidth=%d MHz, cf1=%d MHz, cf2=%d MHz)",
		   freq->freq, freq->ht_enabled, freq->vht_enabled,
		   freq->bandwidth, freq->center_freq1, freq->center_freq2);

	msg = nl80211_drv_msg(drv, 0, set_chan ? NL80211_CMD_SET_CHANNEL :
			      NL80211_CMD_SET_WIPHY);
	if (!msg || nl80211_put_freq_params(msg, freq) < 0) {
		nlmsg_free(msg);
		return -1;
	}

	ret = send_and_recv_msgs(drv, msg, NULL, NULL);
	if (ret == 0) {
		bss->freq = freq->freq;
		return 0;
	}
	wpa_printf(MSG_DEBUG, "nl80211: Failed to set channel (freq=%d): "
		   "%d (%s)", freq->freq, ret, strerror(-ret));
	return -1;
}


static u32 sta_flags_nl80211(int flags)
{
	u32 f = 0;

	if (flags & WPA_STA_AUTHORIZED)
		f |= BIT(NL80211_STA_FLAG_AUTHORIZED);
	if (flags & WPA_STA_WMM)
		f |= BIT(NL80211_STA_FLAG_WME);
	if (flags & WPA_STA_SHORT_PREAMBLE)
		f |= BIT(NL80211_STA_FLAG_SHORT_PREAMBLE);
	if (flags & WPA_STA_MFP)
		f |= BIT(NL80211_STA_FLAG_MFP);
	if (flags & WPA_STA_TDLS_PEER)
		f |= BIT(NL80211_STA_FLAG_TDLS_PEER);
	if (flags & WPA_STA_AUTHENTICATED)
		f |= BIT(NL80211_STA_FLAG_AUTHENTICATED);

	return f;
}


#ifdef CONFIG_MESH
static u32 sta_plink_state_nl80211(enum mesh_plink_state state)
{
	switch (state) {
	case PLINK_LISTEN:
		return NL80211_PLINK_LISTEN;
	case PLINK_OPEN_SENT:
		return NL80211_PLINK_OPN_SNT;
	case PLINK_OPEN_RCVD:
		return NL80211_PLINK_OPN_RCVD;
	case PLINK_CNF_RCVD:
		return NL80211_PLINK_CNF_RCVD;
	case PLINK_ESTAB:
		return NL80211_PLINK_ESTAB;
	case PLINK_HOLDING:
		return NL80211_PLINK_HOLDING;
	case PLINK_BLOCKED:
		return NL80211_PLINK_BLOCKED;
	default:
		wpa_printf(MSG_ERROR, "nl80211: Invalid mesh plink state %d",
			   state);
	}
	return -1;
}
#endif /* CONFIG_MESH */


static int wpa_driver_nl80211_sta_add(void *priv,
				      struct hostapd_sta_add_params *params)
{
	struct i802_bss *bss = priv;
	struct wpa_driver_nl80211_data *drv = bss->drv;
	struct nl_msg *msg;
	struct nl80211_sta_flag_update upd;
	int ret = -ENOBUFS;

	if ((params->flags & WPA_STA_TDLS_PEER) &&
	    !(drv->capa.flags & WPA_DRIVER_FLAGS_TDLS_SUPPORT))
		return -EOPNOTSUPP;

	wpa_printf(MSG_DEBUG, "nl80211: %s STA " MACSTR,
		   params->set ? "Set" : "Add", MAC2STR(params->addr));
	msg = nl80211_bss_msg(bss, 0, params->set ? NL80211_CMD_SET_STATION :
			      NL80211_CMD_NEW_STATION);
	if (!msg || nla_put(msg, NL80211_ATTR_MAC, ETH_ALEN, params->addr))
		goto fail;

	if (!params->set || (params->flags & WPA_STA_TDLS_PEER)) {
		wpa_hexdump(MSG_DEBUG, "  * supported rates",
			    params->supp_rates, params->supp_rates_len);
		wpa_printf(MSG_DEBUG, "  * capability=0x%x",
			   params->capability);
		if (nla_put(msg, NL80211_ATTR_STA_SUPPORTED_RATES,
			    params->supp_rates_len, params->supp_rates) ||
		    nla_put_u16(msg, NL80211_ATTR_STA_CAPABILITY,
				params->capability))
			goto fail;

		if (params->ht_capabilities) {
			wpa_hexdump(MSG_DEBUG, "  * ht_capabilities",
				    (u8 *) params->ht_capabilities,
				    sizeof(*params->ht_capabilities));
			if (nla_put(msg, NL80211_ATTR_HT_CAPABILITY,
				    sizeof(*params->ht_capabilities),
				    params->ht_capabilities))
				goto fail;
		}

		if (params->vht_capabilities) {
			wpa_hexdump(MSG_DEBUG, "  * vht_capabilities",
				    (u8 *) params->vht_capabilities,
				    sizeof(*params->vht_capabilities));
			if (nla_put(msg, NL80211_ATTR_VHT_CAPABILITY,
				    sizeof(*params->vht_capabilities),
				    params->vht_capabilities))
				goto fail;
		}

		if (params->ext_capab) {
			wpa_hexdump(MSG_DEBUG, "  * ext_capab",
				    params->ext_capab, params->ext_capab_len);
			if (nla_put(msg, NL80211_ATTR_STA_EXT_CAPABILITY,
				    params->ext_capab_len, params->ext_capab))
				goto fail;
		}
	}
	if (!params->set) {
		if (params->aid) {
			wpa_printf(MSG_DEBUG, "  * aid=%u", params->aid);
			if (nla_put_u16(msg, NL80211_ATTR_STA_AID, params->aid))
				goto fail;
		} else {
			/*
			 * cfg80211 validates that AID is non-zero, so we have
			 * to make this a non-zero value for the TDLS case where
			 * a dummy STA entry is used for now.
			 */
			wpa_printf(MSG_DEBUG, "  * aid=1 (TDLS workaround)");
			if (nla_put_u16(msg, NL80211_ATTR_STA_AID, 1))
				goto fail;
		}
		wpa_printf(MSG_DEBUG, "  * listen_interval=%u",
			   params->listen_interval);
		if (nla_put_u16(msg, NL80211_ATTR_STA_LISTEN_INTERVAL,
				params->listen_interval))
			goto fail;
	} else if (params->aid && (params->flags & WPA_STA_TDLS_PEER)) {
		wpa_printf(MSG_DEBUG, "  * peer_aid=%u", params->aid);
		if (nla_put_u16(msg, NL80211_ATTR_PEER_AID, params->aid))
			goto fail;
	}

	if (params->vht_opmode_enabled) {
		wpa_printf(MSG_DEBUG, "  * opmode=%u", params->vht_opmode);
		if (nla_put_u8(msg, NL80211_ATTR_OPMODE_NOTIF,
			       params->vht_opmode))
			goto fail;
	}

	if (params->supp_channels) {
		wpa_hexdump(MSG_DEBUG, "  * supported channels",
			    params->supp_channels, params->supp_channels_len);
		if (nla_put(msg, NL80211_ATTR_STA_SUPPORTED_CHANNELS,
			    params->supp_channels_len, params->supp_channels))
			goto fail;
	}

	if (params->supp_oper_classes) {
		wpa_hexdump(MSG_DEBUG, "  * supported operating classes",
			    params->supp_oper_classes,
			    params->supp_oper_classes_len);
		if (nla_put(msg, NL80211_ATTR_STA_SUPPORTED_OPER_CLASSES,
			    params->supp_oper_classes_len,
			    params->supp_oper_classes))
			goto fail;
	}

	os_memset(&upd, 0, sizeof(upd));
	upd.set = sta_flags_nl80211(params->flags);
	upd.mask = upd.set | sta_flags_nl80211(params->flags_mask);
	wpa_printf(MSG_DEBUG, "  * flags set=0x%x mask=0x%x",
		   upd.set, upd.mask);
	if (nla_put(msg, NL80211_ATTR_STA_FLAGS2, sizeof(upd), &upd))
		goto fail;

#ifdef CONFIG_MESH
	if (params->plink_state &&
	    nla_put_u8(msg, NL80211_ATTR_STA_PLINK_STATE,
		       sta_plink_state_nl80211(params->plink_state)))
		goto fail;
#endif /* CONFIG_MESH */

	if (params->flags & WPA_STA_WMM) {
		struct nlattr *wme = nla_nest_start(msg, NL80211_ATTR_STA_WME);

		wpa_printf(MSG_DEBUG, "  * qosinfo=0x%x", params->qosinfo);
		if (!wme ||
		    nla_put_u8(msg, NL80211_STA_WME_UAPSD_QUEUES,
			       params->qosinfo & WMM_QOSINFO_STA_AC_MASK) ||
		    nla_put_u8(msg, NL80211_STA_WME_MAX_SP,
			       (params->qosinfo >> WMM_QOSINFO_STA_SP_SHIFT) &
			       WMM_QOSINFO_STA_SP_MASK))
			goto fail;
		nla_nest_end(msg, wme);
	}

	ret = send_and_recv_msgs(drv, msg, NULL, NULL);
	msg = NULL;
	if (ret)
		wpa_printf(MSG_DEBUG, "nl80211: NL80211_CMD_%s_STATION "
			   "result: %d (%s)", params->set ? "SET" : "NEW", ret,
			   strerror(-ret));
	if (ret == -EEXIST)
		ret = 0;
fail:
	nlmsg_free(msg);
	return ret;
}


<<<<<<< HEAD
static int wpa_driver_nl80211_sta_remove(struct i802_bss *bss, const u8 *addr,
					 int deauth, u16 reason_code)
=======
static void rtnl_neigh_delete_fdb_entry(struct i802_bss *bss, const u8 *addr)
>>>>>>> c748fdcc
{
#ifdef CONFIG_LIBNL3_ROUTE
	struct wpa_driver_nl80211_data *drv = bss->drv;
	struct rtnl_neigh *rn;
	struct nl_addr *nl_addr;
	int err;

	rn = rtnl_neigh_alloc();
	if (!rn)
		return;

	rtnl_neigh_set_family(rn, AF_BRIDGE);
	rtnl_neigh_set_ifindex(rn, bss->ifindex);
	nl_addr = nl_addr_build(AF_BRIDGE, (void *) addr, ETH_ALEN);
	if (!nl_addr) {
		rtnl_neigh_put(rn);
		return;
	}
	rtnl_neigh_set_lladdr(rn, nl_addr);

	err = rtnl_neigh_delete(drv->rtnl_sk, rn, 0);
	if (err < 0) {
		wpa_printf(MSG_DEBUG, "nl80211: bridge FDB entry delete for "
			   MACSTR " ifindex=%d failed: %s", MAC2STR(addr),
			   bss->ifindex, nl_geterror(err));
	} else {
		wpa_printf(MSG_DEBUG, "nl80211: deleted bridge FDB entry for "
			   MACSTR, MAC2STR(addr));
	}

	nl_addr_put(nl_addr);
	rtnl_neigh_put(rn);
#endif /* CONFIG_LIBNL3_ROUTE */
}


<<<<<<< HEAD
	NLA_PUT_U32(msg, NL80211_ATTR_IFINDEX,
		    if_nametoindex(bss->ifname));
	NLA_PUT(msg, NL80211_ATTR_MAC, ETH_ALEN, addr);
	if (deauth == 0)
		NLA_PUT_U8(msg, NL80211_ATTR_MGMT_SUBTYPE,
			   WLAN_FC_STYPE_DISASSOC);
	else if (deauth == 1)
		NLA_PUT_U8(msg, NL80211_ATTR_MGMT_SUBTYPE,
			   WLAN_FC_STYPE_DEAUTH);
	if (reason_code)
		NLA_PUT_U16(msg, NL80211_ATTR_REASON_CODE, reason_code);
=======
static int wpa_driver_nl80211_sta_remove(struct i802_bss *bss, const u8 *addr,
					 int deauth, u16 reason_code)
{
	struct wpa_driver_nl80211_data *drv = bss->drv;
	struct nl_msg *msg;
	int ret;

	if (!(msg = nl80211_bss_msg(bss, 0, NL80211_CMD_DEL_STATION)) ||
	    nla_put(msg, NL80211_ATTR_MAC, ETH_ALEN, addr) ||
	    (deauth == 0 &&
	     nla_put_u8(msg, NL80211_ATTR_MGMT_SUBTYPE,
			WLAN_FC_STYPE_DISASSOC)) ||
	    (deauth == 1 &&
	     nla_put_u8(msg, NL80211_ATTR_MGMT_SUBTYPE,
			WLAN_FC_STYPE_DEAUTH)) ||
	    (reason_code &&
	     nla_put_u16(msg, NL80211_ATTR_REASON_CODE, reason_code))) {
		nlmsg_free(msg);
		return -ENOBUFS;
	}
>>>>>>> c748fdcc

	ret = send_and_recv_msgs(drv, msg, NULL, NULL);
	wpa_printf(MSG_DEBUG, "nl80211: sta_remove -> DEL_STATION %s " MACSTR
		   " --> %d (%s)",
		   bss->ifname, MAC2STR(addr), ret, strerror(-ret));

	if (drv->rtnl_sk)
		rtnl_neigh_delete_fdb_entry(bss, addr);

	if (ret == -ENOENT)
		return 0;
	return ret;
}


void nl80211_remove_iface(struct wpa_driver_nl80211_data *drv, int ifidx)
{
	struct nl_msg *msg;
	struct wpa_driver_nl80211_data *drv2;

	wpa_printf(MSG_DEBUG, "nl80211: Remove interface ifindex=%d", ifidx);

	/* stop listening for EAPOL on this interface */
	dl_list_for_each(drv2, &drv->global->interfaces,
			 struct wpa_driver_nl80211_data, list)
		del_ifidx(drv2, ifidx);

	msg = nl80211_ifindex_msg(drv, ifidx, 0, NL80211_CMD_DEL_INTERFACE);
	if (send_and_recv_msgs(drv, msg, NULL, NULL) == 0)
		return;
	wpa_printf(MSG_ERROR, "Failed to remove interface (ifidx=%d)", ifidx);
}


static const char * nl80211_iftype_str(enum nl80211_iftype mode)
{
	switch (mode) {
	case NL80211_IFTYPE_ADHOC:
		return "ADHOC";
	case NL80211_IFTYPE_STATION:
		return "STATION";
	case NL80211_IFTYPE_AP:
		return "AP";
	case NL80211_IFTYPE_AP_VLAN:
		return "AP_VLAN";
	case NL80211_IFTYPE_WDS:
		return "WDS";
	case NL80211_IFTYPE_MONITOR:
		return "MONITOR";
	case NL80211_IFTYPE_MESH_POINT:
		return "MESH_POINT";
	case NL80211_IFTYPE_P2P_CLIENT:
		return "P2P_CLIENT";
	case NL80211_IFTYPE_P2P_GO:
		return "P2P_GO";
	case NL80211_IFTYPE_P2P_DEVICE:
		return "P2P_DEVICE";
	default:
		return "unknown";
	}
}


static int nl80211_create_iface_once(struct wpa_driver_nl80211_data *drv,
				     const char *ifname,
				     enum nl80211_iftype iftype,
				     const u8 *addr, int wds,
				     int (*handler)(struct nl_msg *, void *),
				     void *arg)
{
	struct nl_msg *msg;
	int ifidx;
	int ret = -ENOBUFS;

	wpa_printf(MSG_DEBUG, "nl80211: Create interface iftype %d (%s)",
		   iftype, nl80211_iftype_str(iftype));

	msg = nl80211_cmd_msg(drv->first_bss, 0, NL80211_CMD_NEW_INTERFACE);
	if (!msg ||
	    nla_put_string(msg, NL80211_ATTR_IFNAME, ifname) ||
	    nla_put_u32(msg, NL80211_ATTR_IFTYPE, iftype))
		goto fail;

	if (iftype == NL80211_IFTYPE_MONITOR) {
		struct nlattr *flags;

		flags = nla_nest_start(msg, NL80211_ATTR_MNTR_FLAGS);
		if (!flags ||
		    nla_put_flag(msg, NL80211_MNTR_FLAG_COOK_FRAMES))
			goto fail;

		nla_nest_end(msg, flags);
	} else if (wds) {
		if (nla_put_u8(msg, NL80211_ATTR_4ADDR, wds))
			goto fail;
	}

	/*
	 * Tell cfg80211 that the interface belongs to the socket that created
	 * it, and the interface should be deleted when the socket is closed.
	 */
	if (nla_put_flag(msg, NL80211_ATTR_IFACE_SOCKET_OWNER))
		goto fail;

	ret = send_and_recv_msgs(drv, msg, handler, arg);
	msg = NULL;
	if (ret) {
	fail:
		nlmsg_free(msg);
		wpa_printf(MSG_ERROR, "Failed to create interface %s: %d (%s)",
			   ifname, ret, strerror(-ret));
		return ret;
	}

	if (iftype == NL80211_IFTYPE_P2P_DEVICE)
		return 0;

	ifidx = if_nametoindex(ifname);
	wpa_printf(MSG_DEBUG, "nl80211: New interface %s created: ifindex=%d",
		   ifname, ifidx);

	if (ifidx <= 0)
		return -1;

	/*
	 * Some virtual interfaces need to process EAPOL packets and events on
	 * the parent interface. This is used mainly with hostapd.
	 */
	if (drv->hostapd ||
	    iftype == NL80211_IFTYPE_AP_VLAN ||
	    iftype == NL80211_IFTYPE_WDS ||
	    iftype == NL80211_IFTYPE_MONITOR) {
		/* start listening for EAPOL on this interface */
		add_ifidx(drv, ifidx);
	}

	if (addr && iftype != NL80211_IFTYPE_MONITOR &&
	    linux_set_ifhwaddr(drv->global->ioctl_sock, ifname, addr)) {
		nl80211_remove_iface(drv, ifidx);
		return -1;
	}

	return ifidx;
}


int nl80211_create_iface(struct wpa_driver_nl80211_data *drv,
			 const char *ifname, enum nl80211_iftype iftype,
			 const u8 *addr, int wds,
			 int (*handler)(struct nl_msg *, void *),
			 void *arg, int use_existing)
{
	int ret;

	ret = nl80211_create_iface_once(drv, ifname, iftype, addr, wds, handler,
					arg);

	/* if error occurred and interface exists already */
	if (ret == -ENFILE && if_nametoindex(ifname)) {
		if (use_existing) {
			wpa_printf(MSG_DEBUG, "nl80211: Continue using existing interface %s",
				   ifname);
			if (addr && iftype != NL80211_IFTYPE_MONITOR &&
			    linux_set_ifhwaddr(drv->global->ioctl_sock, ifname,
					       addr) < 0 &&
			    (linux_set_iface_flags(drv->global->ioctl_sock,
						   ifname, 0) < 0 ||
			     linux_set_ifhwaddr(drv->global->ioctl_sock, ifname,
						addr) < 0 ||
			     linux_set_iface_flags(drv->global->ioctl_sock,
						   ifname, 1) < 0))
					return -1;
			return -ENFILE;
		}
		wpa_printf(MSG_INFO, "Try to remove and re-create %s", ifname);

		/* Try to remove the interface that was already there. */
		nl80211_remove_iface(drv, if_nametoindex(ifname));

		/* Try to create the interface again */
		ret = nl80211_create_iface_once(drv, ifname, iftype, addr,
						wds, handler, arg);
	}

	if (ret >= 0 && is_p2p_net_interface(iftype)) {
		wpa_printf(MSG_DEBUG,
			   "nl80211: Interface %s created for P2P - disable 11b rates",
			   ifname);
		nl80211_disable_11b_rates(drv, ret, 1);
	}

	return ret;
}


static int nl80211_setup_ap(struct i802_bss *bss)
{
	struct wpa_driver_nl80211_data *drv = bss->drv;

	wpa_printf(MSG_DEBUG, "nl80211: Setup AP(%s) - device_ap_sme=%d use_monitor=%d",
		   bss->ifname, drv->device_ap_sme, drv->use_monitor);

	/*
	 * Disable Probe Request reporting unless we need it in this way for
	 * devices that include the AP SME, in the other case (unless using
	 * monitor iface) we'll get it through the nl_mgmt socket instead.
	 */
	if (!drv->device_ap_sme)
		wpa_driver_nl80211_probe_req_report(bss, 0);

	if (!drv->device_ap_sme && !drv->use_monitor)
		if (nl80211_mgmt_subscribe_ap(bss))
			return -1;

	if (drv->device_ap_sme && !drv->use_monitor)
		if (nl80211_mgmt_subscribe_ap_dev_sme(bss))
			return -1;

	if (!drv->device_ap_sme && drv->use_monitor &&
	    nl80211_create_monitor_interface(drv) &&
	    !drv->device_ap_sme)
		return -1;

	if (drv->device_ap_sme &&
	    wpa_driver_nl80211_probe_req_report(bss, 1) < 0) {
		wpa_printf(MSG_DEBUG, "nl80211: Failed to enable "
			   "Probe Request frame reporting in AP mode");
		/* Try to survive without this */
	}

	return 0;
}


static void nl80211_teardown_ap(struct i802_bss *bss)
{
	struct wpa_driver_nl80211_data *drv = bss->drv;

	wpa_printf(MSG_DEBUG, "nl80211: Teardown AP(%s) - device_ap_sme=%d use_monitor=%d",
		   bss->ifname, drv->device_ap_sme, drv->use_monitor);
	if (drv->device_ap_sme) {
		wpa_driver_nl80211_probe_req_report(bss, 0);
		if (!drv->use_monitor)
			nl80211_mgmt_unsubscribe(bss, "AP teardown (dev SME)");
	} else if (drv->use_monitor)
		nl80211_remove_monitor_interface(drv);
	else
		nl80211_mgmt_unsubscribe(bss, "AP teardown");

	bss->beacon_set = 0;
}


static int nl80211_send_eapol_data(struct i802_bss *bss,
				   const u8 *addr, const u8 *data,
				   size_t data_len)
{
	struct sockaddr_ll ll;
	int ret;

	if (bss->drv->eapol_tx_sock < 0) {
		wpa_printf(MSG_DEBUG, "nl80211: No socket to send EAPOL");
		return -1;
	}

	os_memset(&ll, 0, sizeof(ll));
	ll.sll_family = AF_PACKET;
	ll.sll_ifindex = bss->ifindex;
	ll.sll_protocol = htons(ETH_P_PAE);
	ll.sll_halen = ETH_ALEN;
	os_memcpy(ll.sll_addr, addr, ETH_ALEN);
	ret = sendto(bss->drv->eapol_tx_sock, data, data_len, 0,
		     (struct sockaddr *) &ll, sizeof(ll));
	if (ret < 0)
		wpa_printf(MSG_ERROR, "nl80211: EAPOL TX: %s",
			   strerror(errno));

	return ret;
}


static const u8 rfc1042_header[6] = { 0xaa, 0xaa, 0x03, 0x00, 0x00, 0x00 };

static int wpa_driver_nl80211_hapd_send_eapol(
	void *priv, const u8 *addr, const u8 *data,
	size_t data_len, int encrypt, const u8 *own_addr, u32 flags)
{
	struct i802_bss *bss = priv;
	struct wpa_driver_nl80211_data *drv = bss->drv;
	struct ieee80211_hdr *hdr;
	size_t len;
	u8 *pos;
	int res;
	int qos = flags & WPA_STA_WMM;

	if (drv->device_ap_sme || !drv->use_monitor)
		return nl80211_send_eapol_data(bss, addr, data, data_len);

	len = sizeof(*hdr) + (qos ? 2 : 0) + sizeof(rfc1042_header) + 2 +
		data_len;
	hdr = os_zalloc(len);
	if (hdr == NULL) {
		wpa_printf(MSG_INFO, "nl80211: Failed to allocate EAPOL buffer(len=%lu)",
			   (unsigned long) len);
		return -1;
	}

	hdr->frame_control =
		IEEE80211_FC(WLAN_FC_TYPE_DATA, WLAN_FC_STYPE_DATA);
	hdr->frame_control |= host_to_le16(WLAN_FC_FROMDS);
	if (encrypt)
		hdr->frame_control |= host_to_le16(WLAN_FC_ISWEP);
	if (qos) {
		hdr->frame_control |=
			host_to_le16(WLAN_FC_STYPE_QOS_DATA << 4);
	}

	memcpy(hdr->IEEE80211_DA_FROMDS, addr, ETH_ALEN);
	memcpy(hdr->IEEE80211_BSSID_FROMDS, own_addr, ETH_ALEN);
	memcpy(hdr->IEEE80211_SA_FROMDS, own_addr, ETH_ALEN);
	pos = (u8 *) (hdr + 1);

	if (qos) {
		/* Set highest priority in QoS header */
		pos[0] = 7;
		pos[1] = 0;
		pos += 2;
	}

	memcpy(pos, rfc1042_header, sizeof(rfc1042_header));
	pos += sizeof(rfc1042_header);
	WPA_PUT_BE16(pos, ETH_P_PAE);
	pos += 2;
	memcpy(pos, data, data_len);

	res = wpa_driver_nl80211_send_frame(bss, (u8 *) hdr, len, encrypt, 0,
					    0, 0, 0, 0);
	if (res < 0) {
		wpa_printf(MSG_ERROR, "i802_send_eapol - packet len: %lu - "
			   "failed: %d (%s)",
			   (unsigned long) len, errno, strerror(errno));
	}
	os_free(hdr);

	return res;
}


static int wpa_driver_nl80211_sta_set_flags(void *priv, const u8 *addr,
					    int total_flags,
					    int flags_or, int flags_and)
{
	struct i802_bss *bss = priv;
	struct nl_msg *msg;
	struct nlattr *flags;
	struct nl80211_sta_flag_update upd;

	wpa_printf(MSG_DEBUG, "nl80211: Set STA flags - ifname=%s addr=" MACSTR
		   " total_flags=0x%x flags_or=0x%x flags_and=0x%x authorized=%d",
		   bss->ifname, MAC2STR(addr), total_flags, flags_or, flags_and,
		   !!(total_flags & WPA_STA_AUTHORIZED));

	if (!(msg = nl80211_bss_msg(bss, 0, NL80211_CMD_SET_STATION)) ||
	    nla_put(msg, NL80211_ATTR_MAC, ETH_ALEN, addr))
		goto fail;

	/*
	 * Backwards compatibility version using NL80211_ATTR_STA_FLAGS. This
	 * can be removed eventually.
	 */
	flags = nla_nest_start(msg, NL80211_ATTR_STA_FLAGS);
	if (!flags ||
	    ((total_flags & WPA_STA_AUTHORIZED) &&
	     nla_put_flag(msg, NL80211_STA_FLAG_AUTHORIZED)) ||
	    ((total_flags & WPA_STA_WMM) &&
	     nla_put_flag(msg, NL80211_STA_FLAG_WME)) ||
	    ((total_flags & WPA_STA_SHORT_PREAMBLE) &&
	     nla_put_flag(msg, NL80211_STA_FLAG_SHORT_PREAMBLE)) ||
	    ((total_flags & WPA_STA_MFP) &&
	     nla_put_flag(msg, NL80211_STA_FLAG_MFP)) ||
	    ((total_flags & WPA_STA_TDLS_PEER) &&
	     nla_put_flag(msg, NL80211_STA_FLAG_TDLS_PEER)))
		goto fail;

	nla_nest_end(msg, flags);

	os_memset(&upd, 0, sizeof(upd));
	upd.mask = sta_flags_nl80211(flags_or | ~flags_and);
	upd.set = sta_flags_nl80211(flags_or);
	if (nla_put(msg, NL80211_ATTR_STA_FLAGS2, sizeof(upd), &upd))
		goto fail;

	return send_and_recv_msgs(bss->drv, msg, NULL, NULL);
fail:
	nlmsg_free(msg);
	return -ENOBUFS;
}


static int wpa_driver_nl80211_ap(struct wpa_driver_nl80211_data *drv,
				 struct wpa_driver_associate_params *params)
{
	enum nl80211_iftype nlmode, old_mode;

	if (params->p2p) {
		wpa_printf(MSG_DEBUG, "nl80211: Setup AP operations for P2P "
			   "group (GO)");
		nlmode = NL80211_IFTYPE_P2P_GO;
	} else
		nlmode = NL80211_IFTYPE_AP;

	old_mode = drv->nlmode;
	if (wpa_driver_nl80211_set_mode(drv->first_bss, nlmode)) {
		nl80211_remove_monitor_interface(drv);
		return -1;
	}

	if (params->freq.freq &&
	    nl80211_set_channel(drv->first_bss, &params->freq, 0)) {
		if (old_mode != nlmode)
			wpa_driver_nl80211_set_mode(drv->first_bss, old_mode);
		nl80211_remove_monitor_interface(drv);
		return -1;
	}

	return 0;
}


static int nl80211_leave_ibss(struct wpa_driver_nl80211_data *drv,
			      int reset_mode)
{
	struct nl_msg *msg;
	int ret;

	msg = nl80211_drv_msg(drv, 0, NL80211_CMD_LEAVE_IBSS);
	ret = send_and_recv_msgs(drv, msg, NULL, NULL);
	if (ret) {
		wpa_printf(MSG_DEBUG, "nl80211: Leave IBSS failed: ret=%d "
			   "(%s)", ret, strerror(-ret));
	} else {
		wpa_printf(MSG_DEBUG,
			   "nl80211: Leave IBSS request sent successfully");
	}

	if (reset_mode &&
	    wpa_driver_nl80211_set_mode(drv->first_bss,
					NL80211_IFTYPE_STATION)) {
		wpa_printf(MSG_INFO, "nl80211: Failed to set interface into "
			   "station mode");
	}

	return ret;
}


static int nl80211_ht_vht_overrides(struct nl_msg *msg,
				    struct wpa_driver_associate_params *params)
{
	if (params->disable_ht && nla_put_flag(msg, NL80211_ATTR_DISABLE_HT))
		return -1;

	if (params->htcaps && params->htcaps_mask) {
		int sz = sizeof(struct ieee80211_ht_capabilities);
		wpa_hexdump(MSG_DEBUG, "  * htcaps", params->htcaps, sz);
		wpa_hexdump(MSG_DEBUG, "  * htcaps_mask",
			    params->htcaps_mask, sz);
		if (nla_put(msg, NL80211_ATTR_HT_CAPABILITY, sz,
			    params->htcaps) ||
		    nla_put(msg, NL80211_ATTR_HT_CAPABILITY_MASK, sz,
			    params->htcaps_mask))
			return -1;
	}

#ifdef CONFIG_VHT_OVERRIDES
	if (params->disable_vht) {
		wpa_printf(MSG_DEBUG, "  * VHT disabled");
		if (nla_put_flag(msg, NL80211_ATTR_DISABLE_VHT))
			return -1;
	}

	if (params->vhtcaps && params->vhtcaps_mask) {
		int sz = sizeof(struct ieee80211_vht_capabilities);
		wpa_hexdump(MSG_DEBUG, "  * vhtcaps", params->vhtcaps, sz);
		wpa_hexdump(MSG_DEBUG, "  * vhtcaps_mask",
			    params->vhtcaps_mask, sz);
		if (nla_put(msg, NL80211_ATTR_VHT_CAPABILITY, sz,
			    params->vhtcaps) ||
		    nla_put(msg, NL80211_ATTR_VHT_CAPABILITY_MASK, sz,
			    params->vhtcaps_mask))
			return -1;
	}
#endif /* CONFIG_VHT_OVERRIDES */

	return 0;
}


static int wpa_driver_nl80211_ibss(struct wpa_driver_nl80211_data *drv,
				   struct wpa_driver_associate_params *params)
{
	struct nl_msg *msg;
	int ret = -1;
	int count = 0;

	wpa_printf(MSG_DEBUG, "nl80211: Join IBSS (ifindex=%d)", drv->ifindex);

	if (wpa_driver_nl80211_set_mode_ibss(drv->first_bss, &params->freq)) {
		wpa_printf(MSG_INFO, "nl80211: Failed to set interface into "
			   "IBSS mode");
		return -1;
	}

retry:
	if (!(msg = nl80211_drv_msg(drv, 0, NL80211_CMD_JOIN_IBSS)) ||
	    params->ssid == NULL || params->ssid_len > sizeof(drv->ssid))
		goto fail;

	wpa_hexdump_ascii(MSG_DEBUG, "  * SSID",
			  params->ssid, params->ssid_len);
	if (nla_put(msg, NL80211_ATTR_SSID, params->ssid_len, params->ssid))
		goto fail;
	os_memcpy(drv->ssid, params->ssid, params->ssid_len);
	drv->ssid_len = params->ssid_len;

	if (nl80211_put_freq_params(msg, &params->freq) < 0 ||
	    nl80211_put_beacon_int(msg, params->beacon_int))
		goto fail;

	ret = nl80211_set_conn_keys(params, msg);
	if (ret)
		goto fail;

	if (params->bssid && params->fixed_bssid) {
		wpa_printf(MSG_DEBUG, "  * BSSID=" MACSTR,
			   MAC2STR(params->bssid));
		if (nla_put(msg, NL80211_ATTR_MAC, ETH_ALEN, params->bssid))
			goto fail;
	}

	if (params->fixed_freq) {
		wpa_printf(MSG_DEBUG, "  * fixed_freq");
		if (nla_put_flag(msg, NL80211_ATTR_FREQ_FIXED))
			goto fail;
	}

	if (params->key_mgmt_suite == WPA_KEY_MGMT_IEEE8021X ||
	    params->key_mgmt_suite == WPA_KEY_MGMT_PSK ||
	    params->key_mgmt_suite == WPA_KEY_MGMT_IEEE8021X_SHA256 ||
	    params->key_mgmt_suite == WPA_KEY_MGMT_PSK_SHA256) {
		wpa_printf(MSG_DEBUG, "  * control port");
		if (nla_put_flag(msg, NL80211_ATTR_CONTROL_PORT))
			goto fail;
	}

	if (params->wpa_ie) {
		wpa_hexdump(MSG_DEBUG,
			    "  * Extra IEs for Beacon/Probe Response frames",
			    params->wpa_ie, params->wpa_ie_len);
		if (nla_put(msg, NL80211_ATTR_IE, params->wpa_ie_len,
			    params->wpa_ie))
			goto fail;
	}

	if (nl80211_ht_vht_overrides(msg, params) < 0)
		return -1;

	ret = send_and_recv_msgs(drv, msg, NULL, NULL);
	msg = NULL;
	if (ret) {
		wpa_printf(MSG_DEBUG, "nl80211: Join IBSS failed: ret=%d (%s)",
			   ret, strerror(-ret));
		count++;
		if (ret == -EALREADY && count == 1) {
			wpa_printf(MSG_DEBUG, "nl80211: Retry IBSS join after "
				   "forced leave");
			nl80211_leave_ibss(drv, 0);
			nlmsg_free(msg);
			goto retry;
		}
	} else {
		wpa_printf(MSG_DEBUG,
			   "nl80211: Join IBSS request sent successfully");
	}

fail:
	nlmsg_free(msg);
	return ret;
}


static int nl80211_connect_common(struct wpa_driver_nl80211_data *drv,
				  struct wpa_driver_associate_params *params,
				  struct nl_msg *msg)
{
	if (params->bssid) {
		wpa_printf(MSG_DEBUG, "  * bssid=" MACSTR,
			   MAC2STR(params->bssid));
		if (nla_put(msg, NL80211_ATTR_MAC, ETH_ALEN, params->bssid))
			return -1;
	}

	if (params->bssid_hint) {
		wpa_printf(MSG_DEBUG, "  * bssid_hint=" MACSTR,
			   MAC2STR(params->bssid_hint));
		if (nla_put(msg, NL80211_ATTR_MAC_HINT, ETH_ALEN,
			    params->bssid_hint))
			return -1;
	}

	if (params->freq.freq) {
		wpa_printf(MSG_DEBUG, "  * freq=%d", params->freq.freq);
		if (nla_put_u32(msg, NL80211_ATTR_WIPHY_FREQ,
				params->freq.freq))
			return -1;
		drv->assoc_freq = params->freq.freq;
	} else
		drv->assoc_freq = 0;

	if (params->freq_hint) {
		wpa_printf(MSG_DEBUG, "  * freq_hint=%d", params->freq_hint);
		if (nla_put_u32(msg, NL80211_ATTR_WIPHY_FREQ_HINT,
				params->freq_hint))
			return -1;
	}

	if (params->bg_scan_period >= 0) {
		wpa_printf(MSG_DEBUG, "  * bg scan period=%d",
			   params->bg_scan_period);
		if (nla_put_u16(msg, NL80211_ATTR_BG_SCAN_PERIOD,
				params->bg_scan_period))
			return -1;
	}

	if (params->ssid) {
		wpa_hexdump_ascii(MSG_DEBUG, "  * SSID",
				  params->ssid, params->ssid_len);
		if (nla_put(msg, NL80211_ATTR_SSID, params->ssid_len,
			    params->ssid))
			return -1;
		if (params->ssid_len > sizeof(drv->ssid))
			return -1;
		os_memcpy(drv->ssid, params->ssid, params->ssid_len);
		drv->ssid_len = params->ssid_len;
	}

	wpa_hexdump(MSG_DEBUG, "  * IEs", params->wpa_ie, params->wpa_ie_len);
	if (params->wpa_ie &&
	    nla_put(msg, NL80211_ATTR_IE, params->wpa_ie_len, params->wpa_ie))
		return -1;

	if (params->wpa_proto) {
		enum nl80211_wpa_versions ver = 0;

		if (params->wpa_proto & WPA_PROTO_WPA)
			ver |= NL80211_WPA_VERSION_1;
		if (params->wpa_proto & WPA_PROTO_RSN)
			ver |= NL80211_WPA_VERSION_2;

		wpa_printf(MSG_DEBUG, "  * WPA Versions 0x%x", ver);
		if (nla_put_u32(msg, NL80211_ATTR_WPA_VERSIONS, ver))
			return -1;
	}

	if (params->pairwise_suite != WPA_CIPHER_NONE) {
		u32 cipher = wpa_cipher_to_cipher_suite(params->pairwise_suite);
		wpa_printf(MSG_DEBUG, "  * pairwise=0x%x", cipher);
		if (nla_put_u32(msg, NL80211_ATTR_CIPHER_SUITES_PAIRWISE,
				cipher))
			return -1;
	}

	if (params->group_suite == WPA_CIPHER_GTK_NOT_USED &&
	    !(drv->capa.enc & WPA_DRIVER_CAPA_ENC_GTK_NOT_USED)) {
		/*
		 * This is likely to work even though many drivers do not
		 * advertise support for operations without GTK.
		 */
		wpa_printf(MSG_DEBUG, "  * skip group cipher configuration for GTK_NOT_USED due to missing driver support advertisement");
	} else if (params->group_suite != WPA_CIPHER_NONE) {
		u32 cipher = wpa_cipher_to_cipher_suite(params->group_suite);
		wpa_printf(MSG_DEBUG, "  * group=0x%x", cipher);
		if (nla_put_u32(msg, NL80211_ATTR_CIPHER_SUITE_GROUP, cipher))
			return -1;
	}

	if (params->key_mgmt_suite == WPA_KEY_MGMT_IEEE8021X ||
	    params->key_mgmt_suite == WPA_KEY_MGMT_PSK ||
	    params->key_mgmt_suite == WPA_KEY_MGMT_FT_IEEE8021X ||
	    params->key_mgmt_suite == WPA_KEY_MGMT_FT_PSK ||
	    params->key_mgmt_suite == WPA_KEY_MGMT_CCKM ||
	    params->key_mgmt_suite == WPA_KEY_MGMT_OSEN ||
	    params->key_mgmt_suite == WPA_KEY_MGMT_IEEE8021X_SHA256 ||
	    params->key_mgmt_suite == WPA_KEY_MGMT_PSK_SHA256 ||
	    params->key_mgmt_suite == WPA_KEY_MGMT_IEEE8021X_SUITE_B ||
	    params->key_mgmt_suite == WPA_KEY_MGMT_IEEE8021X_SUITE_B_192) {
		int mgmt = WLAN_AKM_SUITE_PSK;

		switch (params->key_mgmt_suite) {
		case WPA_KEY_MGMT_CCKM:
			mgmt = WLAN_AKM_SUITE_CCKM;
			break;
		case WPA_KEY_MGMT_IEEE8021X:
			mgmt = WLAN_AKM_SUITE_8021X;
			break;
		case WPA_KEY_MGMT_FT_IEEE8021X:
			mgmt = WLAN_AKM_SUITE_FT_8021X;
			break;
		case WPA_KEY_MGMT_FT_PSK:
			mgmt = WLAN_AKM_SUITE_FT_PSK;
			break;
		case WPA_KEY_MGMT_IEEE8021X_SHA256:
			mgmt = WLAN_AKM_SUITE_8021X_SHA256;
			break;
		case WPA_KEY_MGMT_PSK_SHA256:
			mgmt = WLAN_AKM_SUITE_PSK_SHA256;
			break;
		case WPA_KEY_MGMT_OSEN:
			mgmt = WLAN_AKM_SUITE_OSEN;
			break;
		case WPA_KEY_MGMT_IEEE8021X_SUITE_B:
			mgmt = WLAN_AKM_SUITE_8021X_SUITE_B;
			break;
		case WPA_KEY_MGMT_IEEE8021X_SUITE_B_192:
			mgmt = WLAN_AKM_SUITE_8021X_SUITE_B_192;
			break;
		case WPA_KEY_MGMT_PSK:
		default:
			mgmt = WLAN_AKM_SUITE_PSK;
			break;
		}
		wpa_printf(MSG_DEBUG, "  * akm=0x%x", mgmt);
		if (nla_put_u32(msg, NL80211_ATTR_AKM_SUITES, mgmt))
			return -1;
	}

	if (nla_put_flag(msg, NL80211_ATTR_CONTROL_PORT))
		return -1;

	if (params->mgmt_frame_protection == MGMT_FRAME_PROTECTION_REQUIRED &&
	    nla_put_u32(msg, NL80211_ATTR_USE_MFP, NL80211_MFP_REQUIRED))
		return -1;

	if (params->rrm_used) {
		u32 drv_rrm_flags = drv->capa.rrm_flags;
		if (!(drv_rrm_flags &
		      WPA_DRIVER_FLAGS_DS_PARAM_SET_IE_IN_PROBES) ||
		    !(drv_rrm_flags & WPA_DRIVER_FLAGS_QUIET) ||
		    nla_put_flag(msg, NL80211_ATTR_USE_RRM))
			return -1;
	}

	if (nl80211_ht_vht_overrides(msg, params) < 0)
		return -1;

	if (params->p2p)
		wpa_printf(MSG_DEBUG, "  * P2P group");

	return 0;
}


static int wpa_driver_nl80211_try_connect(
	struct wpa_driver_nl80211_data *drv,
	struct wpa_driver_associate_params *params)
{
	struct nl_msg *msg;
	enum nl80211_auth_type type;
	int ret;
	int algs;

	if (params->req_key_mgmt_offload && params->psk &&
	    (params->key_mgmt_suite == WPA_KEY_MGMT_PSK ||
	     params->key_mgmt_suite == WPA_KEY_MGMT_PSK_SHA256 ||
	     params->key_mgmt_suite == WPA_KEY_MGMT_FT_PSK)) {
		wpa_printf(MSG_DEBUG, "nl80211: Key management set PSK");
		ret = issue_key_mgmt_set_key(drv, params->psk, 32);
		if (ret)
			return ret;
	}

<<<<<<< HEAD
	msg = nlmsg_alloc();
=======
	wpa_printf(MSG_DEBUG, "nl80211: Connect (ifindex=%d)", drv->ifindex);
	msg = nl80211_drv_msg(drv, 0, NL80211_CMD_CONNECT);
>>>>>>> c748fdcc
	if (!msg)
		return -1;

	ret = nl80211_connect_common(drv, params, msg);
	if (ret)
		goto fail;

	algs = 0;
	if (params->auth_alg & WPA_AUTH_ALG_OPEN)
		algs++;
	if (params->auth_alg & WPA_AUTH_ALG_SHARED)
		algs++;
	if (params->auth_alg & WPA_AUTH_ALG_LEAP)
		algs++;
	if (algs > 1) {
		wpa_printf(MSG_DEBUG, "  * Leave out Auth Type for automatic "
			   "selection");
		goto skip_auth_type;
	}

	if (params->auth_alg & WPA_AUTH_ALG_OPEN)
		type = NL80211_AUTHTYPE_OPEN_SYSTEM;
	else if (params->auth_alg & WPA_AUTH_ALG_SHARED)
		type = NL80211_AUTHTYPE_SHARED_KEY;
	else if (params->auth_alg & WPA_AUTH_ALG_LEAP)
		type = NL80211_AUTHTYPE_NETWORK_EAP;
	else if (params->auth_alg & WPA_AUTH_ALG_FT)
		type = NL80211_AUTHTYPE_FT;
	else
		goto fail;

	wpa_printf(MSG_DEBUG, "  * Auth Type %d", type);
	if (nla_put_u32(msg, NL80211_ATTR_AUTH_TYPE, type))
		goto fail;

skip_auth_type:
	ret = nl80211_set_conn_keys(params, msg);
	if (ret)
		goto fail;

	ret = send_and_recv_msgs(drv, msg, NULL, NULL);
	msg = NULL;
	if (ret) {
		wpa_printf(MSG_DEBUG, "nl80211: MLME connect failed: ret=%d "
			   "(%s)", ret, strerror(-ret));
	} else {
		wpa_printf(MSG_DEBUG,
			   "nl80211: Connect request send successfully");
	}

fail:
	nlmsg_free(msg);
	return ret;

}


static int wpa_driver_nl80211_connect(
	struct wpa_driver_nl80211_data *drv,
	struct wpa_driver_associate_params *params)
{
	int ret;

	/* Store the connection attempted bssid for future use */
	if (params->bssid)
		os_memcpy(drv->auth_attempt_bssid, params->bssid, ETH_ALEN);
	else
		os_memset(drv->auth_attempt_bssid, 0, ETH_ALEN);

	ret = wpa_driver_nl80211_try_connect(drv, params);
	if (ret == -EALREADY) {
		/*
		 * cfg80211 does not currently accept new connections if
		 * we are already connected. As a workaround, force
		 * disconnection and try again.
		 */
		wpa_printf(MSG_DEBUG, "nl80211: Explicitly "
			   "disconnecting before reassociation "
			   "attempt");
		if (wpa_driver_nl80211_disconnect(
			    drv, WLAN_REASON_PREV_AUTH_NOT_VALID))
			return -1;
		ret = wpa_driver_nl80211_try_connect(drv, params);
	}
	return ret;
}


static int wpa_driver_nl80211_associate(
	void *priv, struct wpa_driver_associate_params *params)
{
	struct i802_bss *bss = priv;
	struct wpa_driver_nl80211_data *drv = bss->drv;
	int ret = -1;
	struct nl_msg *msg;

	nl80211_unmask_11b_rates(bss);

	if (params->mode == IEEE80211_MODE_AP)
		return wpa_driver_nl80211_ap(drv, params);

	if (params->mode == IEEE80211_MODE_IBSS)
		return wpa_driver_nl80211_ibss(drv, params);

	if (!(drv->capa.flags & WPA_DRIVER_FLAGS_SME)) {
		enum nl80211_iftype nlmode = params->p2p ?
			NL80211_IFTYPE_P2P_CLIENT : NL80211_IFTYPE_STATION;

		if (wpa_driver_nl80211_set_mode(priv, nlmode) < 0)
			return -1;
		return wpa_driver_nl80211_connect(drv, params);
	}

	nl80211_mark_disconnected(drv);

	wpa_printf(MSG_DEBUG, "nl80211: Associate (ifindex=%d)",
		   drv->ifindex);
	msg = nl80211_drv_msg(drv, 0, NL80211_CMD_ASSOCIATE);
	if (!msg)
		return -1;

	ret = nl80211_connect_common(drv, params, msg);
	if (ret)
		goto fail;

	if (params->prev_bssid) {
		wpa_printf(MSG_DEBUG, "  * prev_bssid=" MACSTR,
			   MAC2STR(params->prev_bssid));
		if (nla_put(msg, NL80211_ATTR_PREV_BSSID, ETH_ALEN,
			    params->prev_bssid))
			goto fail;
	}

	ret = send_and_recv_msgs(drv, msg, NULL, NULL);
	msg = NULL;
	if (ret) {
		wpa_dbg(drv->ctx, MSG_DEBUG,
			"nl80211: MLME command failed (assoc): ret=%d (%s)",
			ret, strerror(-ret));
		nl80211_dump_scan(drv);
	} else {
		wpa_printf(MSG_DEBUG,
			   "nl80211: Association request send successfully");
	}

fail:
	nlmsg_free(msg);
	return ret;
}


static int nl80211_set_mode(struct wpa_driver_nl80211_data *drv,
			    int ifindex, enum nl80211_iftype mode)
{
	struct nl_msg *msg;
	int ret = -ENOBUFS;

	wpa_printf(MSG_DEBUG, "nl80211: Set mode ifindex %d iftype %d (%s)",
		   ifindex, mode, nl80211_iftype_str(mode));

	msg = nl80211_cmd_msg(drv->first_bss, 0, NL80211_CMD_SET_INTERFACE);
	if (!msg || nla_put_u32(msg, NL80211_ATTR_IFTYPE, mode))
		goto fail;

	ret = send_and_recv_msgs(drv, msg, NULL, NULL);
	msg = NULL;
	if (!ret)
		return 0;
fail:
	nlmsg_free(msg);
	wpa_printf(MSG_DEBUG, "nl80211: Failed to set interface %d to mode %d:"
		   " %d (%s)", ifindex, mode, ret, strerror(-ret));
	return ret;
}


static int wpa_driver_nl80211_set_mode_impl(
		struct i802_bss *bss,
		enum nl80211_iftype nlmode,
		struct hostapd_freq_params *desired_freq_params)
{
	struct wpa_driver_nl80211_data *drv = bss->drv;
	int ret = -1;
	int i;
	int was_ap = is_ap_interface(drv->nlmode);
	int res;
	int mode_switch_res;

	mode_switch_res = nl80211_set_mode(drv, drv->ifindex, nlmode);
	if (mode_switch_res && nlmode == nl80211_get_ifmode(bss))
		mode_switch_res = 0;

	if (mode_switch_res == 0) {
		drv->nlmode = nlmode;
		ret = 0;
		goto done;
	}

	if (mode_switch_res == -ENODEV)
		return -1;

	if (nlmode == drv->nlmode) {
		wpa_printf(MSG_DEBUG, "nl80211: Interface already in "
			   "requested mode - ignore error");
		ret = 0;
		goto done; /* Already in the requested mode */
	}

	/* mac80211 doesn't allow mode changes while the device is up, so
	 * take the device down, try to set the mode again, and bring the
	 * device back up.
	 */
	wpa_printf(MSG_DEBUG, "nl80211: Try mode change after setting "
		   "interface down");
	for (i = 0; i < 10; i++) {
		res = i802_set_iface_flags(bss, 0);
		if (res == -EACCES || res == -ENODEV)
			break;
		if (res != 0) {
			wpa_printf(MSG_DEBUG, "nl80211: Failed to set "
				   "interface down");
			os_sleep(0, 100000);
			continue;
		}

		/*
		 * Setting the mode will fail for some drivers if the phy is
		 * on a frequency that the mode is disallowed in.
		 */
		if (desired_freq_params) {
			res = nl80211_set_channel(bss, desired_freq_params, 0);
			if (res) {
				wpa_printf(MSG_DEBUG,
					   "nl80211: Failed to set frequency on interface");
			}
		}

		/* Try to set the mode again while the interface is down */
		mode_switch_res = nl80211_set_mode(drv, drv->ifindex, nlmode);
		if (mode_switch_res == -EBUSY) {
			wpa_printf(MSG_DEBUG,
				   "nl80211: Delaying mode set while interface going down");
			os_sleep(0, 100000);
			continue;
		}
		ret = mode_switch_res;
		break;
	}

	if (!ret) {
		wpa_printf(MSG_DEBUG, "nl80211: Mode change succeeded while "
			   "interface is down");
		drv->nlmode = nlmode;
		drv->ignore_if_down_event = 1;
	}

	/* Bring the interface back up */
	res = linux_set_iface_flags(drv->global->ioctl_sock, bss->ifname, 1);
	if (res != 0) {
		wpa_printf(MSG_DEBUG,
			   "nl80211: Failed to set interface up after switching mode");
		ret = -1;
	}

done:
	if (ret) {
		wpa_printf(MSG_DEBUG, "nl80211: Interface mode change to %d "
			   "from %d failed", nlmode, drv->nlmode);
		return ret;
	}

	if (is_p2p_net_interface(nlmode)) {
		wpa_printf(MSG_DEBUG,
			   "nl80211: Interface %s mode change to P2P - disable 11b rates",
			   bss->ifname);
		nl80211_disable_11b_rates(drv, drv->ifindex, 1);
	} else if (drv->disabled_11b_rates) {
		wpa_printf(MSG_DEBUG,
			   "nl80211: Interface %s mode changed to non-P2P - re-enable 11b rates",
			   bss->ifname);
		nl80211_disable_11b_rates(drv, drv->ifindex, 0);
	}

	if (is_ap_interface(nlmode)) {
		nl80211_mgmt_unsubscribe(bss, "start AP");
		/* Setup additional AP mode functionality if needed */
		if (nl80211_setup_ap(bss))
			return -1;
	} else if (was_ap) {
		/* Remove additional AP mode functionality */
		nl80211_teardown_ap(bss);
	} else {
		nl80211_mgmt_unsubscribe(bss, "mode change");
	}

	if (is_mesh_interface(nlmode) &&
	    nl80211_mgmt_subscribe_mesh(bss))
		return -1;

	if (!bss->in_deinit && !is_ap_interface(nlmode) &&
	    !is_mesh_interface(nlmode) &&
	    nl80211_mgmt_subscribe_non_ap(bss) < 0)
		wpa_printf(MSG_DEBUG, "nl80211: Failed to register Action "
			   "frame processing - ignore for now");

	return 0;
}


int wpa_driver_nl80211_set_mode(struct i802_bss *bss,
				enum nl80211_iftype nlmode)
{
	return wpa_driver_nl80211_set_mode_impl(bss, nlmode, NULL);
}


static int wpa_driver_nl80211_set_mode_ibss(struct i802_bss *bss,
					    struct hostapd_freq_params *freq)
{
	return wpa_driver_nl80211_set_mode_impl(bss, NL80211_IFTYPE_ADHOC,
						freq);
}


static int wpa_driver_nl80211_get_capa(void *priv,
				       struct wpa_driver_capa *capa)
{
	struct i802_bss *bss = priv;
	struct wpa_driver_nl80211_data *drv = bss->drv;

	if (!drv->has_capability)
		return -1;
	os_memcpy(capa, &drv->capa, sizeof(*capa));
	if (drv->extended_capa && drv->extended_capa_mask) {
		capa->extended_capa = drv->extended_capa;
		capa->extended_capa_mask = drv->extended_capa_mask;
		capa->extended_capa_len = drv->extended_capa_len;
	}

	return 0;
}


static int wpa_driver_nl80211_set_operstate(void *priv, int state)
{
	struct i802_bss *bss = priv;
	struct wpa_driver_nl80211_data *drv = bss->drv;

	wpa_printf(MSG_DEBUG, "nl80211: Set %s operstate %d->%d (%s)",
		   bss->ifname, drv->operstate, state,
		   state ? "UP" : "DORMANT");
	drv->operstate = state;
	return netlink_send_oper_ifla(drv->global->netlink, drv->ifindex, -1,
				      state ? IF_OPER_UP : IF_OPER_DORMANT);
}


static int wpa_driver_nl80211_set_supp_port(void *priv, int authorized)
{
	struct i802_bss *bss = priv;
	struct wpa_driver_nl80211_data *drv = bss->drv;
	struct nl_msg *msg;
	struct nl80211_sta_flag_update upd;
	int ret;

	if (!drv->associated && is_zero_ether_addr(drv->bssid) && !authorized) {
		wpa_printf(MSG_DEBUG, "nl80211: Skip set_supp_port(unauthorized) while not associated");
		return 0;
	}

	wpa_printf(MSG_DEBUG, "nl80211: Set supplicant port %sauthorized for "
		   MACSTR, authorized ? "" : "un", MAC2STR(drv->bssid));

	os_memset(&upd, 0, sizeof(upd));
	upd.mask = BIT(NL80211_STA_FLAG_AUTHORIZED);
	if (authorized)
		upd.set = BIT(NL80211_STA_FLAG_AUTHORIZED);

	if (!(msg = nl80211_bss_msg(bss, 0, NL80211_CMD_SET_STATION)) ||
	    nla_put(msg, NL80211_ATTR_MAC, ETH_ALEN, drv->bssid) ||
	    nla_put(msg, NL80211_ATTR_STA_FLAGS2, sizeof(upd), &upd)) {
		nlmsg_free(msg);
		return -ENOBUFS;
	}

	ret = send_and_recv_msgs(drv, msg, NULL, NULL);
	if (!ret)
		return 0;
	wpa_printf(MSG_DEBUG, "nl80211: Failed to set STA flag: %d (%s)",
		   ret, strerror(-ret));
	return ret;
}


/* Set kernel driver on given frequency (MHz) */
static int i802_set_freq(void *priv, struct hostapd_freq_params *freq)
{
	struct i802_bss *bss = priv;
	return nl80211_set_channel(bss, freq, 0);
}


static inline int min_int(int a, int b)
{
	if (a < b)
		return a;
	return b;
}


static int get_key_handler(struct nl_msg *msg, void *arg)
{
	struct nlattr *tb[NL80211_ATTR_MAX + 1];
	struct genlmsghdr *gnlh = nlmsg_data(nlmsg_hdr(msg));

	nla_parse(tb, NL80211_ATTR_MAX, genlmsg_attrdata(gnlh, 0),
		  genlmsg_attrlen(gnlh, 0), NULL);

	/*
	 * TODO: validate the key index and mac address!
	 * Otherwise, there's a race condition as soon as
	 * the kernel starts sending key notifications.
	 */

	if (tb[NL80211_ATTR_KEY_SEQ])
		memcpy(arg, nla_data(tb[NL80211_ATTR_KEY_SEQ]),
		       min_int(nla_len(tb[NL80211_ATTR_KEY_SEQ]), 6));
	return NL_SKIP;
}


static int i802_get_seqnum(const char *iface, void *priv, const u8 *addr,
			   int idx, u8 *seq)
{
	struct i802_bss *bss = priv;
	struct wpa_driver_nl80211_data *drv = bss->drv;
	struct nl_msg *msg;

	msg = nl80211_ifindex_msg(drv, if_nametoindex(iface), 0,
				  NL80211_CMD_GET_KEY);
	if (!msg ||
	    (addr && nla_put(msg, NL80211_ATTR_MAC, ETH_ALEN, addr)) ||
	    nla_put_u8(msg, NL80211_ATTR_KEY_IDX, idx)) {
		nlmsg_free(msg);
		return -ENOBUFS;
	}

	memset(seq, 0, 6);

	return send_and_recv_msgs(drv, msg, get_key_handler, seq);
}


static int i802_set_rts(void *priv, int rts)
{
	struct i802_bss *bss = priv;
	struct wpa_driver_nl80211_data *drv = bss->drv;
	struct nl_msg *msg;
	int ret;
	u32 val;

	if (rts >= 2347)
		val = (u32) -1;
	else
		val = rts;

	if (!(msg = nl80211_drv_msg(drv, 0, NL80211_CMD_SET_WIPHY)) ||
	    nla_put_u32(msg, NL80211_ATTR_WIPHY_RTS_THRESHOLD, val)) {
		nlmsg_free(msg);
		return -ENOBUFS;
	}

	ret = send_and_recv_msgs(drv, msg, NULL, NULL);
	if (!ret)
		return 0;
	wpa_printf(MSG_DEBUG, "nl80211: Failed to set RTS threshold %d: "
		   "%d (%s)", rts, ret, strerror(-ret));
	return ret;
}


static int i802_set_frag(void *priv, int frag)
{
	struct i802_bss *bss = priv;
	struct wpa_driver_nl80211_data *drv = bss->drv;
	struct nl_msg *msg;
	int ret;
	u32 val;

	if (frag >= 2346)
		val = (u32) -1;
	else
		val = frag;

	if (!(msg = nl80211_drv_msg(drv, 0, NL80211_CMD_SET_WIPHY)) ||
	    nla_put_u32(msg, NL80211_ATTR_WIPHY_FRAG_THRESHOLD, val)) {
		nlmsg_free(msg);
		return -ENOBUFS;
	}

	ret = send_and_recv_msgs(drv, msg, NULL, NULL);
	if (!ret)
		return 0;
	wpa_printf(MSG_DEBUG, "nl80211: Failed to set fragmentation threshold "
		   "%d: %d (%s)", frag, ret, strerror(-ret));
	return ret;
}


static int i802_flush(void *priv)
{
	struct i802_bss *bss = priv;
	struct nl_msg *msg;
	int res;

	wpa_printf(MSG_DEBUG, "nl80211: flush -> DEL_STATION %s (all)",
		   bss->ifname);

	/*
	 * XXX: FIX! this needs to flush all VLANs too
	 */
	msg = nl80211_bss_msg(bss, 0, NL80211_CMD_DEL_STATION);
	res = send_and_recv_msgs(bss->drv, msg, NULL, NULL);
	if (res) {
		wpa_printf(MSG_DEBUG, "nl80211: Station flush failed: ret=%d "
			   "(%s)", res, strerror(-res));
	}
	return res;
}


static int get_sta_handler(struct nl_msg *msg, void *arg)
{
	struct nlattr *tb[NL80211_ATTR_MAX + 1];
	struct genlmsghdr *gnlh = nlmsg_data(nlmsg_hdr(msg));
	struct hostap_sta_driver_data *data = arg;
	struct nlattr *stats[NL80211_STA_INFO_MAX + 1];
	static struct nla_policy stats_policy[NL80211_STA_INFO_MAX + 1] = {
		[NL80211_STA_INFO_INACTIVE_TIME] = { .type = NLA_U32 },
		[NL80211_STA_INFO_RX_BYTES] = { .type = NLA_U32 },
		[NL80211_STA_INFO_TX_BYTES] = { .type = NLA_U32 },
		[NL80211_STA_INFO_RX_PACKETS] = { .type = NLA_U32 },
		[NL80211_STA_INFO_TX_PACKETS] = { .type = NLA_U32 },
		[NL80211_STA_INFO_TX_FAILED] = { .type = NLA_U32 },
	};

	nla_parse(tb, NL80211_ATTR_MAX, genlmsg_attrdata(gnlh, 0),
		  genlmsg_attrlen(gnlh, 0), NULL);

	/*
	 * TODO: validate the interface and mac address!
	 * Otherwise, there's a race condition as soon as
	 * the kernel starts sending station notifications.
	 */

	if (!tb[NL80211_ATTR_STA_INFO]) {
		wpa_printf(MSG_DEBUG, "sta stats missing!");
		return NL_SKIP;
	}
	if (nla_parse_nested(stats, NL80211_STA_INFO_MAX,
			     tb[NL80211_ATTR_STA_INFO],
			     stats_policy)) {
		wpa_printf(MSG_DEBUG, "failed to parse nested attributes!");
		return NL_SKIP;
	}

	if (stats[NL80211_STA_INFO_INACTIVE_TIME])
		data->inactive_msec =
			nla_get_u32(stats[NL80211_STA_INFO_INACTIVE_TIME]);
	if (stats[NL80211_STA_INFO_RX_BYTES])
		data->rx_bytes = nla_get_u32(stats[NL80211_STA_INFO_RX_BYTES]);
	if (stats[NL80211_STA_INFO_TX_BYTES])
		data->tx_bytes = nla_get_u32(stats[NL80211_STA_INFO_TX_BYTES]);
	if (stats[NL80211_STA_INFO_RX_PACKETS])
		data->rx_packets =
			nla_get_u32(stats[NL80211_STA_INFO_RX_PACKETS]);
	if (stats[NL80211_STA_INFO_TX_PACKETS])
		data->tx_packets =
			nla_get_u32(stats[NL80211_STA_INFO_TX_PACKETS]);
	if (stats[NL80211_STA_INFO_TX_FAILED])
		data->tx_retry_failed =
			nla_get_u32(stats[NL80211_STA_INFO_TX_FAILED]);

	return NL_SKIP;
}

static int i802_read_sta_data(struct i802_bss *bss,
			      struct hostap_sta_driver_data *data,
			      const u8 *addr)
{
	struct nl_msg *msg;

	os_memset(data, 0, sizeof(*data));

	if (!(msg = nl80211_bss_msg(bss, 0, NL80211_CMD_GET_STATION)) ||
	    nla_put(msg, NL80211_ATTR_MAC, ETH_ALEN, addr)) {
		nlmsg_free(msg);
		return -ENOBUFS;
	}

	return send_and_recv_msgs(bss->drv, msg, get_sta_handler, data);
}


static int i802_set_tx_queue_params(void *priv, int queue, int aifs,
				    int cw_min, int cw_max, int burst_time)
{
	struct i802_bss *bss = priv;
	struct wpa_driver_nl80211_data *drv = bss->drv;
	struct nl_msg *msg;
	struct nlattr *txq, *params;

	msg = nl80211_bss_msg(bss, 0, NL80211_CMD_SET_WIPHY);
	if (!msg)
		return -1;

	txq = nla_nest_start(msg, NL80211_ATTR_WIPHY_TXQ_PARAMS);
	if (!txq)
		goto fail;

	/* We are only sending parameters for a single TXQ at a time */
	params = nla_nest_start(msg, 1);
	if (!params)
		goto fail;

	switch (queue) {
	case 0:
		if (nla_put_u8(msg, NL80211_TXQ_ATTR_QUEUE, NL80211_TXQ_Q_VO))
			goto fail;
		break;
	case 1:
		if (nla_put_u8(msg, NL80211_TXQ_ATTR_QUEUE, NL80211_TXQ_Q_VI))
			goto fail;
		break;
	case 2:
		if (nla_put_u8(msg, NL80211_TXQ_ATTR_QUEUE, NL80211_TXQ_Q_BE))
			goto fail;
		break;
	case 3:
		if (nla_put_u8(msg, NL80211_TXQ_ATTR_QUEUE, NL80211_TXQ_Q_BK))
			goto fail;
		break;
	}
	/* Burst time is configured in units of 0.1 msec and TXOP parameter in
	 * 32 usec, so need to convert the value here. */
	if (nla_put_u16(msg, NL80211_TXQ_ATTR_TXOP,
			(burst_time * 100 + 16) / 32) ||
	    nla_put_u16(msg, NL80211_TXQ_ATTR_CWMIN, cw_min) ||
	    nla_put_u16(msg, NL80211_TXQ_ATTR_CWMAX, cw_max) ||
	    nla_put_u8(msg, NL80211_TXQ_ATTR_AIFS, aifs))
		goto fail;

	nla_nest_end(msg, params);

	nla_nest_end(msg, txq);

	if (send_and_recv_msgs(drv, msg, NULL, NULL) == 0)
		return 0;
	msg = NULL;
fail:
	nlmsg_free(msg);
	return -1;
}


static int i802_set_sta_vlan(struct i802_bss *bss, const u8 *addr,
			     const char *ifname, int vlan_id)
{
	struct wpa_driver_nl80211_data *drv = bss->drv;
	struct nl_msg *msg;
	int ret;

	wpa_printf(MSG_DEBUG, "nl80211: %s[%d]: set_sta_vlan(" MACSTR
		   ", ifname=%s[%d], vlan_id=%d)",
		   bss->ifname, if_nametoindex(bss->ifname),
		   MAC2STR(addr), ifname, if_nametoindex(ifname), vlan_id);
	if (!(msg = nl80211_bss_msg(bss, 0, NL80211_CMD_SET_STATION)) ||
	    nla_put(msg, NL80211_ATTR_MAC, ETH_ALEN, addr) ||
	    nla_put_u32(msg, NL80211_ATTR_STA_VLAN, if_nametoindex(ifname))) {
		nlmsg_free(msg);
		return -ENOBUFS;
	}

	ret = send_and_recv_msgs(drv, msg, NULL, NULL);
	if (ret < 0) {
		wpa_printf(MSG_ERROR, "nl80211: NL80211_ATTR_STA_VLAN (addr="
			   MACSTR " ifname=%s vlan_id=%d) failed: %d (%s)",
			   MAC2STR(addr), ifname, vlan_id, ret,
			   strerror(-ret));
	}
	return ret;
}


static int i802_get_inact_sec(void *priv, const u8 *addr)
{
	struct hostap_sta_driver_data data;
	int ret;

	data.inactive_msec = (unsigned long) -1;
	ret = i802_read_sta_data(priv, &data, addr);
	if (ret == -ENOENT)
		return -ENOENT;
	if (ret || data.inactive_msec == (unsigned long) -1)
		return -1;
	return data.inactive_msec / 1000;
}


static int i802_sta_clear_stats(void *priv, const u8 *addr)
{
#if 0
	/* TODO */
#endif
	return 0;
}


static int i802_sta_deauth(void *priv, const u8 *own_addr, const u8 *addr,
			   int reason)
{
	struct i802_bss *bss = priv;
	struct wpa_driver_nl80211_data *drv = bss->drv;
	struct ieee80211_mgmt mgmt;

	if (is_mesh_interface(drv->nlmode))
		return -1;

	if (drv->device_ap_sme)
		return wpa_driver_nl80211_sta_remove(bss, addr, 1, reason);

	memset(&mgmt, 0, sizeof(mgmt));
	mgmt.frame_control = IEEE80211_FC(WLAN_FC_TYPE_MGMT,
					  WLAN_FC_STYPE_DEAUTH);
	memcpy(mgmt.da, addr, ETH_ALEN);
	memcpy(mgmt.sa, own_addr, ETH_ALEN);
	memcpy(mgmt.bssid, own_addr, ETH_ALEN);
	mgmt.u.deauth.reason_code = host_to_le16(reason);
	return wpa_driver_nl80211_send_mlme(bss, (u8 *) &mgmt,
					    IEEE80211_HDRLEN +
					    sizeof(mgmt.u.deauth), 0, 0, 0, 0,
					    0);
}


static int i802_sta_disassoc(void *priv, const u8 *own_addr, const u8 *addr,
			     int reason)
{
	struct i802_bss *bss = priv;
	struct wpa_driver_nl80211_data *drv = bss->drv;
	struct ieee80211_mgmt mgmt;

	if (is_mesh_interface(drv->nlmode))
		return -1;

	if (drv->device_ap_sme)
		return wpa_driver_nl80211_sta_remove(bss, addr, 0, reason);

	memset(&mgmt, 0, sizeof(mgmt));
	mgmt.frame_control = IEEE80211_FC(WLAN_FC_TYPE_MGMT,
					  WLAN_FC_STYPE_DISASSOC);
	memcpy(mgmt.da, addr, ETH_ALEN);
	memcpy(mgmt.sa, own_addr, ETH_ALEN);
	memcpy(mgmt.bssid, own_addr, ETH_ALEN);
	mgmt.u.disassoc.reason_code = host_to_le16(reason);
	return wpa_driver_nl80211_send_mlme(bss, (u8 *) &mgmt,
					    IEEE80211_HDRLEN +
					    sizeof(mgmt.u.disassoc), 0, 0, 0, 0,
					    0);
}


static void dump_ifidx(struct wpa_driver_nl80211_data *drv)
{
	char buf[200], *pos, *end;
	int i, res;

	pos = buf;
	end = pos + sizeof(buf);

	for (i = 0; i < drv->num_if_indices; i++) {
		if (!drv->if_indices[i])
			continue;
		res = os_snprintf(pos, end - pos, " %d", drv->if_indices[i]);
		if (os_snprintf_error(end - pos, res))
			break;
		pos += res;
	}
	*pos = '\0';

	wpa_printf(MSG_DEBUG, "nl80211: if_indices[%d]:%s",
		   drv->num_if_indices, buf);
}


static void add_ifidx(struct wpa_driver_nl80211_data *drv, int ifidx)
{
	int i;
	int *old;

	wpa_printf(MSG_DEBUG, "nl80211: Add own interface ifindex %d",
		   ifidx);
	if (have_ifidx(drv, ifidx)) {
		wpa_printf(MSG_DEBUG, "nl80211: ifindex %d already in the list",
			   ifidx);
		return;
	}
	for (i = 0; i < drv->num_if_indices; i++) {
		if (drv->if_indices[i] == 0) {
			drv->if_indices[i] = ifidx;
			dump_ifidx(drv);
			return;
		}
	}

	if (drv->if_indices != drv->default_if_indices)
		old = drv->if_indices;
	else
		old = NULL;

	drv->if_indices = os_realloc_array(old, drv->num_if_indices + 1,
					   sizeof(int));
	if (!drv->if_indices) {
		if (!old)
			drv->if_indices = drv->default_if_indices;
		else
			drv->if_indices = old;
		wpa_printf(MSG_ERROR, "Failed to reallocate memory for "
			   "interfaces");
		wpa_printf(MSG_ERROR, "Ignoring EAPOL on interface %d", ifidx);
		return;
	} else if (!old)
		os_memcpy(drv->if_indices, drv->default_if_indices,
			  sizeof(drv->default_if_indices));
	drv->if_indices[drv->num_if_indices] = ifidx;
	drv->num_if_indices++;
	dump_ifidx(drv);
}


static void del_ifidx(struct wpa_driver_nl80211_data *drv, int ifidx)
{
	int i;

	for (i = 0; i < drv->num_if_indices; i++) {
		if (drv->if_indices[i] == ifidx) {
			drv->if_indices[i] = 0;
			break;
		}
	}
	dump_ifidx(drv);
}


static int have_ifidx(struct wpa_driver_nl80211_data *drv, int ifidx)
{
	int i;

	for (i = 0; i < drv->num_if_indices; i++)
		if (drv->if_indices[i] == ifidx)
			return 1;

	return 0;
}


static int i802_set_wds_sta(void *priv, const u8 *addr, int aid, int val,
			    const char *bridge_ifname, char *ifname_wds)
{
	struct i802_bss *bss = priv;
	struct wpa_driver_nl80211_data *drv = bss->drv;
	char name[IFNAMSIZ + 1];

	os_snprintf(name, sizeof(name), "%s.sta%d", bss->ifname, aid);
	if (ifname_wds)
		os_strlcpy(ifname_wds, name, IFNAMSIZ + 1);

	wpa_printf(MSG_DEBUG, "nl80211: Set WDS STA addr=" MACSTR
		   " aid=%d val=%d name=%s", MAC2STR(addr), aid, val, name);
	if (val) {
		if (!if_nametoindex(name)) {
			if (nl80211_create_iface(drv, name,
						 NL80211_IFTYPE_AP_VLAN,
						 bss->addr, 1, NULL, NULL, 0) <
			    0)
				return -1;
			if (bridge_ifname &&
			    linux_br_add_if(drv->global->ioctl_sock,
					    bridge_ifname, name) < 0)
				return -1;
		}
		if (linux_set_iface_flags(drv->global->ioctl_sock, name, 1)) {
			wpa_printf(MSG_ERROR, "nl80211: Failed to set WDS STA "
				   "interface %s up", name);
		}
		return i802_set_sta_vlan(priv, addr, name, 0);
	} else {
		if (bridge_ifname)
			linux_br_del_if(drv->global->ioctl_sock, bridge_ifname,
					name);

		i802_set_sta_vlan(priv, addr, bss->ifname, 0);
		nl80211_remove_iface(drv, if_nametoindex(name));
		return 0;
	}
}


static void handle_eapol(int sock, void *eloop_ctx, void *sock_ctx)
{
	struct wpa_driver_nl80211_data *drv = eloop_ctx;
	struct sockaddr_ll lladdr;
	unsigned char buf[3000];
	int len;
	socklen_t fromlen = sizeof(lladdr);

	len = recvfrom(sock, buf, sizeof(buf), 0,
		       (struct sockaddr *)&lladdr, &fromlen);
	if (len < 0) {
		wpa_printf(MSG_ERROR, "nl80211: EAPOL recv failed: %s",
			   strerror(errno));
		return;
	}

	if (have_ifidx(drv, lladdr.sll_ifindex))
		drv_event_eapol_rx(drv->ctx, lladdr.sll_addr, buf, len);
}


static int i802_check_bridge(struct wpa_driver_nl80211_data *drv,
			     struct i802_bss *bss,
			     const char *brname, const char *ifname)
{
	int br_ifindex;
	char in_br[IFNAMSIZ];

	os_strlcpy(bss->brname, brname, IFNAMSIZ);
	br_ifindex = if_nametoindex(brname);
	if (br_ifindex == 0) {
		/*
		 * Bridge was configured, but the bridge device does
		 * not exist. Try to add it now.
		 */
		if (linux_br_add(drv->global->ioctl_sock, brname) < 0) {
			wpa_printf(MSG_ERROR, "nl80211: Failed to add the "
				   "bridge interface %s: %s",
				   brname, strerror(errno));
			return -1;
		}
		bss->added_bridge = 1;
		br_ifindex = if_nametoindex(brname);
		add_ifidx(drv, br_ifindex);
	}
	bss->br_ifindex = br_ifindex;

	if (linux_br_get(in_br, ifname) == 0) {
		if (os_strcmp(in_br, brname) == 0)
			return 0; /* already in the bridge */

		wpa_printf(MSG_DEBUG, "nl80211: Removing interface %s from "
			   "bridge %s", ifname, in_br);
		if (linux_br_del_if(drv->global->ioctl_sock, in_br, ifname) <
		    0) {
			wpa_printf(MSG_ERROR, "nl80211: Failed to "
				   "remove interface %s from bridge "
				   "%s: %s",
				   ifname, brname, strerror(errno));
			return -1;
		}
	}

	wpa_printf(MSG_DEBUG, "nl80211: Adding interface %s into bridge %s",
		   ifname, brname);
	if (linux_br_add_if(drv->global->ioctl_sock, brname, ifname) < 0) {
		wpa_printf(MSG_ERROR, "nl80211: Failed to add interface %s "
			   "into bridge %s: %s",
			   ifname, brname, strerror(errno));
		return -1;
	}
	bss->added_if_into_bridge = 1;

	return 0;
}


static void *i802_init(struct hostapd_data *hapd,
		       struct wpa_init_params *params)
{
	struct wpa_driver_nl80211_data *drv;
	struct i802_bss *bss;
	size_t i;
	char brname[IFNAMSIZ];
	int ifindex, br_ifindex;
	int br_added = 0;

	bss = wpa_driver_nl80211_drv_init(hapd, params->ifname,
					  params->global_priv, 1,
					  params->bssid, params->driver_params);
	if (bss == NULL)
		return NULL;

	drv = bss->drv;

	if (linux_br_get(brname, params->ifname) == 0) {
		wpa_printf(MSG_DEBUG, "nl80211: Interface %s is in bridge %s",
			   params->ifname, brname);
		br_ifindex = if_nametoindex(brname);
		os_strlcpy(bss->brname, brname, IFNAMSIZ);
	} else {
		brname[0] = '\0';
		br_ifindex = 0;
	}
	bss->br_ifindex = br_ifindex;

	for (i = 0; i < params->num_bridge; i++) {
		if (params->bridge[i]) {
			ifindex = if_nametoindex(params->bridge[i]);
			if (ifindex)
				add_ifidx(drv, ifindex);
			if (ifindex == br_ifindex)
				br_added = 1;
		}
	}

	/* start listening for EAPOL on the default AP interface */
	add_ifidx(drv, drv->ifindex);

	if (params->num_bridge && params->bridge[0]) {
		if (i802_check_bridge(drv, bss, params->bridge[0],
				      params->ifname) < 0)
			goto failed;
		if (os_strcmp(params->bridge[0], brname) != 0)
			br_added = 1;
	}

	if (!br_added && br_ifindex &&
	    (params->num_bridge == 0 || !params->bridge[0]))
		add_ifidx(drv, br_ifindex);

#ifdef CONFIG_LIBNL3_ROUTE
	if (bss->added_if_into_bridge) {
		drv->rtnl_sk = nl_socket_alloc();
		if (drv->rtnl_sk == NULL) {
			wpa_printf(MSG_ERROR, "nl80211: Failed to allocate nl_sock");
			goto failed;
		}

		if (nl_connect(drv->rtnl_sk, NETLINK_ROUTE)) {
			wpa_printf(MSG_ERROR, "nl80211: Failed to connect nl_sock to NETLINK_ROUTE: %s",
				   strerror(errno));
			goto failed;
		}
	}
#endif /* CONFIG_LIBNL3_ROUTE */

	drv->eapol_sock = socket(PF_PACKET, SOCK_DGRAM, htons(ETH_P_PAE));
	if (drv->eapol_sock < 0) {
		wpa_printf(MSG_ERROR, "nl80211: socket(PF_PACKET, SOCK_DGRAM, ETH_P_PAE) failed: %s",
			   strerror(errno));
		goto failed;
	}

	if (eloop_register_read_sock(drv->eapol_sock, handle_eapol, drv, NULL))
	{
		wpa_printf(MSG_INFO, "nl80211: Could not register read socket for eapol");
		goto failed;
	}

	if (linux_get_ifhwaddr(drv->global->ioctl_sock, bss->ifname,
			       params->own_addr))
		goto failed;
	os_memcpy(drv->perm_addr, params->own_addr, ETH_ALEN);

	memcpy(bss->addr, params->own_addr, ETH_ALEN);

	return bss;

failed:
	wpa_driver_nl80211_deinit(bss);
	return NULL;
}


static void i802_deinit(void *priv)
{
	struct i802_bss *bss = priv;
	wpa_driver_nl80211_deinit(bss);
}


static enum nl80211_iftype wpa_driver_nl80211_if_type(
	enum wpa_driver_if_type type)
{
	switch (type) {
	case WPA_IF_STATION:
		return NL80211_IFTYPE_STATION;
	case WPA_IF_P2P_CLIENT:
	case WPA_IF_P2P_GROUP:
		return NL80211_IFTYPE_P2P_CLIENT;
	case WPA_IF_AP_VLAN:
		return NL80211_IFTYPE_AP_VLAN;
	case WPA_IF_AP_BSS:
		return NL80211_IFTYPE_AP;
	case WPA_IF_P2P_GO:
		return NL80211_IFTYPE_P2P_GO;
	case WPA_IF_P2P_DEVICE:
		return NL80211_IFTYPE_P2P_DEVICE;
	case WPA_IF_MESH:
		return NL80211_IFTYPE_MESH_POINT;
	}
	return -1;
}


static int nl80211_addr_in_use(struct nl80211_global *global, const u8 *addr)
{
	struct wpa_driver_nl80211_data *drv;
	dl_list_for_each(drv, &global->interfaces,
			 struct wpa_driver_nl80211_data, list) {
		if (os_memcmp(addr, drv->first_bss->addr, ETH_ALEN) == 0)
			return 1;
	}
	return 0;
}


static int nl80211_vif_addr(struct wpa_driver_nl80211_data *drv, u8 *new_addr)
{
	unsigned int idx;

	if (!drv->global)
		return -1;

	os_memcpy(new_addr, drv->first_bss->addr, ETH_ALEN);
	for (idx = 0; idx < 64; idx++) {
		new_addr[0] = drv->first_bss->addr[0] | 0x02;
		new_addr[0] ^= idx << 2;
		if (!nl80211_addr_in_use(drv->global, new_addr))
			break;
	}
	if (idx == 64)
		return -1;

	wpa_printf(MSG_DEBUG, "nl80211: Assigned new virtual interface address "
		   MACSTR, MAC2STR(new_addr));

	return 0;
}


struct wdev_info {
	u64 wdev_id;
	int wdev_id_set;
	u8 macaddr[ETH_ALEN];
};

static int nl80211_wdev_handler(struct nl_msg *msg, void *arg)
{
	struct genlmsghdr *gnlh = nlmsg_data(nlmsg_hdr(msg));
	struct nlattr *tb[NL80211_ATTR_MAX + 1];
	struct wdev_info *wi = arg;

	nla_parse(tb, NL80211_ATTR_MAX, genlmsg_attrdata(gnlh, 0),
		  genlmsg_attrlen(gnlh, 0), NULL);
	if (tb[NL80211_ATTR_WDEV]) {
		wi->wdev_id = nla_get_u64(tb[NL80211_ATTR_WDEV]);
		wi->wdev_id_set = 1;
	}

	if (tb[NL80211_ATTR_MAC])
		os_memcpy(wi->macaddr, nla_data(tb[NL80211_ATTR_MAC]),
			  ETH_ALEN);

	return NL_SKIP;
}


static int wpa_driver_nl80211_if_add(void *priv, enum wpa_driver_if_type type,
				     const char *ifname, const u8 *addr,
				     void *bss_ctx, void **drv_priv,
				     char *force_ifname, u8 *if_addr,
				     const char *bridge, int use_existing)
{
	enum nl80211_iftype nlmode;
	struct i802_bss *bss = priv;
	struct wpa_driver_nl80211_data *drv = bss->drv;
	int ifidx;
	int added = 1;

	if (addr)
		os_memcpy(if_addr, addr, ETH_ALEN);
	nlmode = wpa_driver_nl80211_if_type(type);
	if (nlmode == NL80211_IFTYPE_P2P_DEVICE) {
		struct wdev_info p2pdev_info;

		os_memset(&p2pdev_info, 0, sizeof(p2pdev_info));
		ifidx = nl80211_create_iface(drv, ifname, nlmode, addr,
					     0, nl80211_wdev_handler,
					     &p2pdev_info, use_existing);
		if (!p2pdev_info.wdev_id_set || ifidx != 0) {
			wpa_printf(MSG_ERROR, "nl80211: Failed to create a P2P Device interface %s",
				   ifname);
			return -1;
		}

		drv->global->if_add_wdevid = p2pdev_info.wdev_id;
		drv->global->if_add_wdevid_set = p2pdev_info.wdev_id_set;
		if (!is_zero_ether_addr(p2pdev_info.macaddr))
			os_memcpy(if_addr, p2pdev_info.macaddr, ETH_ALEN);
		wpa_printf(MSG_DEBUG, "nl80211: New P2P Device interface %s (0x%llx) created",
			   ifname,
			   (long long unsigned int) p2pdev_info.wdev_id);
	} else {
		ifidx = nl80211_create_iface(drv, ifname, nlmode, addr,
					     0, NULL, NULL, use_existing);
		if (use_existing && ifidx == -ENFILE) {
			added = 0;
			ifidx = if_nametoindex(ifname);
		} else if (ifidx < 0) {
			return -1;
		}
	}

	if (!addr) {
		if (nlmode == NL80211_IFTYPE_P2P_DEVICE)
			os_memcpy(if_addr, bss->addr, ETH_ALEN);
		else if (linux_get_ifhwaddr(drv->global->ioctl_sock,
					    ifname, if_addr) < 0) {
			if (added)
				nl80211_remove_iface(drv, ifidx);
			return -1;
		}
	}

	if (!addr &&
	    (type == WPA_IF_P2P_CLIENT || type == WPA_IF_P2P_GROUP ||
	     type == WPA_IF_P2P_GO || type == WPA_IF_MESH ||
	     type == WPA_IF_STATION)) {
		/* Enforce unique address */
		u8 new_addr[ETH_ALEN];

		if (linux_get_ifhwaddr(drv->global->ioctl_sock, ifname,
				       new_addr) < 0) {
			if (added)
				nl80211_remove_iface(drv, ifidx);
			return -1;
		}
		if (nl80211_addr_in_use(drv->global, new_addr)) {
			wpa_printf(MSG_DEBUG, "nl80211: Allocate new address "
				   "for interface %s type %d", ifname, type);
			if (nl80211_vif_addr(drv, new_addr) < 0) {
				if (added)
					nl80211_remove_iface(drv, ifidx);
				return -1;
			}
			if (linux_set_ifhwaddr(drv->global->ioctl_sock, ifname,
					       new_addr) < 0) {
				if (added)
					nl80211_remove_iface(drv, ifidx);
				return -1;
			}
		}
		os_memcpy(if_addr, new_addr, ETH_ALEN);
	}

	if (type == WPA_IF_AP_BSS) {
		struct i802_bss *new_bss = os_zalloc(sizeof(*new_bss));
		if (new_bss == NULL) {
			if (added)
				nl80211_remove_iface(drv, ifidx);
			return -1;
		}

		if (bridge &&
		    i802_check_bridge(drv, new_bss, bridge, ifname) < 0) {
			wpa_printf(MSG_ERROR, "nl80211: Failed to add the new "
				   "interface %s to a bridge %s",
				   ifname, bridge);
			if (added)
				nl80211_remove_iface(drv, ifidx);
			os_free(new_bss);
			return -1;
		}

		if (linux_set_iface_flags(drv->global->ioctl_sock, ifname, 1))
		{
			if (added)
				nl80211_remove_iface(drv, ifidx);
			os_free(new_bss);
			return -1;
		}
		os_strlcpy(new_bss->ifname, ifname, IFNAMSIZ);
		os_memcpy(new_bss->addr, if_addr, ETH_ALEN);
		new_bss->ifindex = ifidx;
		new_bss->drv = drv;
		new_bss->next = drv->first_bss->next;
		new_bss->freq = drv->first_bss->freq;
		new_bss->ctx = bss_ctx;
		new_bss->added_if = added;
		drv->first_bss->next = new_bss;
		if (drv_priv)
			*drv_priv = new_bss;
		nl80211_init_bss(new_bss);

		/* Subscribe management frames for this WPA_IF_AP_BSS */
		if (nl80211_setup_ap(new_bss))
			return -1;
	}

	if (drv->global)
		drv->global->if_add_ifindex = ifidx;

	/*
	 * Some virtual interfaces need to process EAPOL packets and events on
	 * the parent interface. This is used mainly with hostapd.
	 */
	if (ifidx > 0 &&
	    (drv->hostapd ||
	     nlmode == NL80211_IFTYPE_AP_VLAN ||
	     nlmode == NL80211_IFTYPE_WDS ||
	     nlmode == NL80211_IFTYPE_MONITOR))
		add_ifidx(drv, ifidx);

	return 0;
}


static int wpa_driver_nl80211_if_remove(struct i802_bss *bss,
					enum wpa_driver_if_type type,
					const char *ifname)
{
	struct wpa_driver_nl80211_data *drv = bss->drv;
	int ifindex = if_nametoindex(ifname);

	wpa_printf(MSG_DEBUG, "nl80211: %s(type=%d ifname=%s) ifindex=%d added_if=%d",
		   __func__, type, ifname, ifindex, bss->added_if);
	if (ifindex > 0 && (bss->added_if || bss->ifindex != ifindex))
		nl80211_remove_iface(drv, ifindex);
	else if (ifindex > 0 && !bss->added_if) {
		struct wpa_driver_nl80211_data *drv2;
		dl_list_for_each(drv2, &drv->global->interfaces,
				 struct wpa_driver_nl80211_data, list)
			del_ifidx(drv2, ifindex);
	}

	if (type != WPA_IF_AP_BSS)
		return 0;

	if (bss->added_if_into_bridge) {
		if (linux_br_del_if(drv->global->ioctl_sock, bss->brname,
				    bss->ifname) < 0)
			wpa_printf(MSG_INFO, "nl80211: Failed to remove "
				   "interface %s from bridge %s: %s",
				   bss->ifname, bss->brname, strerror(errno));
	}
	if (bss->added_bridge) {
		if (linux_br_del(drv->global->ioctl_sock, bss->brname) < 0)
			wpa_printf(MSG_INFO, "nl80211: Failed to remove "
				   "bridge %s: %s",
				   bss->brname, strerror(errno));
	}

	if (bss != drv->first_bss) {
		struct i802_bss *tbss;

		wpa_printf(MSG_DEBUG, "nl80211: Not the first BSS - remove it");
		for (tbss = drv->first_bss; tbss; tbss = tbss->next) {
			if (tbss->next == bss) {
				tbss->next = bss->next;
				/* Unsubscribe management frames */
				nl80211_teardown_ap(bss);
				nl80211_destroy_bss(bss);
				if (!bss->added_if)
					i802_set_iface_flags(bss, 0);
				os_free(bss);
				bss = NULL;
				break;
			}
		}
		if (bss)
			wpa_printf(MSG_INFO, "nl80211: %s - could not find "
				   "BSS %p in the list", __func__, bss);
	} else {
		wpa_printf(MSG_DEBUG, "nl80211: First BSS - reassign context");
		nl80211_teardown_ap(bss);
		if (!bss->added_if && !drv->first_bss->next)
			wpa_driver_nl80211_del_beacon(drv);
		nl80211_destroy_bss(bss);
		if (!bss->added_if)
			i802_set_iface_flags(bss, 0);
		if (drv->first_bss->next) {
			drv->first_bss = drv->first_bss->next;
			drv->ctx = drv->first_bss->ctx;
			os_free(bss);
		} else {
			wpa_printf(MSG_DEBUG, "nl80211: No second BSS to reassign context to");
		}
	}

	return 0;
}


static int cookie_handler(struct nl_msg *msg, void *arg)
{
	struct nlattr *tb[NL80211_ATTR_MAX + 1];
	struct genlmsghdr *gnlh = nlmsg_data(nlmsg_hdr(msg));
	u64 *cookie = arg;
	nla_parse(tb, NL80211_ATTR_MAX, genlmsg_attrdata(gnlh, 0),
		  genlmsg_attrlen(gnlh, 0), NULL);
	if (tb[NL80211_ATTR_COOKIE])
		*cookie = nla_get_u64(tb[NL80211_ATTR_COOKIE]);
	return NL_SKIP;
}


static int nl80211_send_frame_cmd(struct i802_bss *bss,
				  unsigned int freq, unsigned int wait,
				  const u8 *buf, size_t buf_len,
				  u64 *cookie_out, int no_cck, int no_ack,
				  int offchanok)
{
	struct wpa_driver_nl80211_data *drv = bss->drv;
	struct nl_msg *msg;
	u64 cookie;
	int ret = -1;

	wpa_printf(MSG_MSGDUMP, "nl80211: CMD_FRAME freq=%u wait=%u no_cck=%d "
		   "no_ack=%d offchanok=%d",
		   freq, wait, no_cck, no_ack, offchanok);
	wpa_hexdump(MSG_MSGDUMP, "CMD_FRAME", buf, buf_len);

	if (!(msg = nl80211_cmd_msg(bss, 0, NL80211_CMD_FRAME)) ||
	    (freq && nla_put_u32(msg, NL80211_ATTR_WIPHY_FREQ, freq)) ||
	    (wait && nla_put_u32(msg, NL80211_ATTR_DURATION, wait)) ||
	    (offchanok && ((drv->capa.flags & WPA_DRIVER_FLAGS_OFFCHANNEL_TX) ||
			   drv->test_use_roc_tx) &&
	     nla_put_flag(msg, NL80211_ATTR_OFFCHANNEL_TX_OK)) ||
	    (no_cck && nla_put_flag(msg, NL80211_ATTR_TX_NO_CCK_RATE)) ||
	    (no_ack && nla_put_flag(msg, NL80211_ATTR_DONT_WAIT_FOR_ACK)) ||
	    nla_put(msg, NL80211_ATTR_FRAME, buf_len, buf))
		goto fail;

	cookie = 0;
	ret = send_and_recv_msgs(drv, msg, cookie_handler, &cookie);
	msg = NULL;
	if (ret) {
		wpa_printf(MSG_DEBUG, "nl80211: Frame command failed: ret=%d "
			   "(%s) (freq=%u wait=%u)", ret, strerror(-ret),
			   freq, wait);
	} else {
		wpa_printf(MSG_MSGDUMP, "nl80211: Frame TX command accepted%s; "
			   "cookie 0x%llx", no_ack ? " (no ACK)" : "",
			   (long long unsigned int) cookie);

		if (cookie_out)
			*cookie_out = no_ack ? (u64) -1 : cookie;
	}

fail:
	nlmsg_free(msg);
	return ret;
}


static int wpa_driver_nl80211_send_action(struct i802_bss *bss,
					  unsigned int freq,
					  unsigned int wait_time,
					  const u8 *dst, const u8 *src,
					  const u8 *bssid,
					  const u8 *data, size_t data_len,
					  int no_cck)
{
	struct wpa_driver_nl80211_data *drv = bss->drv;
	int ret = -1;
	u8 *buf;
	struct ieee80211_hdr *hdr;

	wpa_printf(MSG_DEBUG, "nl80211: Send Action frame (ifindex=%d, "
		   "freq=%u MHz wait=%d ms no_cck=%d)",
		   drv->ifindex, freq, wait_time, no_cck);

	buf = os_zalloc(24 + data_len);
	if (buf == NULL)
		return ret;
	os_memcpy(buf + 24, data, data_len);
	hdr = (struct ieee80211_hdr *) buf;
	hdr->frame_control =
		IEEE80211_FC(WLAN_FC_TYPE_MGMT, WLAN_FC_STYPE_ACTION);
	os_memcpy(hdr->addr1, dst, ETH_ALEN);
	os_memcpy(hdr->addr2, src, ETH_ALEN);
	os_memcpy(hdr->addr3, bssid, ETH_ALEN);

	if (is_ap_interface(drv->nlmode) &&
	    (!(drv->capa.flags & WPA_DRIVER_FLAGS_OFFCHANNEL_TX) ||
	     (int) freq == bss->freq || drv->device_ap_sme ||
	     !drv->use_monitor))
		ret = wpa_driver_nl80211_send_mlme(bss, buf, 24 + data_len,
						   0, freq, no_cck, 1,
						   wait_time);
	else
		ret = nl80211_send_frame_cmd(bss, freq, wait_time, buf,
					     24 + data_len,
					     &drv->send_action_cookie,
					     no_cck, 0, 1);

	os_free(buf);
	return ret;
}


static void wpa_driver_nl80211_send_action_cancel_wait(void *priv)
{
	struct i802_bss *bss = priv;
	struct wpa_driver_nl80211_data *drv = bss->drv;
	struct nl_msg *msg;
	int ret;

	wpa_printf(MSG_DEBUG, "nl80211: Cancel TX frame wait: cookie=0x%llx",
		   (long long unsigned int) drv->send_action_cookie);
	if (!(msg = nl80211_cmd_msg(bss, 0, NL80211_CMD_FRAME_WAIT_CANCEL)) ||
	    nla_put_u64(msg, NL80211_ATTR_COOKIE, drv->send_action_cookie)) {
		nlmsg_free(msg);
		return;
	}

	ret = send_and_recv_msgs(drv, msg, NULL, NULL);
	if (ret)
		wpa_printf(MSG_DEBUG, "nl80211: wait cancel failed: ret=%d "
			   "(%s)", ret, strerror(-ret));
}


static int wpa_driver_nl80211_remain_on_channel(void *priv, unsigned int freq,
						unsigned int duration)
{
	struct i802_bss *bss = priv;
	struct wpa_driver_nl80211_data *drv = bss->drv;
	struct nl_msg *msg;
	int ret;
	u64 cookie;

	if (!(msg = nl80211_cmd_msg(bss, 0, NL80211_CMD_REMAIN_ON_CHANNEL)) ||
	    nla_put_u32(msg, NL80211_ATTR_WIPHY_FREQ, freq) ||
	    nla_put_u32(msg, NL80211_ATTR_DURATION, duration)) {
		nlmsg_free(msg);
		return -1;
	}

	cookie = 0;
	ret = send_and_recv_msgs(drv, msg, cookie_handler, &cookie);
	if (ret == 0) {
		wpa_printf(MSG_DEBUG, "nl80211: Remain-on-channel cookie "
			   "0x%llx for freq=%u MHz duration=%u",
			   (long long unsigned int) cookie, freq, duration);
		drv->remain_on_chan_cookie = cookie;
		drv->pending_remain_on_chan = 1;
		return 0;
	}
	wpa_printf(MSG_DEBUG, "nl80211: Failed to request remain-on-channel "
		   "(freq=%d duration=%u): %d (%s)",
		   freq, duration, ret, strerror(-ret));
	return -1;
}


static int wpa_driver_nl80211_cancel_remain_on_channel(void *priv)
{
	struct i802_bss *bss = priv;
	struct wpa_driver_nl80211_data *drv = bss->drv;
	struct nl_msg *msg;
	int ret;

	if (!drv->pending_remain_on_chan) {
		wpa_printf(MSG_DEBUG, "nl80211: No pending remain-on-channel "
			   "to cancel");
		return -1;
	}

	wpa_printf(MSG_DEBUG, "nl80211: Cancel remain-on-channel with cookie "
		   "0x%llx",
		   (long long unsigned int) drv->remain_on_chan_cookie);

	msg = nl80211_cmd_msg(bss, 0, NL80211_CMD_CANCEL_REMAIN_ON_CHANNEL);
	if (!msg ||
	    nla_put_u64(msg, NL80211_ATTR_COOKIE, drv->remain_on_chan_cookie)) {
		nlmsg_free(msg);
		return -1;
	}

	ret = send_and_recv_msgs(drv, msg, NULL, NULL);
	if (ret == 0)
		return 0;
	wpa_printf(MSG_DEBUG, "nl80211: Failed to cancel remain-on-channel: "
		   "%d (%s)", ret, strerror(-ret));
	return -1;
}


static int wpa_driver_nl80211_probe_req_report(struct i802_bss *bss, int report)
{
	struct wpa_driver_nl80211_data *drv = bss->drv;

	if (!report) {
		if (bss->nl_preq && drv->device_ap_sme &&
		    is_ap_interface(drv->nlmode) && !bss->in_deinit &&
		    !bss->static_ap) {
			/*
			 * Do not disable Probe Request reporting that was
			 * enabled in nl80211_setup_ap().
			 */
			wpa_printf(MSG_DEBUG, "nl80211: Skip disabling of "
				   "Probe Request reporting nl_preq=%p while "
				   "in AP mode", bss->nl_preq);
		} else if (bss->nl_preq) {
			wpa_printf(MSG_DEBUG, "nl80211: Disable Probe Request "
				   "reporting nl_preq=%p", bss->nl_preq);
			nl80211_destroy_eloop_handle(&bss->nl_preq);
		}
		return 0;
	}

	if (bss->nl_preq) {
		wpa_printf(MSG_DEBUG, "nl80211: Probe Request reporting "
			   "already on! nl_preq=%p", bss->nl_preq);
		return 0;
	}

	bss->nl_preq = nl_create_handle(drv->global->nl_cb, "preq");
	if (bss->nl_preq == NULL)
		return -1;
	wpa_printf(MSG_DEBUG, "nl80211: Enable Probe Request "
		   "reporting nl_preq=%p", bss->nl_preq);

	if (nl80211_register_frame(bss, bss->nl_preq,
				   (WLAN_FC_TYPE_MGMT << 2) |
				   (WLAN_FC_STYPE_PROBE_REQ << 4),
				   NULL, 0) < 0)
		goto out_err;

	nl80211_register_eloop_read(&bss->nl_preq,
				    wpa_driver_nl80211_event_receive,
				    bss->nl_cb);

	return 0;

 out_err:
	nl_destroy_handles(&bss->nl_preq);
	return -1;
}


static int nl80211_disable_11b_rates(struct wpa_driver_nl80211_data *drv,
				     int ifindex, int disabled)
{
	struct nl_msg *msg;
	struct nlattr *bands, *band;
	int ret;

	wpa_printf(MSG_DEBUG,
		   "nl80211: NL80211_CMD_SET_TX_BITRATE_MASK (ifindex=%d %s)",
		   ifindex, disabled ? "NL80211_TXRATE_LEGACY=OFDM-only" :
		   "no NL80211_TXRATE_LEGACY constraint");

	msg = nl80211_ifindex_msg(drv, ifindex, 0,
				  NL80211_CMD_SET_TX_BITRATE_MASK);
	if (!msg)
		return -1;

	bands = nla_nest_start(msg, NL80211_ATTR_TX_RATES);
	if (!bands)
		goto fail;

	/*
	 * Disable 2 GHz rates 1, 2, 5.5, 11 Mbps by masking out everything
	 * else apart from 6, 9, 12, 18, 24, 36, 48, 54 Mbps from non-MCS
	 * rates. All 5 GHz rates are left enabled.
	 */
	band = nla_nest_start(msg, NL80211_BAND_2GHZ);
	if (!band ||
	    (disabled && nla_put(msg, NL80211_TXRATE_LEGACY, 8,
				 "\x0c\x12\x18\x24\x30\x48\x60\x6c")))
		goto fail;
	nla_nest_end(msg, band);

	nla_nest_end(msg, bands);

	ret = send_and_recv_msgs(drv, msg, NULL, NULL);
	if (ret) {
		wpa_printf(MSG_DEBUG, "nl80211: Set TX rates failed: ret=%d "
			   "(%s)", ret, strerror(-ret));
	} else
		drv->disabled_11b_rates = disabled;

	return ret;

fail:
	nlmsg_free(msg);
	return -1;
}


static int wpa_driver_nl80211_deinit_ap(void *priv)
{
	struct i802_bss *bss = priv;
	struct wpa_driver_nl80211_data *drv = bss->drv;
	if (!is_ap_interface(drv->nlmode))
		return -1;
	wpa_driver_nl80211_del_beacon(drv);
	bss->beacon_set = 0;

	/*
	 * If the P2P GO interface was dynamically added, then it is
	 * possible that the interface change to station is not possible.
	 */
	if (drv->nlmode == NL80211_IFTYPE_P2P_GO && bss->if_dynamic)
		return 0;

	return wpa_driver_nl80211_set_mode(priv, NL80211_IFTYPE_STATION);
}


static int wpa_driver_nl80211_stop_ap(void *priv)
{
	struct i802_bss *bss = priv;
	struct wpa_driver_nl80211_data *drv = bss->drv;
	if (!is_ap_interface(drv->nlmode))
		return -1;
	wpa_driver_nl80211_del_beacon(drv);
	bss->beacon_set = 0;
	return 0;
}


static int wpa_driver_nl80211_deinit_p2p_cli(void *priv)
{
	struct i802_bss *bss = priv;
	struct wpa_driver_nl80211_data *drv = bss->drv;
	if (drv->nlmode != NL80211_IFTYPE_P2P_CLIENT)
		return -1;

	/*
	 * If the P2P Client interface was dynamically added, then it is
	 * possible that the interface change to station is not possible.
	 */
	if (bss->if_dynamic)
		return 0;

	return wpa_driver_nl80211_set_mode(priv, NL80211_IFTYPE_STATION);
}


static void wpa_driver_nl80211_resume(void *priv)
{
	struct i802_bss *bss = priv;

	if (i802_set_iface_flags(bss, 1))
		wpa_printf(MSG_DEBUG, "nl80211: Failed to set interface up on resume event");
}


static int nl80211_signal_monitor(void *priv, int threshold, int hysteresis)
{
	struct i802_bss *bss = priv;
	struct wpa_driver_nl80211_data *drv = bss->drv;
	struct nl_msg *msg;
	struct nlattr *cqm;

	wpa_printf(MSG_DEBUG, "nl80211: Signal monitor threshold=%d "
		   "hysteresis=%d", threshold, hysteresis);

	if (!(msg = nl80211_bss_msg(bss, 0, NL80211_CMD_SET_CQM)) ||
	    !(cqm = nla_nest_start(msg, NL80211_ATTR_CQM)) ||
	    nla_put_u32(msg, NL80211_ATTR_CQM_RSSI_THOLD, threshold) ||
	    nla_put_u32(msg, NL80211_ATTR_CQM_RSSI_HYST, hysteresis)) {
		nlmsg_free(msg);
		return -1;
	}
	nla_nest_end(msg, cqm);

	return send_and_recv_msgs(drv, msg, NULL, NULL);
}


static int get_channel_width(struct nl_msg *msg, void *arg)
{
	struct nlattr *tb[NL80211_ATTR_MAX + 1];
	struct genlmsghdr *gnlh = nlmsg_data(nlmsg_hdr(msg));
	struct wpa_signal_info *sig_change = arg;

	nla_parse(tb, NL80211_ATTR_MAX, genlmsg_attrdata(gnlh, 0),
		  genlmsg_attrlen(gnlh, 0), NULL);

	sig_change->center_frq1 = -1;
	sig_change->center_frq2 = -1;
	sig_change->chanwidth = CHAN_WIDTH_UNKNOWN;

	if (tb[NL80211_ATTR_CHANNEL_WIDTH]) {
		sig_change->chanwidth = convert2width(
			nla_get_u32(tb[NL80211_ATTR_CHANNEL_WIDTH]));
		if (tb[NL80211_ATTR_CENTER_FREQ1])
			sig_change->center_frq1 =
				nla_get_u32(tb[NL80211_ATTR_CENTER_FREQ1]);
		if (tb[NL80211_ATTR_CENTER_FREQ2])
			sig_change->center_frq2 =
				nla_get_u32(tb[NL80211_ATTR_CENTER_FREQ2]);
	}

	return NL_SKIP;
}


static int nl80211_get_channel_width(struct wpa_driver_nl80211_data *drv,
				     struct wpa_signal_info *sig)
{
	struct nl_msg *msg;

	msg = nl80211_drv_msg(drv, 0, NL80211_CMD_GET_INTERFACE);
	return send_and_recv_msgs(drv, msg, get_channel_width, sig);
}


static int nl80211_signal_poll(void *priv, struct wpa_signal_info *si)
{
	struct i802_bss *bss = priv;
	struct wpa_driver_nl80211_data *drv = bss->drv;
	int res;

	os_memset(si, 0, sizeof(*si));
	res = nl80211_get_link_signal(drv, si);
	if (res != 0)
		return res;

	res = nl80211_get_channel_width(drv, si);
	if (res != 0)
		return res;

	return nl80211_get_link_noise(drv, si);
}


static int nl80211_send_frame(void *priv, const u8 *data, size_t data_len,
			      int encrypt)
{
	struct i802_bss *bss = priv;
	return wpa_driver_nl80211_send_frame(bss, data, data_len, encrypt, 0,
					     0, 0, 0, 0);
}


static int nl80211_set_param(void *priv, const char *param)
{
	wpa_printf(MSG_DEBUG, "nl80211: driver param='%s'", param);
	if (param == NULL)
		return 0;

#ifdef CONFIG_P2P
	if (os_strstr(param, "use_p2p_group_interface=1")) {
		struct i802_bss *bss = priv;
		struct wpa_driver_nl80211_data *drv = bss->drv;

		wpa_printf(MSG_DEBUG, "nl80211: Use separate P2P group "
			   "interface");
		drv->capa.flags |= WPA_DRIVER_FLAGS_P2P_CONCURRENT;
		drv->capa.flags |= WPA_DRIVER_FLAGS_P2P_MGMT_AND_NON_P2P;
	}
#endif /* CONFIG_P2P */

	if (os_strstr(param, "use_monitor=1")) {
		struct i802_bss *bss = priv;
		struct wpa_driver_nl80211_data *drv = bss->drv;
		drv->use_monitor = 1;
	}

	if (os_strstr(param, "force_connect_cmd=1")) {
		struct i802_bss *bss = priv;
		struct wpa_driver_nl80211_data *drv = bss->drv;
		drv->capa.flags &= ~WPA_DRIVER_FLAGS_SME;
		drv->force_connect_cmd = 1;
	}

	if (os_strstr(param, "no_offchannel_tx=1")) {
		struct i802_bss *bss = priv;
		struct wpa_driver_nl80211_data *drv = bss->drv;
		drv->capa.flags &= ~WPA_DRIVER_FLAGS_OFFCHANNEL_TX;
		drv->test_use_roc_tx = 1;
	}

	return 0;
}


static void * nl80211_global_init(void)
{
	struct nl80211_global *global;
	struct netlink_config *cfg;

	global = os_zalloc(sizeof(*global));
	if (global == NULL)
		return NULL;
	global->ioctl_sock = -1;
	dl_list_init(&global->interfaces);
	global->if_add_ifindex = -1;

	cfg = os_zalloc(sizeof(*cfg));
	if (cfg == NULL)
		goto err;

	cfg->ctx = global;
	cfg->newlink_cb = wpa_driver_nl80211_event_rtm_newlink;
	cfg->dellink_cb = wpa_driver_nl80211_event_rtm_dellink;
	global->netlink = netlink_init(cfg);
	if (global->netlink == NULL) {
		os_free(cfg);
		goto err;
	}

	if (wpa_driver_nl80211_init_nl_global(global) < 0)
		goto err;

	global->ioctl_sock = socket(PF_INET, SOCK_DGRAM, 0);
	if (global->ioctl_sock < 0) {
		wpa_printf(MSG_ERROR, "nl80211: socket(PF_INET,SOCK_DGRAM) failed: %s",
			   strerror(errno));
		goto err;
	}

	return global;

err:
	nl80211_global_deinit(global);
	return NULL;
}


static void nl80211_global_deinit(void *priv)
{
	struct nl80211_global *global = priv;
	if (global == NULL)
		return;
	if (!dl_list_empty(&global->interfaces)) {
		wpa_printf(MSG_ERROR, "nl80211: %u interface(s) remain at "
			   "nl80211_global_deinit",
			   dl_list_len(&global->interfaces));
	}

	if (global->netlink)
		netlink_deinit(global->netlink);

	nl_destroy_handles(&global->nl);

	if (global->nl_event)
		nl80211_destroy_eloop_handle(&global->nl_event);

	nl_cb_put(global->nl_cb);

	if (global->ioctl_sock >= 0)
		close(global->ioctl_sock);

	os_free(global);
}


static const char * nl80211_get_radio_name(void *priv)
{
	struct i802_bss *bss = priv;
	struct wpa_driver_nl80211_data *drv = bss->drv;
	return drv->phyname;
}


static int nl80211_pmkid(struct i802_bss *bss, int cmd, const u8 *bssid,
			 const u8 *pmkid)
{
	struct nl_msg *msg;

	if (!(msg = nl80211_bss_msg(bss, 0, cmd)) ||
	    (pmkid && nla_put(msg, NL80211_ATTR_PMKID, 16, pmkid)) ||
	    (bssid && nla_put(msg, NL80211_ATTR_MAC, ETH_ALEN, bssid))) {
		nlmsg_free(msg);
		return -ENOBUFS;
	}

	return send_and_recv_msgs(bss->drv, msg, NULL, NULL);
}


static int nl80211_add_pmkid(void *priv, const u8 *bssid, const u8 *pmkid)
{
	struct i802_bss *bss = priv;
	wpa_printf(MSG_DEBUG, "nl80211: Add PMKID for " MACSTR, MAC2STR(bssid));
	return nl80211_pmkid(bss, NL80211_CMD_SET_PMKSA, bssid, pmkid);
}


static int nl80211_remove_pmkid(void *priv, const u8 *bssid, const u8 *pmkid)
{
	struct i802_bss *bss = priv;
	wpa_printf(MSG_DEBUG, "nl80211: Delete PMKID for " MACSTR,
		   MAC2STR(bssid));
	return nl80211_pmkid(bss, NL80211_CMD_DEL_PMKSA, bssid, pmkid);
}


static int nl80211_flush_pmkid(void *priv)
{
	struct i802_bss *bss = priv;
	wpa_printf(MSG_DEBUG, "nl80211: Flush PMKIDs");
	return nl80211_pmkid(bss, NL80211_CMD_FLUSH_PMKSA, NULL, NULL);
}


static void clean_survey_results(struct survey_results *survey_results)
{
	struct freq_survey *survey, *tmp;

	if (dl_list_empty(&survey_results->survey_list))
		return;

	dl_list_for_each_safe(survey, tmp, &survey_results->survey_list,
			      struct freq_survey, list) {
		dl_list_del(&survey->list);
		os_free(survey);
	}
}


static void add_survey(struct nlattr **sinfo, u32 ifidx,
		       struct dl_list *survey_list)
{
	struct freq_survey *survey;

	survey = os_zalloc(sizeof(struct freq_survey));
	if  (!survey)
		return;

	survey->ifidx = ifidx;
	survey->freq = nla_get_u32(sinfo[NL80211_SURVEY_INFO_FREQUENCY]);
	survey->filled = 0;

	if (sinfo[NL80211_SURVEY_INFO_NOISE]) {
		survey->nf = (int8_t)
			nla_get_u8(sinfo[NL80211_SURVEY_INFO_NOISE]);
		survey->filled |= SURVEY_HAS_NF;
	}

	if (sinfo[NL80211_SURVEY_INFO_CHANNEL_TIME]) {
		survey->channel_time =
			nla_get_u64(sinfo[NL80211_SURVEY_INFO_CHANNEL_TIME]);
		survey->filled |= SURVEY_HAS_CHAN_TIME;
	}

	if (sinfo[NL80211_SURVEY_INFO_CHANNEL_TIME_BUSY]) {
		survey->channel_time_busy =
			nla_get_u64(sinfo[NL80211_SURVEY_INFO_CHANNEL_TIME_BUSY]);
		survey->filled |= SURVEY_HAS_CHAN_TIME_BUSY;
	}

	if (sinfo[NL80211_SURVEY_INFO_CHANNEL_TIME_RX]) {
		survey->channel_time_rx =
			nla_get_u64(sinfo[NL80211_SURVEY_INFO_CHANNEL_TIME_RX]);
		survey->filled |= SURVEY_HAS_CHAN_TIME_RX;
	}

	if (sinfo[NL80211_SURVEY_INFO_CHANNEL_TIME_TX]) {
		survey->channel_time_tx =
			nla_get_u64(sinfo[NL80211_SURVEY_INFO_CHANNEL_TIME_TX]);
		survey->filled |= SURVEY_HAS_CHAN_TIME_TX;
	}

	wpa_printf(MSG_DEBUG, "nl80211: Freq survey dump event (freq=%d MHz noise=%d channel_time=%ld busy_time=%ld tx_time=%ld rx_time=%ld filled=%04x)",
		   survey->freq,
		   survey->nf,
		   (unsigned long int) survey->channel_time,
		   (unsigned long int) survey->channel_time_busy,
		   (unsigned long int) survey->channel_time_tx,
		   (unsigned long int) survey->channel_time_rx,
		   survey->filled);

	dl_list_add_tail(survey_list, &survey->list);
}


static int check_survey_ok(struct nlattr **sinfo, u32 surveyed_freq,
			   unsigned int freq_filter)
{
	if (!freq_filter)
		return 1;

	return freq_filter == surveyed_freq;
}


static int survey_handler(struct nl_msg *msg, void *arg)
{
	struct nlattr *tb[NL80211_ATTR_MAX + 1];
	struct genlmsghdr *gnlh = nlmsg_data(nlmsg_hdr(msg));
	struct nlattr *sinfo[NL80211_SURVEY_INFO_MAX + 1];
	struct survey_results *survey_results;
	u32 surveyed_freq = 0;
	u32 ifidx;

	static struct nla_policy survey_policy[NL80211_SURVEY_INFO_MAX + 1] = {
		[NL80211_SURVEY_INFO_FREQUENCY] = { .type = NLA_U32 },
		[NL80211_SURVEY_INFO_NOISE] = { .type = NLA_U8 },
	};

	survey_results = (struct survey_results *) arg;

	nla_parse(tb, NL80211_ATTR_MAX, genlmsg_attrdata(gnlh, 0),
		  genlmsg_attrlen(gnlh, 0), NULL);

	if (!tb[NL80211_ATTR_IFINDEX])
		return NL_SKIP;

	ifidx = nla_get_u32(tb[NL80211_ATTR_IFINDEX]);

	if (!tb[NL80211_ATTR_SURVEY_INFO])
		return NL_SKIP;

	if (nla_parse_nested(sinfo, NL80211_SURVEY_INFO_MAX,
			     tb[NL80211_ATTR_SURVEY_INFO],
			     survey_policy))
		return NL_SKIP;

	if (!sinfo[NL80211_SURVEY_INFO_FREQUENCY]) {
		wpa_printf(MSG_ERROR, "nl80211: Invalid survey data");
		return NL_SKIP;
	}

	surveyed_freq = nla_get_u32(sinfo[NL80211_SURVEY_INFO_FREQUENCY]);

	if (!check_survey_ok(sinfo, surveyed_freq,
			     survey_results->freq_filter))
		return NL_SKIP;

	if (survey_results->freq_filter &&
	    survey_results->freq_filter != surveyed_freq) {
		wpa_printf(MSG_EXCESSIVE, "nl80211: Ignoring survey data for freq %d MHz",
			   surveyed_freq);
		return NL_SKIP;
	}

	add_survey(sinfo, ifidx, &survey_results->survey_list);

	return NL_SKIP;
}


static int wpa_driver_nl80211_get_survey(void *priv, unsigned int freq)
{
	struct i802_bss *bss = priv;
	struct wpa_driver_nl80211_data *drv = bss->drv;
	struct nl_msg *msg;
	int err;
	union wpa_event_data data;
	struct survey_results *survey_results;

	os_memset(&data, 0, sizeof(data));
	survey_results = &data.survey_results;

	dl_list_init(&survey_results->survey_list);

	msg = nl80211_drv_msg(drv, NLM_F_DUMP, NL80211_CMD_GET_SURVEY);
	if (!msg)
		return -ENOBUFS;

	if (freq)
		data.survey_results.freq_filter = freq;

	do {
		wpa_printf(MSG_DEBUG, "nl80211: Fetch survey data");
		err = send_and_recv_msgs(drv, msg, survey_handler,
					 survey_results);
	} while (err > 0);

	if (err)
		wpa_printf(MSG_ERROR, "nl80211: Failed to process survey data");
	else
		wpa_supplicant_event(drv->ctx, EVENT_SURVEY, &data);

	clean_survey_results(survey_results);
	return err;
}


static void nl80211_set_rekey_info(void *priv, const u8 *kek, size_t kek_len,
				   const u8 *kck, size_t kck_len,
				   const u8 *replay_ctr)
{
	struct i802_bss *bss = priv;
	struct wpa_driver_nl80211_data *drv = bss->drv;
	struct nlattr *replay_nested;
	struct nl_msg *msg;
	int ret;

	if (!drv->set_rekey_offload)
		return;

	wpa_printf(MSG_DEBUG, "nl80211: Set rekey offload");
	if (!(msg = nl80211_bss_msg(bss, 0, NL80211_CMD_SET_REKEY_OFFLOAD)) ||
	    !(replay_nested = nla_nest_start(msg, NL80211_ATTR_REKEY_DATA)) ||
	    nla_put(msg, NL80211_REKEY_DATA_KEK, kek_len, kek) ||
	    nla_put(msg, NL80211_REKEY_DATA_KCK, kck_len, kck) ||
	    nla_put(msg, NL80211_REKEY_DATA_REPLAY_CTR, NL80211_REPLAY_CTR_LEN,
		    replay_ctr)) {
		nl80211_nlmsg_clear(msg);
		nlmsg_free(msg);
		return;
	}

	nla_nest_end(msg, replay_nested);

	ret = send_and_recv_msgs(drv, msg, NULL, (void *) -1);
	if (ret == -EOPNOTSUPP) {
		wpa_printf(MSG_DEBUG,
			   "nl80211: Driver does not support rekey offload");
		drv->set_rekey_offload = 0;
	}
}


static void nl80211_send_null_frame(struct i802_bss *bss, const u8 *own_addr,
				    const u8 *addr, int qos)
{
	/* send data frame to poll STA and check whether
	 * this frame is ACKed */
	struct {
		struct ieee80211_hdr hdr;
		u16 qos_ctl;
	} STRUCT_PACKED nulldata;
	size_t size;

	/* Send data frame to poll STA and check whether this frame is ACKed */

	os_memset(&nulldata, 0, sizeof(nulldata));

	if (qos) {
		nulldata.hdr.frame_control =
			IEEE80211_FC(WLAN_FC_TYPE_DATA,
				     WLAN_FC_STYPE_QOS_NULL);
		size = sizeof(nulldata);
	} else {
		nulldata.hdr.frame_control =
			IEEE80211_FC(WLAN_FC_TYPE_DATA,
				     WLAN_FC_STYPE_NULLFUNC);
		size = sizeof(struct ieee80211_hdr);
	}

	nulldata.hdr.frame_control |= host_to_le16(WLAN_FC_FROMDS);
	os_memcpy(nulldata.hdr.IEEE80211_DA_FROMDS, addr, ETH_ALEN);
	os_memcpy(nulldata.hdr.IEEE80211_BSSID_FROMDS, own_addr, ETH_ALEN);
	os_memcpy(nulldata.hdr.IEEE80211_SA_FROMDS, own_addr, ETH_ALEN);

	if (wpa_driver_nl80211_send_mlme(bss, (u8 *) &nulldata, size, 0, 0, 0,
					 0, 0) < 0)
		wpa_printf(MSG_DEBUG, "nl80211_send_null_frame: Failed to "
			   "send poll frame");
}

static void nl80211_poll_client(void *priv, const u8 *own_addr, const u8 *addr,
				int qos)
{
	struct i802_bss *bss = priv;
	struct wpa_driver_nl80211_data *drv = bss->drv;
	struct nl_msg *msg;
	int ret;

	if (!drv->poll_command_supported) {
		nl80211_send_null_frame(bss, own_addr, addr, qos);
		return;
	}

	if (!(msg = nl80211_bss_msg(bss, 0, NL80211_CMD_PROBE_CLIENT)) ||
	    nla_put(msg, NL80211_ATTR_MAC, ETH_ALEN, addr)) {
		nlmsg_free(msg);
		return;
	}

	ret = send_and_recv_msgs(drv, msg, NULL, NULL);
	if (ret < 0) {
		wpa_printf(MSG_DEBUG, "nl80211: Client probe request for "
			   MACSTR " failed: ret=%d (%s)",
			   MAC2STR(addr), ret, strerror(-ret));
	}
}


static int nl80211_set_power_save(struct i802_bss *bss, int enabled)
{
	struct nl_msg *msg;

	if (!(msg = nl80211_bss_msg(bss, 0, NL80211_CMD_SET_POWER_SAVE)) ||
	    nla_put_u32(msg, NL80211_ATTR_PS_STATE,
			enabled ? NL80211_PS_ENABLED : NL80211_PS_DISABLED)) {
		nlmsg_free(msg);
		return -ENOBUFS;
	}
	return send_and_recv_msgs(bss->drv, msg, NULL, NULL);
}


static int nl80211_set_p2p_powersave(void *priv, int legacy_ps, int opp_ps,
				     int ctwindow)
{
	struct i802_bss *bss = priv;

	wpa_printf(MSG_DEBUG, "nl80211: set_p2p_powersave (legacy_ps=%d "
		   "opp_ps=%d ctwindow=%d)", legacy_ps, opp_ps, ctwindow);

	if (opp_ps != -1 || ctwindow != -1) {
#ifdef ANDROID_P2P
		wpa_driver_set_p2p_ps(priv, legacy_ps, opp_ps, ctwindow);
#else /* ANDROID_P2P */
		return -1; /* Not yet supported */
#endif /* ANDROID_P2P */
	}

	if (legacy_ps == -1)
		return 0;
	if (legacy_ps != 0 && legacy_ps != 1)
		return -1; /* Not yet supported */

	return nl80211_set_power_save(bss, legacy_ps);
}


static int nl80211_start_radar_detection(void *priv,
					 struct hostapd_freq_params *freq)
{
	struct i802_bss *bss = priv;
	struct wpa_driver_nl80211_data *drv = bss->drv;
	struct nl_msg *msg;
	int ret;

	wpa_printf(MSG_DEBUG, "nl80211: Start radar detection (CAC) %d MHz (ht_enabled=%d, vht_enabled=%d, bandwidth=%d MHz, cf1=%d MHz, cf2=%d MHz)",
		   freq->freq, freq->ht_enabled, freq->vht_enabled,
		   freq->bandwidth, freq->center_freq1, freq->center_freq2);

	if (!(drv->capa.flags & WPA_DRIVER_FLAGS_RADAR)) {
		wpa_printf(MSG_DEBUG, "nl80211: Driver does not support radar "
			   "detection");
		return -1;
	}

	if (!(msg = nl80211_drv_msg(drv, 0, NL80211_CMD_RADAR_DETECT)) ||
	    nl80211_put_freq_params(msg, freq) < 0) {
		nlmsg_free(msg);
		return -1;
	}

	ret = send_and_recv_msgs(drv, msg, NULL, NULL);
	if (ret == 0)
		return 0;
	wpa_printf(MSG_DEBUG, "nl80211: Failed to start radar detection: "
		   "%d (%s)", ret, strerror(-ret));
	return -1;
}

#ifdef CONFIG_TDLS

static int nl80211_send_tdls_mgmt(void *priv, const u8 *dst, u8 action_code,
				  u8 dialog_token, u16 status_code,
				  u32 peer_capab, int initiator, const u8 *buf,
				  size_t len)
{
	struct i802_bss *bss = priv;
	struct wpa_driver_nl80211_data *drv = bss->drv;
	struct nl_msg *msg;

	if (!(drv->capa.flags & WPA_DRIVER_FLAGS_TDLS_SUPPORT))
		return -EOPNOTSUPP;

	if (!dst)
		return -EINVAL;

	if (!(msg = nl80211_drv_msg(drv, 0, NL80211_CMD_TDLS_MGMT)) ||
	    nla_put(msg, NL80211_ATTR_MAC, ETH_ALEN, dst) ||
	    nla_put_u8(msg, NL80211_ATTR_TDLS_ACTION, action_code) ||
	    nla_put_u8(msg, NL80211_ATTR_TDLS_DIALOG_TOKEN, dialog_token) ||
	    nla_put_u16(msg, NL80211_ATTR_STATUS_CODE, status_code))
		goto fail;
	if (peer_capab) {
		/*
		 * The internal enum tdls_peer_capability definition is
		 * currently identical with the nl80211 enum
		 * nl80211_tdls_peer_capability, so no conversion is needed
		 * here.
		 */
		if (nla_put_u32(msg, NL80211_ATTR_TDLS_PEER_CAPABILITY,
				peer_capab))
			goto fail;
	}
	if ((initiator &&
	     nla_put_flag(msg, NL80211_ATTR_TDLS_INITIATOR)) ||
	    nla_put(msg, NL80211_ATTR_IE, len, buf))
		goto fail;

	return send_and_recv_msgs(drv, msg, NULL, NULL);

fail:
	nlmsg_free(msg);
	return -ENOBUFS;
}


static int nl80211_tdls_oper(void *priv, enum tdls_oper oper, const u8 *peer)
{
	struct i802_bss *bss = priv;
	struct wpa_driver_nl80211_data *drv = bss->drv;
	struct nl_msg *msg;
	enum nl80211_tdls_operation nl80211_oper;

	if (!(drv->capa.flags & WPA_DRIVER_FLAGS_TDLS_SUPPORT))
		return -EOPNOTSUPP;

	switch (oper) {
	case TDLS_DISCOVERY_REQ:
		nl80211_oper = NL80211_TDLS_DISCOVERY_REQ;
		break;
	case TDLS_SETUP:
		nl80211_oper = NL80211_TDLS_SETUP;
		break;
	case TDLS_TEARDOWN:
		nl80211_oper = NL80211_TDLS_TEARDOWN;
		break;
	case TDLS_ENABLE_LINK:
		nl80211_oper = NL80211_TDLS_ENABLE_LINK;
		break;
	case TDLS_DISABLE_LINK:
		nl80211_oper = NL80211_TDLS_DISABLE_LINK;
		break;
	case TDLS_ENABLE:
		return 0;
	case TDLS_DISABLE:
		return 0;
	default:
		return -EINVAL;
	}

	if (!(msg = nl80211_drv_msg(drv, 0, NL80211_CMD_TDLS_OPER)) ||
	    nla_put_u8(msg, NL80211_ATTR_TDLS_OPERATION, nl80211_oper) ||
	    nla_put(msg, NL80211_ATTR_MAC, ETH_ALEN, peer)) {
		nlmsg_free(msg);
		return -ENOBUFS;
	}

	return send_and_recv_msgs(drv, msg, NULL, NULL);
}


static int
nl80211_tdls_enable_channel_switch(void *priv, const u8 *addr, u8 oper_class,
				   const struct hostapd_freq_params *params)
{
	struct i802_bss *bss = priv;
	struct wpa_driver_nl80211_data *drv = bss->drv;
	struct nl_msg *msg;
	int ret = -ENOBUFS;

	if (!(drv->capa.flags & WPA_DRIVER_FLAGS_TDLS_SUPPORT) ||
	    !(drv->capa.flags & WPA_DRIVER_FLAGS_TDLS_CHANNEL_SWITCH))
		return -EOPNOTSUPP;

	wpa_printf(MSG_DEBUG, "nl80211: Enable TDLS channel switch " MACSTR
		   " oper_class=%u freq=%u",
		   MAC2STR(addr), oper_class, params->freq);
	msg = nl80211_cmd_msg(bss, 0, NL80211_CMD_TDLS_CHANNEL_SWITCH);
	if (!msg ||
	    nla_put(msg, NL80211_ATTR_MAC, ETH_ALEN, addr) ||
	    nla_put_u8(msg, NL80211_ATTR_OPER_CLASS, oper_class) ||
	    (ret = nl80211_put_freq_params(msg, params))) {
		nlmsg_free(msg);
		wpa_printf(MSG_DEBUG, "nl80211: Could not build TDLS chan switch");
		return ret;
	}

	return send_and_recv_msgs(drv, msg, NULL, NULL);
}


static int
nl80211_tdls_disable_channel_switch(void *priv, const u8 *addr)
{
	struct i802_bss *bss = priv;
	struct wpa_driver_nl80211_data *drv = bss->drv;
	struct nl_msg *msg;

	if (!(drv->capa.flags & WPA_DRIVER_FLAGS_TDLS_SUPPORT) ||
	    !(drv->capa.flags & WPA_DRIVER_FLAGS_TDLS_CHANNEL_SWITCH))
		return -EOPNOTSUPP;

	wpa_printf(MSG_DEBUG, "nl80211: Disable TDLS channel switch " MACSTR,
		   MAC2STR(addr));
	msg = nl80211_cmd_msg(bss, 0, NL80211_CMD_TDLS_CANCEL_CHANNEL_SWITCH);
	if (!msg ||
	    nla_put(msg, NL80211_ATTR_MAC, ETH_ALEN, addr)) {
		nlmsg_free(msg);
		wpa_printf(MSG_DEBUG,
			   "nl80211: Could not build TDLS cancel chan switch");
		return -ENOBUFS;
	}

	return send_and_recv_msgs(drv, msg, NULL, NULL);
}

#endif /* CONFIG TDLS */


static int driver_nl80211_set_key(const char *ifname, void *priv,
				  enum wpa_alg alg, const u8 *addr,
				  int key_idx, int set_tx,
				  const u8 *seq, size_t seq_len,
				  const u8 *key, size_t key_len)
{
	struct i802_bss *bss = priv;
	return wpa_driver_nl80211_set_key(ifname, bss, alg, addr, key_idx,
					  set_tx, seq, seq_len, key, key_len);
}


static int driver_nl80211_scan2(void *priv,
				struct wpa_driver_scan_params *params)
{
	struct i802_bss *bss = priv;
	return wpa_driver_nl80211_scan(bss, params);
}


static int driver_nl80211_deauthenticate(void *priv, const u8 *addr,
					 int reason_code)
{
	struct i802_bss *bss = priv;
	return wpa_driver_nl80211_deauthenticate(bss, addr, reason_code);
}


static int driver_nl80211_authenticate(void *priv,
				       struct wpa_driver_auth_params *params)
{
	struct i802_bss *bss = priv;
	return wpa_driver_nl80211_authenticate(bss, params);
}


static void driver_nl80211_deinit(void *priv)
{
	struct i802_bss *bss = priv;
	wpa_driver_nl80211_deinit(bss);
}


static int driver_nl80211_if_remove(void *priv, enum wpa_driver_if_type type,
				    const char *ifname)
{
	struct i802_bss *bss = priv;
	return wpa_driver_nl80211_if_remove(bss, type, ifname);
}


static int driver_nl80211_send_mlme(void *priv, const u8 *data,
				    size_t data_len, int noack)
{
	struct i802_bss *bss = priv;
	return wpa_driver_nl80211_send_mlme(bss, data, data_len, noack,
					    0, 0, 0, 0);
}


static int driver_nl80211_sta_remove(void *priv, const u8 *addr)
{
	struct i802_bss *bss = priv;
	return wpa_driver_nl80211_sta_remove(bss, addr, -1, 0);
}


static int driver_nl80211_set_sta_vlan(void *priv, const u8 *addr,
				       const char *ifname, int vlan_id)
{
	struct i802_bss *bss = priv;
	return i802_set_sta_vlan(bss, addr, ifname, vlan_id);
}


static int driver_nl80211_read_sta_data(void *priv,
					struct hostap_sta_driver_data *data,
					const u8 *addr)
{
	struct i802_bss *bss = priv;
	return i802_read_sta_data(bss, data, addr);
}


static int driver_nl80211_send_action(void *priv, unsigned int freq,
				      unsigned int wait_time,
				      const u8 *dst, const u8 *src,
				      const u8 *bssid,
				      const u8 *data, size_t data_len,
				      int no_cck)
{
	struct i802_bss *bss = priv;
	return wpa_driver_nl80211_send_action(bss, freq, wait_time, dst, src,
					      bssid, data, data_len, no_cck);
}


static int driver_nl80211_probe_req_report(void *priv, int report)
{
	struct i802_bss *bss = priv;
	return wpa_driver_nl80211_probe_req_report(bss, report);
}


static int wpa_driver_nl80211_update_ft_ies(void *priv, const u8 *md,
					    const u8 *ies, size_t ies_len)
{
	int ret;
	struct nl_msg *msg;
	struct i802_bss *bss = priv;
	struct wpa_driver_nl80211_data *drv = bss->drv;
	u16 mdid = WPA_GET_LE16(md);

	wpa_printf(MSG_DEBUG, "nl80211: Updating FT IEs");
	if (!(msg = nl80211_drv_msg(drv, 0, NL80211_CMD_UPDATE_FT_IES)) ||
	    nla_put(msg, NL80211_ATTR_IE, ies_len, ies) ||
	    nla_put_u16(msg, NL80211_ATTR_MDID, mdid)) {
		nlmsg_free(msg);
		return -ENOBUFS;
	}

	ret = send_and_recv_msgs(drv, msg, NULL, NULL);
	if (ret) {
		wpa_printf(MSG_DEBUG, "nl80211: update_ft_ies failed "
			   "err=%d (%s)", ret, strerror(-ret));
	}

	return ret;
}


const u8 * wpa_driver_nl80211_get_macaddr(void *priv)
{
	struct i802_bss *bss = priv;
	struct wpa_driver_nl80211_data *drv = bss->drv;

	if (drv->nlmode != NL80211_IFTYPE_P2P_DEVICE)
		return NULL;

	return bss->addr;
}


static const char * scan_state_str(enum scan_states scan_state)
{
	switch (scan_state) {
	case NO_SCAN:
		return "NO_SCAN";
	case SCAN_REQUESTED:
		return "SCAN_REQUESTED";
	case SCAN_STARTED:
		return "SCAN_STARTED";
	case SCAN_COMPLETED:
		return "SCAN_COMPLETED";
	case SCAN_ABORTED:
		return "SCAN_ABORTED";
	case SCHED_SCAN_STARTED:
		return "SCHED_SCAN_STARTED";
	case SCHED_SCAN_STOPPED:
		return "SCHED_SCAN_STOPPED";
	case SCHED_SCAN_RESULTS:
		return "SCHED_SCAN_RESULTS";
	}

	return "??";
}


static int wpa_driver_nl80211_status(void *priv, char *buf, size_t buflen)
{
	struct i802_bss *bss = priv;
	struct wpa_driver_nl80211_data *drv = bss->drv;
	int res;
	char *pos, *end;

	pos = buf;
	end = buf + buflen;

	res = os_snprintf(pos, end - pos,
			  "ifindex=%d\n"
			  "ifname=%s\n"
			  "brname=%s\n"
			  "addr=" MACSTR "\n"
			  "freq=%d\n"
			  "%s%s%s%s%s",
			  bss->ifindex,
			  bss->ifname,
			  bss->brname,
			  MAC2STR(bss->addr),
			  bss->freq,
			  bss->beacon_set ? "beacon_set=1\n" : "",
			  bss->added_if_into_bridge ?
			  "added_if_into_bridge=1\n" : "",
			  bss->added_bridge ? "added_bridge=1\n" : "",
			  bss->in_deinit ? "in_deinit=1\n" : "",
			  bss->if_dynamic ? "if_dynamic=1\n" : "");
	if (os_snprintf_error(end - pos, res))
		return pos - buf;
	pos += res;

	if (bss->wdev_id_set) {
		res = os_snprintf(pos, end - pos, "wdev_id=%llu\n",
				  (unsigned long long) bss->wdev_id);
		if (os_snprintf_error(end - pos, res))
			return pos - buf;
		pos += res;
	}

	res = os_snprintf(pos, end - pos,
			  "phyname=%s\n"
			  "perm_addr=" MACSTR "\n"
			  "drv_ifindex=%d\n"
			  "operstate=%d\n"
			  "scan_state=%s\n"
			  "auth_bssid=" MACSTR "\n"
			  "auth_attempt_bssid=" MACSTR "\n"
			  "bssid=" MACSTR "\n"
			  "prev_bssid=" MACSTR "\n"
			  "associated=%d\n"
			  "assoc_freq=%u\n"
			  "monitor_sock=%d\n"
			  "monitor_ifidx=%d\n"
			  "monitor_refcount=%d\n"
			  "last_mgmt_freq=%u\n"
			  "eapol_tx_sock=%d\n"
			  "%s%s%s%s%s%s%s%s%s%s%s%s%s",
			  drv->phyname,
			  MAC2STR(drv->perm_addr),
			  drv->ifindex,
			  drv->operstate,
			  scan_state_str(drv->scan_state),
			  MAC2STR(drv->auth_bssid),
			  MAC2STR(drv->auth_attempt_bssid),
			  MAC2STR(drv->bssid),
			  MAC2STR(drv->prev_bssid),
			  drv->associated,
			  drv->assoc_freq,
			  drv->monitor_sock,
			  drv->monitor_ifidx,
			  drv->monitor_refcount,
			  drv->last_mgmt_freq,
			  drv->eapol_tx_sock,
			  drv->ignore_if_down_event ?
			  "ignore_if_down_event=1\n" : "",
			  drv->scan_complete_events ?
			  "scan_complete_events=1\n" : "",
			  drv->disabled_11b_rates ?
			  "disabled_11b_rates=1\n" : "",
			  drv->pending_remain_on_chan ?
			  "pending_remain_on_chan=1\n" : "",
			  drv->in_interface_list ? "in_interface_list=1\n" : "",
			  drv->device_ap_sme ? "device_ap_sme=1\n" : "",
			  drv->poll_command_supported ?
			  "poll_command_supported=1\n" : "",
			  drv->data_tx_status ? "data_tx_status=1\n" : "",
			  drv->scan_for_auth ? "scan_for_auth=1\n" : "",
			  drv->retry_auth ? "retry_auth=1\n" : "",
			  drv->use_monitor ? "use_monitor=1\n" : "",
			  drv->ignore_next_local_disconnect ?
			  "ignore_next_local_disconnect=1\n" : "",
			  drv->ignore_next_local_deauth ?
			  "ignore_next_local_deauth=1\n" : "");
	if (os_snprintf_error(end - pos, res))
		return pos - buf;
	pos += res;

	if (drv->has_capability) {
		res = os_snprintf(pos, end - pos,
				  "capa.key_mgmt=0x%x\n"
				  "capa.enc=0x%x\n"
				  "capa.auth=0x%x\n"
				  "capa.flags=0x%llx\n"
				  "capa.rrm_flags=0x%x\n"
				  "capa.max_scan_ssids=%d\n"
				  "capa.max_sched_scan_ssids=%d\n"
				  "capa.sched_scan_supported=%d\n"
				  "capa.max_match_sets=%d\n"
				  "capa.max_remain_on_chan=%u\n"
				  "capa.max_stations=%u\n"
				  "capa.probe_resp_offloads=0x%x\n"
				  "capa.max_acl_mac_addrs=%u\n"
				  "capa.num_multichan_concurrent=%u\n"
				  "capa.mac_addr_rand_sched_scan_supported=%d\n"
				  "capa.mac_addr_rand_scan_supported=%d\n",
				  drv->capa.key_mgmt,
				  drv->capa.enc,
				  drv->capa.auth,
				  (unsigned long long) drv->capa.flags,
				  drv->capa.rrm_flags,
				  drv->capa.max_scan_ssids,
				  drv->capa.max_sched_scan_ssids,
				  drv->capa.sched_scan_supported,
				  drv->capa.max_match_sets,
				  drv->capa.max_remain_on_chan,
				  drv->capa.max_stations,
				  drv->capa.probe_resp_offloads,
				  drv->capa.max_acl_mac_addrs,
				  drv->capa.num_multichan_concurrent,
				  drv->capa.mac_addr_rand_sched_scan_supported,
				  drv->capa.mac_addr_rand_scan_supported);
		if (os_snprintf_error(end - pos, res))
			return pos - buf;
		pos += res;
	}

	return pos - buf;
}


static int set_beacon_data(struct nl_msg *msg, struct beacon_data *settings)
{
	if ((settings->head &&
	     nla_put(msg, NL80211_ATTR_BEACON_HEAD,
		     settings->head_len, settings->head)) ||
	    (settings->tail &&
	     nla_put(msg, NL80211_ATTR_BEACON_TAIL,
		     settings->tail_len, settings->tail)) ||
	    (settings->beacon_ies &&
	     nla_put(msg, NL80211_ATTR_IE,
		     settings->beacon_ies_len, settings->beacon_ies)) ||
	    (settings->proberesp_ies &&
	     nla_put(msg, NL80211_ATTR_IE_PROBE_RESP,
		     settings->proberesp_ies_len, settings->proberesp_ies)) ||
	    (settings->assocresp_ies &&
	     nla_put(msg, NL80211_ATTR_IE_ASSOC_RESP,
		     settings->assocresp_ies_len, settings->assocresp_ies)) ||
	    (settings->probe_resp &&
	     nla_put(msg, NL80211_ATTR_PROBE_RESP,
		     settings->probe_resp_len, settings->probe_resp)))
		return -ENOBUFS;

	return 0;
}


static int nl80211_switch_channel(void *priv, struct csa_settings *settings)
{
	struct nl_msg *msg;
	struct i802_bss *bss = priv;
	struct wpa_driver_nl80211_data *drv = bss->drv;
	struct nlattr *beacon_csa;
	int ret = -ENOBUFS;

	wpa_printf(MSG_DEBUG, "nl80211: Channel switch request (cs_count=%u block_tx=%u freq=%d width=%d cf1=%d cf2=%d)",
		   settings->cs_count, settings->block_tx,
		   settings->freq_params.freq, settings->freq_params.bandwidth,
		   settings->freq_params.center_freq1,
		   settings->freq_params.center_freq2);

	if (!(drv->capa.flags & WPA_DRIVER_FLAGS_AP_CSA)) {
		wpa_printf(MSG_DEBUG, "nl80211: Driver does not support channel switch command");
		return -EOPNOTSUPP;
	}

	if ((drv->nlmode != NL80211_IFTYPE_AP) &&
	    (drv->nlmode != NL80211_IFTYPE_P2P_GO))
		return -EOPNOTSUPP;

	/* check settings validity */
	if (!settings->beacon_csa.tail ||
	    ((settings->beacon_csa.tail_len <=
	      settings->counter_offset_beacon) ||
	     (settings->beacon_csa.tail[settings->counter_offset_beacon] !=
	      settings->cs_count)))
		return -EINVAL;

	if (settings->beacon_csa.probe_resp &&
	    ((settings->beacon_csa.probe_resp_len <=
	      settings->counter_offset_presp) ||
	     (settings->beacon_csa.probe_resp[settings->counter_offset_presp] !=
	      settings->cs_count)))
		return -EINVAL;

	if (!(msg = nl80211_bss_msg(bss, 0, NL80211_CMD_CHANNEL_SWITCH)) ||
	    nla_put_u32(msg, NL80211_ATTR_CH_SWITCH_COUNT,
			settings->cs_count) ||
	    (ret = nl80211_put_freq_params(msg, &settings->freq_params)) ||
	    (settings->block_tx &&
	     nla_put_flag(msg, NL80211_ATTR_CH_SWITCH_BLOCK_TX)))
		goto error;

	/* beacon_after params */
	ret = set_beacon_data(msg, &settings->beacon_after);
	if (ret)
		goto error;

	/* beacon_csa params */
	beacon_csa = nla_nest_start(msg, NL80211_ATTR_CSA_IES);
	if (!beacon_csa)
		goto fail;

	ret = set_beacon_data(msg, &settings->beacon_csa);
	if (ret)
		goto error;

	if (nla_put_u16(msg, NL80211_ATTR_CSA_C_OFF_BEACON,
			settings->counter_offset_beacon) ||
	    (settings->beacon_csa.probe_resp &&
	     nla_put_u16(msg, NL80211_ATTR_CSA_C_OFF_PRESP,
			 settings->counter_offset_presp)))
		goto fail;

	nla_nest_end(msg, beacon_csa);
	ret = send_and_recv_msgs(drv, msg, NULL, NULL);
	if (ret) {
		wpa_printf(MSG_DEBUG, "nl80211: switch_channel failed err=%d (%s)",
			   ret, strerror(-ret));
	}
	return ret;

fail:
	ret = -ENOBUFS;
error:
	nlmsg_free(msg);
	wpa_printf(MSG_DEBUG, "nl80211: Could not build channel switch request");
	return ret;
}


static int nl80211_add_ts(void *priv, u8 tsid, const u8 *addr,
			  u8 user_priority, u16 admitted_time)
{
	struct i802_bss *bss = priv;
	struct wpa_driver_nl80211_data *drv = bss->drv;
	struct nl_msg *msg;
	int ret;

	wpa_printf(MSG_DEBUG,
		   "nl80211: add_ts request: tsid=%u admitted_time=%u up=%d",
		   tsid, admitted_time, user_priority);

	if (!is_sta_interface(drv->nlmode))
		return -ENOTSUP;

	msg = nl80211_cmd_msg(bss, 0, NL80211_CMD_ADD_TX_TS);
	if (!msg ||
	    nla_put_u8(msg, NL80211_ATTR_TSID, tsid) ||
	    nla_put(msg, NL80211_ATTR_MAC, ETH_ALEN, addr) ||
	    nla_put_u8(msg, NL80211_ATTR_USER_PRIO, user_priority) ||
	    nla_put_u16(msg, NL80211_ATTR_ADMITTED_TIME, admitted_time)) {
		nlmsg_free(msg);
		return -ENOBUFS;
	}

	ret = send_and_recv_msgs(drv, msg, NULL, NULL);
	if (ret)
		wpa_printf(MSG_DEBUG, "nl80211: add_ts failed err=%d (%s)",
			   ret, strerror(-ret));
	return ret;
}


static int nl80211_del_ts(void *priv, u8 tsid, const u8 *addr)
{
	struct i802_bss *bss = priv;
	struct wpa_driver_nl80211_data *drv = bss->drv;
	struct nl_msg *msg;
	int ret;

	wpa_printf(MSG_DEBUG, "nl80211: del_ts request: tsid=%u", tsid);

	if (!is_sta_interface(drv->nlmode))
		return -ENOTSUP;

	if (!(msg = nl80211_cmd_msg(bss, 0, NL80211_CMD_DEL_TX_TS)) ||
	    nla_put_u8(msg, NL80211_ATTR_TSID, tsid) ||
	    nla_put(msg, NL80211_ATTR_MAC, ETH_ALEN, addr)) {
		nlmsg_free(msg);
		return -ENOBUFS;
	}

	ret = send_and_recv_msgs(drv, msg, NULL, NULL);
	if (ret)
		wpa_printf(MSG_DEBUG, "nl80211: del_ts failed err=%d (%s)",
			   ret, strerror(-ret));
	return ret;
}


#ifdef CONFIG_TESTING_OPTIONS
static int cmd_reply_handler(struct nl_msg *msg, void *arg)
{
	struct genlmsghdr *gnlh = nlmsg_data(nlmsg_hdr(msg));
	struct wpabuf *buf = arg;

	if (!buf)
		return NL_SKIP;

	if ((size_t) genlmsg_attrlen(gnlh, 0) > wpabuf_tailroom(buf)) {
		wpa_printf(MSG_INFO, "nl80211: insufficient buffer space for reply");
		return NL_SKIP;
	}

	wpabuf_put_data(buf, genlmsg_attrdata(gnlh, 0),
			genlmsg_attrlen(gnlh, 0));

	return NL_SKIP;
}
#endif /* CONFIG_TESTING_OPTIONS */


static int vendor_reply_handler(struct nl_msg *msg, void *arg)
{
	struct nlattr *tb[NL80211_ATTR_MAX + 1];
	struct nlattr *nl_vendor_reply, *nl;
	struct genlmsghdr *gnlh = nlmsg_data(nlmsg_hdr(msg));
	struct wpabuf *buf = arg;
	int rem;

	if (!buf)
		return NL_SKIP;

	nla_parse(tb, NL80211_ATTR_MAX, genlmsg_attrdata(gnlh, 0),
		  genlmsg_attrlen(gnlh, 0), NULL);
	nl_vendor_reply = tb[NL80211_ATTR_VENDOR_DATA];

	if (!nl_vendor_reply)
		return NL_SKIP;

	if ((size_t) nla_len(nl_vendor_reply) > wpabuf_tailroom(buf)) {
		wpa_printf(MSG_INFO, "nl80211: Vendor command: insufficient buffer space for reply");
		return NL_SKIP;
	}

	nla_for_each_nested(nl, nl_vendor_reply, rem) {
		wpabuf_put_data(buf, nla_data(nl), nla_len(nl));
	}

	return NL_SKIP;
}


static int nl80211_vendor_cmd(void *priv, unsigned int vendor_id,
			      unsigned int subcmd, const u8 *data,
			      size_t data_len, struct wpabuf *buf)
{
	struct i802_bss *bss = priv;
	struct wpa_driver_nl80211_data *drv = bss->drv;
	struct nl_msg *msg;
	int ret;

#ifdef CONFIG_TESTING_OPTIONS
	if (vendor_id == 0xffffffff) {
		msg = nlmsg_alloc();
		if (!msg)
			return -ENOMEM;

		nl80211_cmd(drv, msg, 0, subcmd);
		if (nlmsg_append(msg, (void *) data, data_len, NLMSG_ALIGNTO) <
		    0)
			goto fail;
		ret = send_and_recv_msgs(drv, msg, cmd_reply_handler, buf);
		if (ret)
			wpa_printf(MSG_DEBUG, "nl80211: command failed err=%d",
				   ret);
		return ret;
	}
#endif /* CONFIG_TESTING_OPTIONS */

	if (!(msg = nl80211_cmd_msg(bss, 0, NL80211_CMD_VENDOR)) ||
	    nla_put_u32(msg, NL80211_ATTR_VENDOR_ID, vendor_id) ||
	    nla_put_u32(msg, NL80211_ATTR_VENDOR_SUBCMD, subcmd) ||
	    (data &&
	     nla_put(msg, NL80211_ATTR_VENDOR_DATA, data_len, data)))
		goto fail;

	ret = send_and_recv_msgs(drv, msg, vendor_reply_handler, buf);
	if (ret)
		wpa_printf(MSG_DEBUG, "nl80211: vendor command failed err=%d",
			   ret);
	return ret;

fail:
	nlmsg_free(msg);
	return -ENOBUFS;
}


static int nl80211_set_qos_map(void *priv, const u8 *qos_map_set,
			       u8 qos_map_set_len)
{
	struct i802_bss *bss = priv;
	struct wpa_driver_nl80211_data *drv = bss->drv;
	struct nl_msg *msg;
	int ret;

	wpa_hexdump(MSG_DEBUG, "nl80211: Setting QoS Map",
		    qos_map_set, qos_map_set_len);

	if (!(msg = nl80211_drv_msg(drv, 0, NL80211_CMD_SET_QOS_MAP)) ||
	    nla_put(msg, NL80211_ATTR_QOS_MAP, qos_map_set_len, qos_map_set)) {
		nlmsg_free(msg);
		return -ENOBUFS;
	}

	ret = send_and_recv_msgs(drv, msg, NULL, NULL);
	if (ret)
		wpa_printf(MSG_DEBUG, "nl80211: Setting QoS Map failed");

<<<<<<< HEAD
static int driver_nl80211_sta_remove(void *priv, const u8 *addr)
{
	struct i802_bss *bss = priv;
	return wpa_driver_nl80211_sta_remove(bss, addr, -1, 0);
=======
	return ret;
>>>>>>> c748fdcc
}


static int nl80211_set_wowlan(void *priv,
			      const struct wowlan_triggers *triggers)
{
	struct i802_bss *bss = priv;
	struct wpa_driver_nl80211_data *drv = bss->drv;
	struct nl_msg *msg;
	struct nlattr *wowlan_triggers;
	int ret;

	wpa_printf(MSG_DEBUG, "nl80211: Setting wowlan");

	if (!(msg = nl80211_drv_msg(drv, 0, NL80211_CMD_SET_WOWLAN)) ||
	    !(wowlan_triggers = nla_nest_start(msg,
					       NL80211_ATTR_WOWLAN_TRIGGERS)) ||
	    (triggers->any &&
	     nla_put_flag(msg, NL80211_WOWLAN_TRIG_ANY)) ||
	    (triggers->disconnect &&
	     nla_put_flag(msg, NL80211_WOWLAN_TRIG_DISCONNECT)) ||
	    (triggers->magic_pkt &&
	     nla_put_flag(msg, NL80211_WOWLAN_TRIG_MAGIC_PKT)) ||
	    (triggers->gtk_rekey_failure &&
	     nla_put_flag(msg, NL80211_WOWLAN_TRIG_GTK_REKEY_FAILURE)) ||
	    (triggers->eap_identity_req &&
	     nla_put_flag(msg, NL80211_WOWLAN_TRIG_EAP_IDENT_REQUEST)) ||
	    (triggers->four_way_handshake &&
	     nla_put_flag(msg, NL80211_WOWLAN_TRIG_4WAY_HANDSHAKE)) ||
	    (triggers->rfkill_release &&
	     nla_put_flag(msg, NL80211_WOWLAN_TRIG_RFKILL_RELEASE))) {
		nlmsg_free(msg);
		return -ENOBUFS;
	}

	nla_nest_end(msg, wowlan_triggers);

	ret = send_and_recv_msgs(drv, msg, NULL, NULL);
	if (ret)
		wpa_printf(MSG_DEBUG, "nl80211: Setting wowlan failed");

	return ret;
}


static int nl80211_roaming(void *priv, int allowed, const u8 *bssid)
{
	struct i802_bss *bss = priv;
	struct wpa_driver_nl80211_data *drv = bss->drv;
	struct nl_msg *msg;
	struct nlattr *params;

	wpa_printf(MSG_DEBUG, "nl80211: Roaming policy: allowed=%d", allowed);

	if (!drv->roaming_vendor_cmd_avail) {
		wpa_printf(MSG_DEBUG,
			   "nl80211: Ignore roaming policy change since driver does not provide command for setting it");
		return -1;
	}

	if (!(msg = nl80211_drv_msg(drv, 0, NL80211_CMD_VENDOR)) ||
	    nla_put_u32(msg, NL80211_ATTR_VENDOR_ID, OUI_QCA) ||
	    nla_put_u32(msg, NL80211_ATTR_VENDOR_SUBCMD,
			QCA_NL80211_VENDOR_SUBCMD_ROAMING) ||
	    !(params = nla_nest_start(msg, NL80211_ATTR_VENDOR_DATA)) ||
	    nla_put_u32(msg, QCA_WLAN_VENDOR_ATTR_ROAMING_POLICY,
			allowed ? QCA_ROAMING_ALLOWED_WITHIN_ESS :
			QCA_ROAMING_NOT_ALLOWED) ||
	    (bssid &&
	     nla_put(msg, QCA_WLAN_VENDOR_ATTR_MAC_ADDR, ETH_ALEN, bssid))) {
		nlmsg_free(msg);
		return -1;
	}
	nla_nest_end(msg, params);

	return send_and_recv_msgs(drv, msg, NULL, NULL);
}


static int nl80211_set_mac_addr(void *priv, const u8 *addr)
{
	struct i802_bss *bss = priv;
	struct wpa_driver_nl80211_data *drv = bss->drv;
	int new_addr = addr != NULL;

	if (!addr)
		addr = drv->perm_addr;

	if (linux_set_iface_flags(drv->global->ioctl_sock, bss->ifname, 0) < 0)
		return -1;

	if (linux_set_ifhwaddr(drv->global->ioctl_sock, bss->ifname, addr) < 0)
	{
		wpa_printf(MSG_DEBUG,
			   "nl80211: failed to set_mac_addr for %s to " MACSTR,
			   bss->ifname, MAC2STR(addr));
		if (linux_set_iface_flags(drv->global->ioctl_sock, bss->ifname,
					  1) < 0) {
			wpa_printf(MSG_DEBUG,
				   "nl80211: Could not restore interface UP after failed set_mac_addr");
		}
		return -1;
	}

	wpa_printf(MSG_DEBUG, "nl80211: set_mac_addr for %s to " MACSTR,
		   bss->ifname, MAC2STR(addr));
	drv->addr_changed = new_addr;
	os_memcpy(bss->addr, addr, ETH_ALEN);

	if (linux_set_iface_flags(drv->global->ioctl_sock, bss->ifname, 1) < 0)
	{
		wpa_printf(MSG_DEBUG,
			   "nl80211: Could not restore interface UP after set_mac_addr");
	}

	return 0;
}


#ifdef CONFIG_MESH

static int wpa_driver_nl80211_init_mesh(void *priv)
{
	if (wpa_driver_nl80211_set_mode(priv, NL80211_IFTYPE_MESH_POINT)) {
		wpa_printf(MSG_INFO,
			   "nl80211: Failed to set interface into mesh mode");
		return -1;
	}
	return 0;
}


static int nl80211_put_mesh_id(struct nl_msg *msg, const u8 *mesh_id,
			       size_t mesh_id_len)
{
	if (mesh_id) {
		wpa_hexdump_ascii(MSG_DEBUG, "  * Mesh ID (SSID)",
				  mesh_id, mesh_id_len);
		return nla_put(msg, NL80211_ATTR_MESH_ID, mesh_id_len, mesh_id);
	}

	return 0;
}


static int nl80211_join_mesh(struct i802_bss *bss,
			     struct wpa_driver_mesh_join_params *params)
{
	struct wpa_driver_nl80211_data *drv = bss->drv;
	struct nl_msg *msg;
	struct nlattr *container;
	int ret = -1;

	wpa_printf(MSG_DEBUG, "nl80211: mesh join (ifindex=%d)", drv->ifindex);
	msg = nl80211_drv_msg(drv, 0, NL80211_CMD_JOIN_MESH);
	if (!msg ||
	    nl80211_put_freq_params(msg, &params->freq) ||
	    nl80211_put_basic_rates(msg, params->basic_rates) ||
	    nl80211_put_mesh_id(msg, params->meshid, params->meshid_len) ||
	    nl80211_put_beacon_int(msg, params->beacon_int))
		goto fail;

	wpa_printf(MSG_DEBUG, "  * flags=%08X", params->flags);

	container = nla_nest_start(msg, NL80211_ATTR_MESH_SETUP);
	if (!container)
		goto fail;

	if (params->ies) {
		wpa_hexdump(MSG_DEBUG, "  * IEs", params->ies, params->ie_len);
		if (nla_put(msg, NL80211_MESH_SETUP_IE, params->ie_len,
			    params->ies))
			goto fail;
	}
	/* WPA_DRIVER_MESH_FLAG_OPEN_AUTH is treated as default by nl80211 */
	if (params->flags & WPA_DRIVER_MESH_FLAG_SAE_AUTH) {
		if (nla_put_u8(msg, NL80211_MESH_SETUP_AUTH_PROTOCOL, 0x1) ||
		    nla_put_flag(msg, NL80211_MESH_SETUP_USERSPACE_AUTH))
			goto fail;
	}
	if ((params->flags & WPA_DRIVER_MESH_FLAG_AMPE) &&
	    nla_put_flag(msg, NL80211_MESH_SETUP_USERSPACE_AMPE))
		goto fail;
	if ((params->flags & WPA_DRIVER_MESH_FLAG_USER_MPM) &&
	    nla_put_flag(msg, NL80211_MESH_SETUP_USERSPACE_MPM))
		goto fail;
	nla_nest_end(msg, container);

	container = nla_nest_start(msg, NL80211_ATTR_MESH_CONFIG);
	if (!container)
		goto fail;

	if (!(params->conf.flags & WPA_DRIVER_MESH_CONF_FLAG_AUTO_PLINKS) &&
	    nla_put_u32(msg, NL80211_MESHCONF_AUTO_OPEN_PLINKS, 0))
		goto fail;
	if ((params->conf.flags & WPA_DRIVER_MESH_FLAG_DRIVER_MPM) &&
	    nla_put_u16(msg, NL80211_MESHCONF_MAX_PEER_LINKS,
			params->max_peer_links))
		goto fail;

	/*
	 * Set NL80211_MESHCONF_PLINK_TIMEOUT even if user mpm is used because
	 * the timer could disconnect stations even in that case.
	 */
	if (nla_put_u32(msg, NL80211_MESHCONF_PLINK_TIMEOUT,
			params->conf.peer_link_timeout)) {
		wpa_printf(MSG_ERROR, "nl80211: Failed to set PLINK_TIMEOUT");
		goto fail;
	}

	nla_nest_end(msg, container);

	ret = send_and_recv_msgs(drv, msg, NULL, NULL);
	msg = NULL;
	if (ret) {
		wpa_printf(MSG_DEBUG, "nl80211: mesh join failed: ret=%d (%s)",
			   ret, strerror(-ret));
		goto fail;
	}
	ret = 0;
	bss->freq = params->freq.freq;
	wpa_printf(MSG_DEBUG, "nl80211: mesh join request send successfully");

fail:
	nlmsg_free(msg);
	return ret;
}


static int
wpa_driver_nl80211_join_mesh(void *priv,
			     struct wpa_driver_mesh_join_params *params)
{
	struct i802_bss *bss = priv;
	int ret, timeout;

	timeout = params->conf.peer_link_timeout;

	/* Disable kernel inactivity timer */
	if (params->flags & WPA_DRIVER_MESH_FLAG_USER_MPM)
		params->conf.peer_link_timeout = 0;

	ret = nl80211_join_mesh(bss, params);
	if (ret == -EINVAL && params->conf.peer_link_timeout == 0) {
		wpa_printf(MSG_DEBUG,
			   "nl80211: Mesh join retry for peer_link_timeout");
		/*
		 * Old kernel does not support setting
		 * NL80211_MESHCONF_PLINK_TIMEOUT to zero, so set 60 seconds
		 * into future from peer_link_timeout.
		 */
		params->conf.peer_link_timeout = timeout + 60;
		ret = nl80211_join_mesh(priv, params);
	}

	params->conf.peer_link_timeout = timeout;
	return ret;
}


static int wpa_driver_nl80211_leave_mesh(void *priv)
{
	struct i802_bss *bss = priv;
	struct wpa_driver_nl80211_data *drv = bss->drv;
	struct nl_msg *msg;
	int ret;

	wpa_printf(MSG_DEBUG, "nl80211: mesh leave (ifindex=%d)", drv->ifindex);
	msg = nl80211_drv_msg(drv, 0, NL80211_CMD_LEAVE_MESH);
	ret = send_and_recv_msgs(drv, msg, NULL, NULL);
	if (ret) {
		wpa_printf(MSG_DEBUG, "nl80211: mesh leave failed: ret=%d (%s)",
			   ret, strerror(-ret));
	} else {
		wpa_printf(MSG_DEBUG,
			   "nl80211: mesh leave request send successfully");
	}

	if (wpa_driver_nl80211_set_mode(drv->first_bss,
					NL80211_IFTYPE_STATION)) {
		wpa_printf(MSG_INFO,
			   "nl80211: Failed to set interface into station mode");
	}
	return ret;
}

#endif /* CONFIG_MESH */


static int wpa_driver_br_add_ip_neigh(void *priv, u8 version,
				      const u8 *ipaddr, int prefixlen,
				      const u8 *addr)
{
#ifdef CONFIG_LIBNL3_ROUTE
	struct i802_bss *bss = priv;
	struct wpa_driver_nl80211_data *drv = bss->drv;
	struct rtnl_neigh *rn;
	struct nl_addr *nl_ipaddr = NULL;
	struct nl_addr *nl_lladdr = NULL;
	int family, addrsize;
	int res;

	if (!ipaddr || prefixlen == 0 || !addr)
		return -EINVAL;

	if (bss->br_ifindex == 0) {
		wpa_printf(MSG_DEBUG,
			   "nl80211: bridge must be set before adding an ip neigh to it");
		return -1;
	}

	if (!drv->rtnl_sk) {
		wpa_printf(MSG_DEBUG,
			   "nl80211: nl_sock for NETLINK_ROUTE is not initialized");
		return -1;
	}

	if (version == 4) {
		family = AF_INET;
		addrsize = 4;
	} else if (version == 6) {
		family = AF_INET6;
		addrsize = 16;
	} else {
		return -EINVAL;
	}

	rn = rtnl_neigh_alloc();
	if (rn == NULL)
		return -ENOMEM;

	/* set the destination ip address for neigh */
	nl_ipaddr = nl_addr_build(family, (void *) ipaddr, addrsize);
	if (nl_ipaddr == NULL) {
		wpa_printf(MSG_DEBUG, "nl80211: nl_ipaddr build failed");
		res = -ENOMEM;
		goto errout;
	}
	nl_addr_set_prefixlen(nl_ipaddr, prefixlen);
	res = rtnl_neigh_set_dst(rn, nl_ipaddr);
	if (res) {
		wpa_printf(MSG_DEBUG,
			   "nl80211: neigh set destination addr failed");
		goto errout;
	}

	/* set the corresponding lladdr for neigh */
	nl_lladdr = nl_addr_build(AF_BRIDGE, (u8 *) addr, ETH_ALEN);
	if (nl_lladdr == NULL) {
		wpa_printf(MSG_DEBUG, "nl80211: neigh set lladdr failed");
		res = -ENOMEM;
		goto errout;
	}
	rtnl_neigh_set_lladdr(rn, nl_lladdr);

	rtnl_neigh_set_ifindex(rn, bss->br_ifindex);
	rtnl_neigh_set_state(rn, NUD_PERMANENT);

	res = rtnl_neigh_add(drv->rtnl_sk, rn, NLM_F_CREATE);
	if (res) {
		wpa_printf(MSG_DEBUG,
			   "nl80211: Adding bridge ip neigh failed: %s",
			   strerror(errno));
	}
errout:
	if (nl_lladdr)
		nl_addr_put(nl_lladdr);
	if (nl_ipaddr)
		nl_addr_put(nl_ipaddr);
	if (rn)
		rtnl_neigh_put(rn);
	return res;
#else /* CONFIG_LIBNL3_ROUTE */
	return -1;
#endif /* CONFIG_LIBNL3_ROUTE */
}


static int wpa_driver_br_delete_ip_neigh(void *priv, u8 version,
					 const u8 *ipaddr)
{
#ifdef CONFIG_LIBNL3_ROUTE
	struct i802_bss *bss = priv;
	struct wpa_driver_nl80211_data *drv = bss->drv;
	struct rtnl_neigh *rn;
	struct nl_addr *nl_ipaddr;
	int family, addrsize;
	int res;

	if (!ipaddr)
		return -EINVAL;

	if (version == 4) {
		family = AF_INET;
		addrsize = 4;
	} else if (version == 6) {
		family = AF_INET6;
		addrsize = 16;
	} else {
		return -EINVAL;
	}

	if (bss->br_ifindex == 0) {
		wpa_printf(MSG_DEBUG,
			   "nl80211: bridge must be set to delete an ip neigh");
		return -1;
	}

	if (!drv->rtnl_sk) {
		wpa_printf(MSG_DEBUG,
			   "nl80211: nl_sock for NETLINK_ROUTE is not initialized");
		return -1;
	}

	rn = rtnl_neigh_alloc();
	if (rn == NULL)
		return -ENOMEM;

	/* set the destination ip address for neigh */
	nl_ipaddr = nl_addr_build(family, (void *) ipaddr, addrsize);
	if (nl_ipaddr == NULL) {
		wpa_printf(MSG_DEBUG, "nl80211: nl_ipaddr build failed");
		res = -ENOMEM;
		goto errout;
	}
	res = rtnl_neigh_set_dst(rn, nl_ipaddr);
	if (res) {
		wpa_printf(MSG_DEBUG,
			   "nl80211: neigh set destination addr failed");
		goto errout;
	}

	rtnl_neigh_set_ifindex(rn, bss->br_ifindex);

	res = rtnl_neigh_delete(drv->rtnl_sk, rn, 0);
	if (res) {
		wpa_printf(MSG_DEBUG,
			   "nl80211: Deleting bridge ip neigh failed: %s",
			   strerror(errno));
	}
errout:
	if (nl_ipaddr)
		nl_addr_put(nl_ipaddr);
	if (rn)
		rtnl_neigh_put(rn);
	return res;
#else /* CONFIG_LIBNL3_ROUTE */
	return -1;
#endif /* CONFIG_LIBNL3_ROUTE */
}


static int linux_write_system_file(const char *path, unsigned int val)
{
	char buf[50];
	int fd, len;

	len = os_snprintf(buf, sizeof(buf), "%u\n", val);
	if (os_snprintf_error(sizeof(buf), len))
		return -1;

	fd = open(path, O_WRONLY);
	if (fd < 0)
		return -1;

	if (write(fd, buf, len) < 0) {
		wpa_printf(MSG_DEBUG,
			   "nl80211: Failed to write Linux system file: %s with the value of %d",
			   path, val);
		close(fd);
		return -1;
	}
	close(fd);

	return 0;
}


static const char * drv_br_port_attr_str(enum drv_br_port_attr attr)
{
	switch (attr) {
	case DRV_BR_PORT_ATTR_PROXYARP:
		return "proxyarp_wifi";
	case DRV_BR_PORT_ATTR_HAIRPIN_MODE:
		return "hairpin_mode";
	}

	return NULL;
}


static int wpa_driver_br_port_set_attr(void *priv, enum drv_br_port_attr attr,
				       unsigned int val)
{
	struct i802_bss *bss = priv;
	char path[128];
	const char *attr_txt;

	attr_txt = drv_br_port_attr_str(attr);
	if (attr_txt == NULL)
		return -EINVAL;

	os_snprintf(path, sizeof(path), "/sys/class/net/%s/brport/%s",
		    bss->ifname, attr_txt);

	if (linux_write_system_file(path, val))
		return -1;

	return 0;
}


static const char * drv_br_net_param_str(enum drv_br_net_param param)
{
	switch (param) {
	case DRV_BR_NET_PARAM_GARP_ACCEPT:
		return "arp_accept";
	default:
		return NULL;
	}
}


static int wpa_driver_br_set_net_param(void *priv, enum drv_br_net_param param,
				       unsigned int val)
{
	struct i802_bss *bss = priv;
	char path[128];
	const char *param_txt;
	int ip_version = 4;

	if (param == DRV_BR_MULTICAST_SNOOPING) {
		os_snprintf(path, sizeof(path),
			    "/sys/devices/virtual/net/%s/bridge/multicast_snooping",
			    bss->brname);
		goto set_val;
	}

	param_txt = drv_br_net_param_str(param);
	if (param_txt == NULL)
		return -EINVAL;

	switch (param) {
		case DRV_BR_NET_PARAM_GARP_ACCEPT:
			ip_version = 4;
			break;
		default:
			return -EINVAL;
	}

	os_snprintf(path, sizeof(path), "/proc/sys/net/ipv%d/conf/%s/%s",
		    ip_version, bss->brname, param_txt);

set_val:
	if (linux_write_system_file(path, val))
		return -1;

	return 0;
}


static int hw_mode_to_qca_acs(enum hostapd_hw_mode hw_mode)
{
	switch (hw_mode) {
	case HOSTAPD_MODE_IEEE80211B:
		return QCA_ACS_MODE_IEEE80211B;
	case HOSTAPD_MODE_IEEE80211G:
		return QCA_ACS_MODE_IEEE80211G;
	case HOSTAPD_MODE_IEEE80211A:
		return QCA_ACS_MODE_IEEE80211A;
	case HOSTAPD_MODE_IEEE80211AD:
		return QCA_ACS_MODE_IEEE80211AD;
	default:
		return -1;
	}
}


static int wpa_driver_do_acs(void *priv, struct drv_acs_params *params)
{
	struct i802_bss *bss = priv;
	struct wpa_driver_nl80211_data *drv = bss->drv;
	struct nl_msg *msg;
	struct nlattr *data;
	int ret;
	int mode;

	mode = hw_mode_to_qca_acs(params->hw_mode);
	if (mode < 0)
		return -1;

	if (!(msg = nl80211_drv_msg(drv, 0, NL80211_CMD_VENDOR)) ||
	    nla_put_u32(msg, NL80211_ATTR_VENDOR_ID, OUI_QCA) ||
	    nla_put_u32(msg, NL80211_ATTR_VENDOR_SUBCMD,
			QCA_NL80211_VENDOR_SUBCMD_DO_ACS) ||
	    !(data = nla_nest_start(msg, NL80211_ATTR_VENDOR_DATA)) ||
	    nla_put_u8(msg, QCA_WLAN_VENDOR_ATTR_ACS_HW_MODE, mode) ||
	    (params->ht_enabled &&
	     nla_put_flag(msg, QCA_WLAN_VENDOR_ATTR_ACS_HT_ENABLED)) ||
	    (params->ht40_enabled &&
	     nla_put_flag(msg, QCA_WLAN_VENDOR_ATTR_ACS_HT40_ENABLED)) ||
	    (params->vht_enabled &&
	     nla_put_flag(msg, QCA_WLAN_VENDOR_ATTR_ACS_VHT_ENABLED)) ||
	    nla_put_u16(msg, QCA_WLAN_VENDOR_ATTR_ACS_CHWIDTH,
			params->ch_width) ||
	    (params->ch_list_len &&
	     nla_put(msg, QCA_WLAN_VENDOR_ATTR_ACS_CH_LIST, params->ch_list_len,
		     params->ch_list))) {
		nlmsg_free(msg);
		return -ENOBUFS;
	}
	nla_nest_end(msg, data);

	wpa_printf(MSG_DEBUG,
		   "nl80211: ACS Params: HW_MODE: %d HT: %d HT40: %d VHT: %d BW: %d CH_LIST_LEN: %u",
		   params->hw_mode, params->ht_enabled, params->ht40_enabled,
		   params->vht_enabled, params->ch_width, params->ch_list_len);

	ret = send_and_recv_msgs(drv, msg, NULL, NULL);
	if (ret) {
		wpa_printf(MSG_DEBUG,
			   "nl80211: Failed to invoke driver ACS function: %s",
			   strerror(errno));
	}
	return ret;
}


static int hw_mode_to_qca_acs(enum hostapd_hw_mode hw_mode)
{
	switch (hw_mode) {
	case HOSTAPD_MODE_IEEE80211B:
		return QCA_ACS_MODE_IEEE80211B;
	case HOSTAPD_MODE_IEEE80211G:
		return QCA_ACS_MODE_IEEE80211G;
	case HOSTAPD_MODE_IEEE80211A:
		return QCA_ACS_MODE_IEEE80211A;
	case HOSTAPD_MODE_IEEE80211AD:
		return QCA_ACS_MODE_IEEE80211AD;
	default:
		return -1;
	}
}


static int wpa_driver_do_acs(void *priv, struct drv_acs_params *params)
{
	struct i802_bss *bss = priv;
	struct wpa_driver_nl80211_data *drv = bss->drv;
	struct nl_msg *msg;
	struct nlattr *data;
	int ret = -ENOBUFS;
	int mode;

	mode = hw_mode_to_qca_acs(params->hw_mode);
	if (mode < 0)
		return -1;

	msg = nlmsg_alloc();
	if (!msg)
		return -1;

	nl80211_cmd(drv, msg, 0, NL80211_CMD_VENDOR);


	if (nla_put_u32(msg, NL80211_ATTR_IFINDEX, drv->ifindex) ||
	    nla_put_u32(msg, NL80211_ATTR_VENDOR_ID, OUI_QCA) ||
	    nla_put_u32(msg, NL80211_ATTR_VENDOR_SUBCMD,
			QCA_NL80211_VENDOR_SUBCMD_DO_ACS) ||
	    !(data = nla_nest_start(msg, NL80211_ATTR_VENDOR_DATA)) ||
	    nla_put_u8(msg, QCA_WLAN_VENDOR_ATTR_ACS_HW_MODE, mode) ||
	    (params->ht_enabled &&
	     nla_put_flag(msg, QCA_WLAN_VENDOR_ATTR_ACS_HT_ENABLED)) ||
	    (params->ht40_enabled &&
	     nla_put_flag(msg, QCA_WLAN_VENDOR_ATTR_ACS_HT40_ENABLED)) ||
	    (params->vht_enabled &&
	     nla_put_flag(msg, QCA_WLAN_VENDOR_ATTR_ACS_VHT_ENABLED)) ||
	    nla_put_u16(msg, QCA_WLAN_VENDOR_ATTR_ACS_CHWIDTH,
			params->ch_width) ||
	    (params->ch_list_len &&
	     nla_put(msg, QCA_WLAN_VENDOR_ATTR_ACS_CH_LIST, params->ch_list_len,
		     params->ch_list))) {
		nlmsg_free(msg);
		return -ENOBUFS;
	}
	nla_nest_end(msg, data);

	wpa_printf(MSG_DEBUG,
		   "nl80211: ACS Params: HW_MODE: %d HT: %d HT40: %d VHT: %d BW: %d CH_LIST_LEN: %u",
		   params->hw_mode, params->ht_enabled, params->ht40_enabled,
		   params->vht_enabled, params->ch_width, params->ch_list_len);

	ret = send_and_recv_msgs(drv, msg, NULL, NULL);
	msg = NULL;
	if (ret) {
		wpa_printf(MSG_DEBUG,
			   "nl80211: Failed to invoke driver ACS function: %s",
			   strerror(errno));
	}

nla_put_failure:
	nlmsg_free(msg);
	return ret;
}


static int nl80211_roaming(void *priv, int allowed, const u8 *bssid)
{
	struct i802_bss *bss = priv;
	struct wpa_driver_nl80211_data *drv = bss->drv;
	struct nl_msg *msg;
	struct nlattr *params;

	wpa_printf(MSG_DEBUG, "nl80211: Roaming policy: allowed=%d", allowed);

	if (!drv->roaming_vendor_cmd_avail) {
		wpa_printf(MSG_DEBUG,
			   "nl80211: Ignore roaming policy change since driver does not provide command for setting it");
		return -1;
	}

	msg = nlmsg_alloc();
	if (!msg)
		return -ENOMEM;

	nl80211_cmd(drv, msg, 0, NL80211_CMD_VENDOR);

	NLA_PUT_U32(msg, NL80211_ATTR_IFINDEX, drv->ifindex);
	NLA_PUT_U32(msg, NL80211_ATTR_VENDOR_ID, OUI_QCA);
	NLA_PUT_U32(msg, NL80211_ATTR_VENDOR_SUBCMD,
		    QCA_NL80211_VENDOR_SUBCMD_ROAMING);

	params = nla_nest_start(msg, NL80211_ATTR_VENDOR_DATA);
	if (!params)
		goto nla_put_failure;
	NLA_PUT_U32(msg, QCA_WLAN_VENDOR_ATTR_ROAMING_POLICY,
		    allowed ? QCA_ROAMING_ALLOWED_WITHIN_ESS :
		    QCA_ROAMING_NOT_ALLOWED);
	if (bssid)
		NLA_PUT(msg, QCA_WLAN_VENDOR_ATTR_MAC_ADDR, ETH_ALEN, bssid);
	nla_nest_end(msg, params);

	return send_and_recv_msgs(drv, msg, NULL, NULL);

 nla_put_failure:
	nlmsg_free(msg);
	return -1;
}


const struct wpa_driver_ops wpa_driver_nl80211_ops = {
	.name = "nl80211",
	.desc = "Linux nl80211/cfg80211",
	.get_bssid = wpa_driver_nl80211_get_bssid,
	.get_ssid = wpa_driver_nl80211_get_ssid,
	.set_key = driver_nl80211_set_key,
	.scan2 = driver_nl80211_scan2,
	.sched_scan = wpa_driver_nl80211_sched_scan,
	.stop_sched_scan = wpa_driver_nl80211_stop_sched_scan,
	.get_scan_results2 = wpa_driver_nl80211_get_scan_results,
	.deauthenticate = driver_nl80211_deauthenticate,
	.authenticate = driver_nl80211_authenticate,
	.associate = wpa_driver_nl80211_associate,
	.global_init = nl80211_global_init,
	.global_deinit = nl80211_global_deinit,
	.init2 = wpa_driver_nl80211_init,
	.deinit = driver_nl80211_deinit,
	.get_capa = wpa_driver_nl80211_get_capa,
	.set_operstate = wpa_driver_nl80211_set_operstate,
	.set_supp_port = wpa_driver_nl80211_set_supp_port,
	.set_country = wpa_driver_nl80211_set_country,
	.get_country = wpa_driver_nl80211_get_country,
	.set_ap = wpa_driver_nl80211_set_ap,
	.set_acl = wpa_driver_nl80211_set_acl,
	.if_add = wpa_driver_nl80211_if_add,
	.if_remove = driver_nl80211_if_remove,
	.send_mlme = driver_nl80211_send_mlme,
	.get_hw_feature_data = nl80211_get_hw_feature_data,
	.sta_add = wpa_driver_nl80211_sta_add,
	.sta_remove = driver_nl80211_sta_remove,
	.hapd_send_eapol = wpa_driver_nl80211_hapd_send_eapol,
	.sta_set_flags = wpa_driver_nl80211_sta_set_flags,
	.hapd_init = i802_init,
	.hapd_deinit = i802_deinit,
	.set_wds_sta = i802_set_wds_sta,
	.get_seqnum = i802_get_seqnum,
	.flush = i802_flush,
	.get_inact_sec = i802_get_inact_sec,
	.sta_clear_stats = i802_sta_clear_stats,
	.set_rts = i802_set_rts,
	.set_frag = i802_set_frag,
	.set_tx_queue_params = i802_set_tx_queue_params,
	.set_sta_vlan = driver_nl80211_set_sta_vlan,
	.sta_deauth = i802_sta_deauth,
	.sta_disassoc = i802_sta_disassoc,
	.read_sta_data = driver_nl80211_read_sta_data,
	.set_freq = i802_set_freq,
	.send_action = driver_nl80211_send_action,
	.send_action_cancel_wait = wpa_driver_nl80211_send_action_cancel_wait,
	.remain_on_channel = wpa_driver_nl80211_remain_on_channel,
	.cancel_remain_on_channel =
	wpa_driver_nl80211_cancel_remain_on_channel,
	.probe_req_report = driver_nl80211_probe_req_report,
	.deinit_ap = wpa_driver_nl80211_deinit_ap,
	.deinit_p2p_cli = wpa_driver_nl80211_deinit_p2p_cli,
	.resume = wpa_driver_nl80211_resume,
	.signal_monitor = nl80211_signal_monitor,
	.signal_poll = nl80211_signal_poll,
	.send_frame = nl80211_send_frame,
	.set_param = nl80211_set_param,
	.get_radio_name = nl80211_get_radio_name,
	.add_pmkid = nl80211_add_pmkid,
	.remove_pmkid = nl80211_remove_pmkid,
	.flush_pmkid = nl80211_flush_pmkid,
	.set_rekey_info = nl80211_set_rekey_info,
	.poll_client = nl80211_poll_client,
	.set_p2p_powersave = nl80211_set_p2p_powersave,
	.start_dfs_cac = nl80211_start_radar_detection,
	.stop_ap = wpa_driver_nl80211_stop_ap,
#ifdef CONFIG_TDLS
	.send_tdls_mgmt = nl80211_send_tdls_mgmt,
	.tdls_oper = nl80211_tdls_oper,
	.tdls_enable_channel_switch = nl80211_tdls_enable_channel_switch,
	.tdls_disable_channel_switch = nl80211_tdls_disable_channel_switch,
#endif /* CONFIG_TDLS */
	.update_ft_ies = wpa_driver_nl80211_update_ft_ies,
	.get_mac_addr = wpa_driver_nl80211_get_macaddr,
	.get_survey = wpa_driver_nl80211_get_survey,
	.status = wpa_driver_nl80211_status,
	.switch_channel = nl80211_switch_channel,
#ifdef ANDROID_P2P
	.set_noa = wpa_driver_set_p2p_noa,
	.get_noa = wpa_driver_get_p2p_noa,
	.set_ap_wps_ie = wpa_driver_set_ap_wps_p2p_ie,
#endif /* ANDROID_P2P */
#ifdef ANDROID
	.driver_cmd = wpa_driver_nl80211_driver_cmd,
#endif /* ANDROID */
	.vendor_cmd = nl80211_vendor_cmd,
	.set_qos_map = nl80211_set_qos_map,
	.set_wowlan = nl80211_set_wowlan,
<<<<<<< HEAD
	.do_acs = wpa_driver_do_acs,
	.roaming = nl80211_roaming,
=======
	.roaming = nl80211_roaming,
	.set_mac_addr = nl80211_set_mac_addr,
#ifdef CONFIG_MESH
	.init_mesh = wpa_driver_nl80211_init_mesh,
	.join_mesh = wpa_driver_nl80211_join_mesh,
	.leave_mesh = wpa_driver_nl80211_leave_mesh,
#endif /* CONFIG_MESH */
	.br_add_ip_neigh = wpa_driver_br_add_ip_neigh,
	.br_delete_ip_neigh = wpa_driver_br_delete_ip_neigh,
	.br_port_set_attr = wpa_driver_br_port_set_attr,
	.br_set_net_param = wpa_driver_br_set_net_param,
	.add_tx_ts = nl80211_add_ts,
	.del_tx_ts = nl80211_del_ts,
	.do_acs = wpa_driver_do_acs,
>>>>>>> c748fdcc
};<|MERGE_RESOLUTION|>--- conflicted
+++ resolved
@@ -164,137 +164,7 @@
 
 
 static void nl80211_global_deinit(void *priv);
-<<<<<<< HEAD
-
-struct i802_bss {
-	struct wpa_driver_nl80211_data *drv;
-	struct i802_bss *next;
-	int ifindex;
-	u64 wdev_id;
-	char ifname[IFNAMSIZ + 1];
-	char brname[IFNAMSIZ];
-	unsigned int beacon_set:1;
-	unsigned int added_if_into_bridge:1;
-	unsigned int added_bridge:1;
-	unsigned int in_deinit:1;
-	unsigned int wdev_id_set:1;
-	unsigned int added_if:1;
-	unsigned int static_ap:1;
-
-	u8 addr[ETH_ALEN];
-
-	int freq;
-	int bandwidth;
-	int if_dynamic;
-
-	void *ctx;
-	struct nl_handle *nl_preq, *nl_mgmt;
-	struct nl_cb *nl_cb;
-
-	struct nl80211_wiphy_data *wiphy_data;
-	struct dl_list wiphy_list;
-};
-
-struct wpa_driver_nl80211_data {
-	struct nl80211_global *global;
-	struct dl_list list;
-	struct dl_list wiphy_list;
-	char phyname[32];
-	void *ctx;
-	int ifindex;
-	int if_removed;
-	int if_disabled;
-	int ignore_if_down_event;
-	struct rfkill_data *rfkill;
-	struct wpa_driver_capa capa;
-	u8 *extended_capa, *extended_capa_mask;
-	unsigned int extended_capa_len;
-	int has_capability;
-
-	int operstate;
-
-	int scan_complete_events;
-	enum scan_states {
-		NO_SCAN, SCAN_REQUESTED, SCAN_STARTED, SCAN_COMPLETED,
-		SCAN_ABORTED, SCHED_SCAN_STARTED, SCHED_SCAN_STOPPED,
-		SCHED_SCAN_RESULTS
-	} scan_state;
-
-	struct nl_cb *nl_cb;
-
-	u8 auth_bssid[ETH_ALEN];
-	u8 auth_attempt_bssid[ETH_ALEN];
-	u8 bssid[ETH_ALEN];
-	u8 prev_bssid[ETH_ALEN];
-	int associated;
-	u8 ssid[32];
-	size_t ssid_len;
-	enum nl80211_iftype nlmode;
-	enum nl80211_iftype ap_scan_as_station;
-	unsigned int assoc_freq;
-
-	int monitor_sock;
-	int monitor_ifidx;
-	int monitor_refcount;
-
-	unsigned int disabled_11b_rates:1;
-	unsigned int pending_remain_on_chan:1;
-	unsigned int in_interface_list:1;
-	unsigned int device_ap_sme:1;
-	unsigned int poll_command_supported:1;
-	unsigned int data_tx_status:1;
-	unsigned int scan_for_auth:1;
-	unsigned int retry_auth:1;
-	unsigned int use_monitor:1;
-	unsigned int ignore_next_local_disconnect:1;
-	unsigned int ignore_next_local_deauth:1;
-	unsigned int allow_p2p_device:1;
-	unsigned int hostapd:1;
-	unsigned int start_mode_ap:1;
-	unsigned int start_iface_up:1;
-	unsigned int test_use_roc_tx:1;
-	unsigned int ignore_deauth_event:1;
-	unsigned int roaming_vendor_cmd_avail:1;
-	unsigned int dfs_vendor_cmd_avail:1;
-	unsigned int have_low_prio_scan:1;
-	unsigned int get_features_vendor_cmd_avail:1;
-
-	u64 remain_on_chan_cookie;
-	u64 send_action_cookie;
-
-	unsigned int last_mgmt_freq;
-
-	struct wpa_driver_scan_filter *filter_ssids;
-	size_t num_filter_ssids;
-
-	struct i802_bss *first_bss;
-
-	int eapol_tx_sock;
-
-	int eapol_sock; /* socket for EAPOL frames */
-
-	int default_if_indices[16];
-	int *if_indices;
-	int num_if_indices;
-
-	/* From failed authentication command */
-	int auth_freq;
-	u8 auth_bssid_[ETH_ALEN];
-	u8 auth_ssid[32];
-	size_t auth_ssid_len;
-	int auth_alg;
-	u8 *auth_ie;
-	size_t auth_ie_len;
-	u8 auth_wep_key[4][16];
-	size_t auth_wep_key_len[4];
-	int auth_wep_tx_keyidx;
-	int auth_local_state_change;
-	int auth_p2p;
-};
-
-=======
 static void nl80211_check_global(struct nl80211_global *global);
->>>>>>> c748fdcc
 
 static void wpa_driver_nl80211_deinit(struct i802_bss *bss);
 static int wpa_driver_nl80211_set_mode_ibss(struct i802_bss *bss,
@@ -1255,8 +1125,6 @@
 	}
 	extra[sizeof(extra) - 1] = '\0';
 
-<<<<<<< HEAD
-=======
 	wpa_printf(MSG_DEBUG, "RTM_DELLINK: ifi_index=%d ifname=%s%s ifi_family=%d ifi_flags=0x%x (%s%s%s%s)",
 		   ifi->ifi_index, ifname, extra, ifi->ifi_family,
 		   ifi->ifi_flags,
@@ -1265,7 +1133,6 @@
 		   (ifi->ifi_flags & IFF_LOWER_UP) ? "[LOWER_UP]" : "",
 		   (ifi->ifi_flags & IFF_DORMANT) ? "[DORMANT]" : "");
 
->>>>>>> c748fdcc
 	if (ifname[0] && (ifi->ifi_family != AF_BRIDGE || !brid))
 		wpa_driver_nl80211_event_dellink(drv, ifname);
 
@@ -1374,73 +1241,10 @@
 }
 
 
-<<<<<<< HEAD
-static void mlme_event_connect(struct wpa_driver_nl80211_data *drv,
-			       enum nl80211_commands cmd, struct nlattr *status,
-			       struct nlattr *addr, struct nlattr *req_ie,
-			       struct nlattr *resp_ie,
-			       struct nlattr *authorized,
-			       struct nlattr *key_replay_ctr,
-			       struct nlattr *ptk_kck,
-			       struct nlattr *ptk_kek)
-{
-	union wpa_event_data event;
-	u16 status_code;
-
-	if (drv->capa.flags & WPA_DRIVER_FLAGS_SME) {
-		/*
-		 * Avoid reporting two association events that would confuse
-		 * the core code.
-		 */
-		wpa_printf(MSG_DEBUG, "nl80211: Ignore connect event (cmd=%d) "
-			   "when using userspace SME", cmd);
-		return;
-	}
-
-	status_code = status ? nla_get_u16(status) : WLAN_STATUS_SUCCESS;
-
-	if (cmd == NL80211_CMD_CONNECT) {
-		wpa_printf(MSG_DEBUG,
-			   "nl80211: Connect event (status=%u ignore_next_local_disconnect=%d)",
-			   status_code, drv->ignore_next_local_disconnect);
-	} else if (cmd == NL80211_CMD_ROAM) {
-		wpa_printf(MSG_DEBUG, "nl80211: Roam event");
-	}
-
-	os_memset(&event, 0, sizeof(event));
-	if (cmd == NL80211_CMD_CONNECT && status_code != WLAN_STATUS_SUCCESS) {
-		if (addr)
-			event.assoc_reject.bssid = nla_data(addr);
-		if (drv->ignore_next_local_disconnect) {
-			drv->ignore_next_local_disconnect = 0;
-			if (!event.assoc_reject.bssid ||
-			    (os_memcmp(event.assoc_reject.bssid,
-				       drv->auth_attempt_bssid,
-				       ETH_ALEN) != 0)) {
-				/*
-				 * Ignore the event that came without a BSSID or
-				 * for the old connection since this is likely
-				 * not relevant to the new Connect command.
-				 */
-				wpa_printf(MSG_DEBUG,
-					   "nl80211: Ignore connection failure event triggered during reassociation");
-				return;
-			}
-		}
-		if (resp_ie) {
-			event.assoc_reject.resp_ies = nla_data(resp_ie);
-			event.assoc_reject.resp_ies_len = nla_len(resp_ie);
-		}
-		event.assoc_reject.status_code = status_code;
-		wpa_supplicant_event(drv->ctx, EVENT_ASSOC_REJECT, &event);
-		return;
-	}
-=======
 int nl80211_get_link_signal(struct wpa_driver_nl80211_data *drv,
 			    struct wpa_signal_info *sig)
 {
 	struct nl_msg *msg;
->>>>>>> c748fdcc
 
 	sig->current_signal = -9999;
 	sig->current_txrate = 0;
@@ -1451,30 +1255,7 @@
 		return -ENOBUFS;
 	}
 
-<<<<<<< HEAD
-	event.assoc_info.freq = nl80211_get_assoc_freq(drv);
-
-	if (authorized && nla_get_u8(authorized)) {
-		event.assoc_info.authorized = 1;
-		wpa_printf(MSG_DEBUG, "nl80211: connection authorized");
-	}
-	if (key_replay_ctr) {
-		event.assoc_info.key_replay_ctr = nla_data(key_replay_ctr);
-		event.assoc_info.key_replay_ctr_len = nla_len(key_replay_ctr);
-	}
-	if (ptk_kck) {
-		event.assoc_info.ptk_kck = nla_data(ptk_kck);
-		event.assoc_info.ptk_kck_len = nla_len(ptk_kck);
-	}
-	if (ptk_kek) {
-		event.assoc_info.ptk_kek = nla_data(ptk_kek);
-		event.assoc_info.ptk_kek_len = nla_len(ptk_kek);
-	}
-
-	wpa_supplicant_event(drv->ctx, EVENT_ASSOC, &event);
-=======
 	return send_and_recv_msgs(drv, msg, get_link_signal, sig);
->>>>>>> c748fdcc
 }
 
 
@@ -2398,108 +2179,8 @@
 	bss->if_dynamic = bss->if_dynamic || drv->global->if_add_wdevid_set;
 	drv->global->if_add_wdevid_set = 0;
 
-<<<<<<< HEAD
-static void qca_nl80211_acs_select_ch(struct wpa_driver_nl80211_data *drv,
-				   const u8 *data, size_t len)
-{
-	struct nlattr *tb[QCA_WLAN_VENDOR_ATTR_ACS_MAX + 1];
-	union wpa_event_data event;
-
-	wpa_printf(MSG_DEBUG,
-		   "nl80211: ACS channel selection vendor event received");
-
-	if (nla_parse(tb, QCA_WLAN_VENDOR_ATTR_ACS_MAX,
-		      (struct nlattr *) data, len, NULL) ||
-	    !tb[QCA_WLAN_VENDOR_ATTR_ACS_PRIMARY_CHANNEL] ||
-	    !tb[QCA_WLAN_VENDOR_ATTR_ACS_SECONDARY_CHANNEL])
-		return;
-
-	os_memset(&event, 0, sizeof(event));
-	event.acs_selected_channels.pri_channel =
-		nla_get_u8(tb[QCA_WLAN_VENDOR_ATTR_ACS_PRIMARY_CHANNEL]);
-	event.acs_selected_channels.sec_channel =
-		nla_get_u8(tb[QCA_WLAN_VENDOR_ATTR_ACS_SECONDARY_CHANNEL]);
-	if (tb[QCA_WLAN_VENDOR_ATTR_ACS_VHT_SEG0_CENTER_CHANNEL])
-		event.acs_selected_channels.vht_seg0_center_ch =
-			nla_get_u8(tb[QCA_WLAN_VENDOR_ATTR_ACS_VHT_SEG0_CENTER_CHANNEL]);
-	if (tb[QCA_WLAN_VENDOR_ATTR_ACS_VHT_SEG0_CENTER_CHANNEL])
-		event.acs_selected_channels.vht_seg1_center_ch =
-			nla_get_u8(tb[QCA_WLAN_VENDOR_ATTR_ACS_VHT_SEG1_CENTER_CHANNEL]);
-	if (tb[QCA_WLAN_VENDOR_ATTR_ACS_CHWIDTH])
-		event.acs_selected_channels.ch_width =
-			nla_get_u16(tb[QCA_WLAN_VENDOR_ATTR_ACS_CHWIDTH]);
-
-	wpa_printf(MSG_INFO,
-		   "nl80211: ACS Results: PCH: %d SCH: %d BW: %d VHT0: %d VHT1: %d",
-		   event.acs_selected_channels.pri_channel,
-		   event.acs_selected_channels.sec_channel,
-		   event.acs_selected_channels.ch_width,
-		   event.acs_selected_channels.vht_seg0_center_ch,
-		   event.acs_selected_channels.vht_seg1_center_ch);
-
-	/* Ignore ACS channel list check for backwards compatibility */
-
-	wpa_supplicant_event(drv->ctx, EVENT_ACS_CHANNEL_SELECTED, &event);
-}
-
-
-static void qca_nl80211_key_mgmt_auth(struct wpa_driver_nl80211_data *drv,
-				      const u8 *data, size_t len)
-{
-	struct nlattr *tb[QCA_WLAN_VENDOR_ATTR_ROAM_AUTH_MAX + 1];
-	u8 *bssid;
-
-	wpa_printf(MSG_DEBUG,
-		   "nl80211: Key management roam+auth vendor event received");
-
-	if (nla_parse(tb, QCA_WLAN_VENDOR_ATTR_ROAM_AUTH_MAX,
-		      (struct nlattr *) data, len, NULL))
-		return;
-	if (!tb[QCA_WLAN_VENDOR_ATTR_ROAM_AUTH_BSSID] ||
-	    nla_len(tb[QCA_WLAN_VENDOR_ATTR_ROAM_AUTH_BSSID]) != ETH_ALEN ||
-	    !tb[QCA_WLAN_VENDOR_ATTR_ROAM_AUTH_REQ_IE] ||
-	    !tb[QCA_WLAN_VENDOR_ATTR_ROAM_AUTH_RESP_IE] ||
-	    !tb[QCA_WLAN_VENDOR_ATTR_ROAM_AUTH_AUTHORIZED])
-		return;
-
-	bssid = nla_data(tb[QCA_WLAN_VENDOR_ATTR_ROAM_AUTH_BSSID]);
-	wpa_printf(MSG_DEBUG, "  * roam BSSID " MACSTR, MAC2STR(bssid));
-
-	mlme_event_connect(drv, NL80211_CMD_ROAM, NULL,
-			   tb[QCA_WLAN_VENDOR_ATTR_ROAM_AUTH_BSSID],
-			   tb[QCA_WLAN_VENDOR_ATTR_ROAM_AUTH_REQ_IE],
-			   tb[QCA_WLAN_VENDOR_ATTR_ROAM_AUTH_RESP_IE],
-			   tb[QCA_WLAN_VENDOR_ATTR_ROAM_AUTH_AUTHORIZED],
-			   tb[QCA_WLAN_VENDOR_ATTR_ROAM_AUTH_KEY_REPLAY_CTR],
-			   tb[QCA_WLAN_VENDOR_ATTR_ROAM_AUTH_PTK_KCK],
-			   tb[QCA_WLAN_VENDOR_ATTR_ROAM_AUTH_PTK_KEK]);
-}
-
-
-static void nl80211_vendor_event_qca(struct wpa_driver_nl80211_data *drv,
-				     u32 subcmd, u8 *data, size_t len)
-{
-	switch (subcmd) {
-	case QCA_NL80211_VENDOR_SUBCMD_AVOID_FREQUENCY:
-		qca_nl80211_avoid_freq(drv, data, len);
-		break;
-	case QCA_NL80211_VENDOR_SUBCMD_DO_ACS:
-		qca_nl80211_acs_select_ch(drv, data, len);
-		break;
-	case QCA_NL80211_VENDOR_SUBCMD_KEY_MGMT_ROAM_AUTH:
-		qca_nl80211_key_mgmt_auth(drv, data, len);
-		break;
-	default:
-		wpa_printf(MSG_DEBUG,
-			   "nl80211: Ignore unsupported QCA vendor event %u",
-			   subcmd);
-		break;
-	}
-}
-=======
 	if (!bss->if_dynamic && nl80211_get_ifmode(bss) == NL80211_IFTYPE_AP)
 		bss->static_ap = 1;
->>>>>>> c748fdcc
 
 	if (wpa_driver_nl80211_capa(drv))
 		return -1;
@@ -2604,177 +2285,6 @@
 	if (drv->eapol_tx_sock >= 0)
 		close(drv->eapol_tx_sock);
 
-<<<<<<< HEAD
-	if (cmd == NL80211_CMD_ROAM &&
-	    (drv->capa.flags & WPA_DRIVER_FLAGS_KEY_MGMT_OFFLOAD)) {
-		/*
-		 * Device will use roam+auth vendor event to indicate
-		 * roaming, so ignore the regular roam event.
-		 */
-		wpa_printf(MSG_DEBUG,
-			   "nl80211: Ignore roam event (cmd=%d), device will use vendor event roam+auth",
-			   cmd);
-		return;
-	}
-
-	if (drv->ap_scan_as_station != NL80211_IFTYPE_UNSPECIFIED &&
-	    (cmd == NL80211_CMD_NEW_SCAN_RESULTS ||
-	     cmd == NL80211_CMD_SCAN_ABORTED)) {
-		wpa_driver_nl80211_set_mode(drv->first_bss,
-					    drv->ap_scan_as_station);
-		drv->ap_scan_as_station = NL80211_IFTYPE_UNSPECIFIED;
-	}
-
-	switch (cmd) {
-	case NL80211_CMD_TRIGGER_SCAN:
-		wpa_dbg(drv->ctx, MSG_DEBUG, "nl80211: Scan trigger");
-		drv->scan_state = SCAN_STARTED;
-		if (drv->scan_for_auth) {
-			/*
-			 * Cannot indicate EVENT_SCAN_STARTED here since we skip
-			 * EVENT_SCAN_RESULTS in scan_for_auth case and the
-			 * upper layer implementation could get confused about
-			 * scanning state.
-			 */
-			wpa_printf(MSG_DEBUG, "nl80211: Do not indicate scan-start event due to internal scan_for_auth");
-			break;
-		}
-		wpa_supplicant_event(drv->ctx, EVENT_SCAN_STARTED, NULL);
-		break;
-	case NL80211_CMD_START_SCHED_SCAN:
-		wpa_dbg(drv->ctx, MSG_DEBUG, "nl80211: Sched scan started");
-		drv->scan_state = SCHED_SCAN_STARTED;
-		break;
-	case NL80211_CMD_SCHED_SCAN_STOPPED:
-		wpa_dbg(drv->ctx, MSG_DEBUG, "nl80211: Sched scan stopped");
-		drv->scan_state = SCHED_SCAN_STOPPED;
-		wpa_supplicant_event(drv->ctx, EVENT_SCHED_SCAN_STOPPED, NULL);
-		break;
-	case NL80211_CMD_NEW_SCAN_RESULTS:
-		wpa_dbg(drv->ctx, MSG_DEBUG,
-			"nl80211: New scan results available");
-		drv->scan_state = SCAN_COMPLETED;
-		drv->scan_complete_events = 1;
-		eloop_cancel_timeout(wpa_driver_nl80211_scan_timeout, drv,
-				     drv->ctx);
-		send_scan_event(drv, 0, tb);
-		break;
-	case NL80211_CMD_SCHED_SCAN_RESULTS:
-		wpa_dbg(drv->ctx, MSG_DEBUG,
-			"nl80211: New sched scan results available");
-		drv->scan_state = SCHED_SCAN_RESULTS;
-		send_scan_event(drv, 0, tb);
-		break;
-	case NL80211_CMD_SCAN_ABORTED:
-		wpa_dbg(drv->ctx, MSG_DEBUG, "nl80211: Scan aborted");
-		drv->scan_state = SCAN_ABORTED;
-		/*
-		 * Need to indicate that scan results are available in order
-		 * not to make wpa_supplicant stop its scanning.
-		 */
-		eloop_cancel_timeout(wpa_driver_nl80211_scan_timeout, drv,
-				     drv->ctx);
-		send_scan_event(drv, 1, tb);
-		break;
-	case NL80211_CMD_AUTHENTICATE:
-	case NL80211_CMD_ASSOCIATE:
-	case NL80211_CMD_DEAUTHENTICATE:
-	case NL80211_CMD_DISASSOCIATE:
-	case NL80211_CMD_FRAME_TX_STATUS:
-	case NL80211_CMD_UNPROT_DEAUTHENTICATE:
-	case NL80211_CMD_UNPROT_DISASSOCIATE:
-		mlme_event(bss, cmd, tb[NL80211_ATTR_FRAME],
-			   tb[NL80211_ATTR_MAC], tb[NL80211_ATTR_TIMED_OUT],
-			   tb[NL80211_ATTR_WIPHY_FREQ], tb[NL80211_ATTR_ACK],
-			   tb[NL80211_ATTR_COOKIE],
-			   tb[NL80211_ATTR_RX_SIGNAL_DBM]);
-		break;
-	case NL80211_CMD_CONNECT:
-	case NL80211_CMD_ROAM:
-		mlme_event_connect(drv, cmd,
-				   tb[NL80211_ATTR_STATUS_CODE],
-				   tb[NL80211_ATTR_MAC],
-				   tb[NL80211_ATTR_REQ_IE],
-				   tb[NL80211_ATTR_RESP_IE],
-				   NULL, NULL, NULL, NULL);
-		break;
-	case NL80211_CMD_CH_SWITCH_NOTIFY:
-		mlme_event_ch_switch(drv,
-				     tb[NL80211_ATTR_IFINDEX],
-				     tb[NL80211_ATTR_WIPHY_FREQ],
-				     tb[NL80211_ATTR_WIPHY_CHANNEL_TYPE],
-				     tb[NL80211_ATTR_CHANNEL_WIDTH],
-				     tb[NL80211_ATTR_CENTER_FREQ1],
-				     tb[NL80211_ATTR_CENTER_FREQ2]);
-		break;
-	case NL80211_CMD_DISCONNECT:
-		mlme_event_disconnect(drv, tb[NL80211_ATTR_REASON_CODE],
-				      tb[NL80211_ATTR_MAC],
-				      tb[NL80211_ATTR_DISCONNECTED_BY_AP]);
-		break;
-	case NL80211_CMD_MICHAEL_MIC_FAILURE:
-		mlme_event_michael_mic_failure(bss, tb);
-		break;
-	case NL80211_CMD_JOIN_IBSS:
-		mlme_event_join_ibss(drv, tb);
-		break;
-	case NL80211_CMD_REMAIN_ON_CHANNEL:
-		mlme_event_remain_on_channel(drv, 0, tb);
-		break;
-	case NL80211_CMD_CANCEL_REMAIN_ON_CHANNEL:
-		mlme_event_remain_on_channel(drv, 1, tb);
-		break;
-	case NL80211_CMD_NOTIFY_CQM:
-		nl80211_cqm_event(drv, tb);
-		break;
-	case NL80211_CMD_REG_CHANGE:
-		nl80211_reg_change_event(drv, tb);
-		break;
-	case NL80211_CMD_REG_BEACON_HINT:
-		wpa_printf(MSG_DEBUG, "nl80211: Regulatory beacon hint");
-		os_memset(&data, 0, sizeof(data));
-		data.channel_list_changed.initiator = REGDOM_BEACON_HINT;
-		wpa_supplicant_event(drv->ctx, EVENT_CHANNEL_LIST_CHANGED,
-				     &data);
-		break;
-	case NL80211_CMD_NEW_STATION:
-		nl80211_new_station_event(drv, tb);
-		break;
-	case NL80211_CMD_DEL_STATION:
-		nl80211_del_station_event(drv, tb);
-		break;
-	case NL80211_CMD_SET_REKEY_OFFLOAD:
-		nl80211_rekey_offload_event(drv, tb);
-		break;
-	case NL80211_CMD_PMKSA_CANDIDATE:
-		nl80211_pmksa_candidate_event(drv, tb);
-		break;
-	case NL80211_CMD_PROBE_CLIENT:
-		nl80211_client_probe_event(drv, tb);
-		break;
-	case NL80211_CMD_TDLS_OPER:
-		nl80211_tdls_oper_event(drv, tb);
-		break;
-	case NL80211_CMD_CONN_FAILED:
-		nl80211_connect_failed_event(drv, tb);
-		break;
-	case NL80211_CMD_FT_EVENT:
-		mlme_event_ft_event(drv, tb);
-		break;
-	case NL80211_CMD_RADAR_DETECT:
-		nl80211_radar_event(drv, tb);
-		break;
-	case NL80211_CMD_STOP_AP:
-		nl80211_stop_ap(drv, tb);
-		break;
-	case NL80211_CMD_VENDOR:
-		nl80211_vendor_event(drv, tb);
-		break;
-	default:
-		wpa_dbg(drv->ctx, MSG_DEBUG, "nl80211: Ignored unknown event "
-			"(cmd=%d)", cmd);
-		break;
-=======
 	if (bss->nl_preq)
 		wpa_driver_nl80211_probe_req_report(bss, 0);
 	if (bss->added_if_into_bridge) {
@@ -2806,7 +2316,6 @@
 	if (drv->eapol_sock >= 0) {
 		eloop_unregister_read_sock(drv->eapol_sock);
 		close(drv->eapol_sock);
->>>>>>> c748fdcc
 	}
 
 	if (drv->if_indices != drv->default_if_indices)
@@ -3122,39 +2631,10 @@
 			   "err=%d %s)", ret, strerror(-ret));
 	return ret;
 
-<<<<<<< HEAD
-	nla_for_each_nested(nl_mode, tb, i) {
-		switch (nla_type(nl_mode)) {
-		case NL80211_IFTYPE_AP:
-			info->capa->flags |= WPA_DRIVER_FLAGS_AP;
-			break;
-		case NL80211_IFTYPE_MESH_POINT:
-			info->capa->flags |= WPA_DRIVER_FLAGS_MESH;
-			break;
-		case NL80211_IFTYPE_ADHOC:
-			info->capa->flags |= WPA_DRIVER_FLAGS_IBSS;
-			break;
-		case NL80211_IFTYPE_P2P_DEVICE:
-			info->capa->flags |=
-				WPA_DRIVER_FLAGS_DEDICATED_P2P_DEVICE;
-			break;
-		case NL80211_IFTYPE_P2P_GO:
-			info->p2p_go_supported = 1;
-			break;
-		case NL80211_IFTYPE_P2P_CLIENT:
-			info->p2p_client_supported = 1;
-			break;
-		case NL80211_IFTYPE_MONITOR:
-			info->monitor_supported = 1;
-			break;
-		}
-	}
-=======
 fail:
 	nl80211_nlmsg_clear(msg);
 	nlmsg_free(msg);
 	return -ENOBUFS;
->>>>>>> c748fdcc
 }
 
 
@@ -3487,36 +2967,6 @@
 			goto fail;
 	}
 
-<<<<<<< HEAD
-	if (tb[NL80211_ATTR_VENDOR_DATA]) {
-		struct nlattr *nl;
-		int rem;
-
-		nla_for_each_nested(nl, tb[NL80211_ATTR_VENDOR_DATA], rem) {
-			struct nl80211_vendor_cmd_info *vinfo;
-			if (nla_len(nl) != sizeof(*vinfo)) {
-				wpa_printf(MSG_DEBUG, "nl80211: Unexpected vendor data info");
-				continue;
-			}
-			vinfo = nla_data(nl);
-			switch (vinfo->subcmd) {
-			case QCA_NL80211_VENDOR_SUBCMD_ROAMING:
-				drv->roaming_vendor_cmd_avail = 1;
-				break;
-			case QCA_NL80211_VENDOR_SUBCMD_DFS_CAPABILITY:
-				drv->dfs_vendor_cmd_avail = 1;
-				break;
-			case QCA_NL80211_VENDOR_SUBCMD_DO_ACS:
-				drv->capa.flags |=
-					WPA_DRIVER_FLAGS_ACS_OFFLOAD;
-				break;
-			case QCA_NL80211_VENDOR_SUBCMD_GET_FEATURES:
-				drv->get_features_vendor_cmd_avail = 1;
-				break;
-			}
-			wpa_printf(MSG_DEBUG, "nl80211: Supported vendor command: vendor_id=0x%x subcmd=%u",
-				   vinfo->vendor_id, vinfo->subcmd);
-=======
 	ret = send_and_recv_msgs(drv, msg, NULL, NULL);
 	msg = NULL;
 	if (ret) {
@@ -3539,7 +2989,6 @@
 				WLAN_REASON_PREV_AUTH_NOT_VALID);
 			nlmsg_free(msg);
 			goto retry;
->>>>>>> c748fdcc
 		}
 
 		if (ret == -ENOENT && params->freq && !is_retry) {
@@ -3632,91 +3081,11 @@
 }
 
 
-<<<<<<< HEAD
-struct features_info {
-	u8 *flags;
-	size_t flags_len;
-};
-
-
-static int features_info_handler(struct nl_msg *msg, void *arg)
-{
-	struct nlattr *tb[NL80211_ATTR_MAX + 1];
-	struct genlmsghdr *gnlh = nlmsg_data(nlmsg_hdr(msg));
-	struct features_info *info = arg;
-	struct nlattr *nl_vend, *attr;
-
-	nla_parse(tb, NL80211_ATTR_MAX, genlmsg_attrdata(gnlh, 0),
-		  genlmsg_attrlen(gnlh, 0), NULL);
-
-	nl_vend = tb[NL80211_ATTR_VENDOR_DATA];
-	if (nl_vend) {
-		struct nlattr *tb_vendor[QCA_WLAN_VENDOR_ATTR_MAX + 1];
-
-		nla_parse(tb_vendor, QCA_WLAN_VENDOR_ATTR_MAX,
-			  nla_data(nl_vend), nla_len(nl_vend), NULL);
-
-		attr = tb_vendor[QCA_WLAN_VENDOR_ATTR_FEATURE_FLAGS];
-		if (attr) {
-			info->flags = nla_data(attr);
-			info->flags_len = nla_len(attr);
-		}
-	}
-
-	return NL_SKIP;
-}
-
-
-static int check_feature(enum qca_wlan_vendor_features feature,
-			 struct features_info *info)
-{
-	size_t index = feature / 8;
-
-	return (index < info->flags_len) &&
-		(info->flags[index] & BIT(feature % 8));
-}
-
-
-static void qca_nl80211_get_features(struct wpa_driver_nl80211_data *drv)
-{
-	struct nl_msg *msg;
-	struct features_info info;
-	int ret;
-
-	if (!drv->get_features_vendor_cmd_avail)
-		return;
-
-	msg = nlmsg_alloc();
-	if (!msg)
-		return;
-
-	if (!nl80211_cmd(drv, msg, 0, NL80211_CMD_VENDOR) ||
-	    nla_put_u32(msg, NL80211_ATTR_IFINDEX, drv->ifindex) ||
-	    nla_put_u32(msg, NL80211_ATTR_VENDOR_ID, OUI_QCA) ||
-	    nla_put_u32(msg, NL80211_ATTR_VENDOR_SUBCMD,
-			QCA_NL80211_VENDOR_SUBCMD_GET_FEATURES)) {
-		nlmsg_free(msg);
-		return;
-	}
-
-	os_memset(&info, 0, sizeof(info));
-	ret = send_and_recv_msgs(drv, msg, features_info_handler, &info);
-	if (ret || !info.flags)
-		return;
-
-	if (check_feature(QCA_WLAN_VENDOR_FEATURE_KEY_MGMT_OFFLOAD, &info))
-		drv->capa.flags |= WPA_DRIVER_FLAGS_KEY_MGMT_OFFLOAD;
-}
-
-
-static int wpa_driver_nl80211_capa(struct wpa_driver_nl80211_data *drv)
-=======
 static int wpa_driver_nl80211_send_frame(struct i802_bss *bss,
 					 const void *data, size_t len,
 					 int encrypt, int noack,
 					 unsigned int freq, int no_cck,
 					 int offchanok, unsigned int wait_time)
->>>>>>> c748fdcc
 {
 	struct wpa_driver_nl80211_data *drv = bss->drv;
 	u64 cookie;
@@ -3760,21 +3129,7 @@
 		}
 	}
 
-<<<<<<< HEAD
-	/*
-	 * If we aren't going to use monitor interfaces, but the
-	 * driver doesn't support data TX status, we won't get TX
-	 * status for EAPOL frames.
-	 */
-	if (!drv->use_monitor && !info.data_tx_status)
-		drv->capa.flags &= ~WPA_DRIVER_FLAGS_EAPOL_TX_STATUS;
-
-	qca_nl80211_get_features(drv);
-
-	return 0;
-=======
 	return res;
->>>>>>> c748fdcc
 }
 
 
@@ -3952,3040 +3307,6 @@
 }
 
 
-<<<<<<< HEAD
-static void nl80211_destroy_bss(struct i802_bss *bss)
-{
-	nl_cb_put(bss->nl_cb);
-	bss->nl_cb = NULL;
-}
-
-
-static void * wpa_driver_nl80211_drv_init(void *ctx, const char *ifname,
-					  void *global_priv, int hostapd,
-					  const u8 *set_addr)
-{
-	struct wpa_driver_nl80211_data *drv;
-	struct rfkill_config *rcfg;
-	struct i802_bss *bss;
-
-	if (global_priv == NULL)
-		return NULL;
-	drv = os_zalloc(sizeof(*drv));
-	if (drv == NULL)
-		return NULL;
-	drv->global = global_priv;
-	drv->ctx = ctx;
-	drv->hostapd = !!hostapd;
-	drv->eapol_sock = -1;
-	drv->num_if_indices = sizeof(drv->default_if_indices) / sizeof(int);
-	drv->if_indices = drv->default_if_indices;
-
-	drv->first_bss = os_zalloc(sizeof(*drv->first_bss));
-	if (!drv->first_bss) {
-		os_free(drv);
-		return NULL;
-	}
-	bss = drv->first_bss;
-	bss->drv = drv;
-	bss->ctx = ctx;
-
-	os_strlcpy(bss->ifname, ifname, sizeof(bss->ifname));
-	drv->monitor_ifidx = -1;
-	drv->monitor_sock = -1;
-	drv->eapol_tx_sock = -1;
-	drv->ap_scan_as_station = NL80211_IFTYPE_UNSPECIFIED;
-
-	if (wpa_driver_nl80211_init_nl(drv)) {
-		os_free(drv);
-		return NULL;
-	}
-
-	if (nl80211_init_bss(bss))
-		goto failed;
-
-	rcfg = os_zalloc(sizeof(*rcfg));
-	if (rcfg == NULL)
-		goto failed;
-	rcfg->ctx = drv;
-	os_strlcpy(rcfg->ifname, ifname, sizeof(rcfg->ifname));
-	rcfg->blocked_cb = wpa_driver_nl80211_rfkill_blocked;
-	rcfg->unblocked_cb = wpa_driver_nl80211_rfkill_unblocked;
-	drv->rfkill = rfkill_init(rcfg);
-	if (drv->rfkill == NULL) {
-		wpa_printf(MSG_DEBUG, "nl80211: RFKILL status not available");
-		os_free(rcfg);
-	}
-
-	if (linux_iface_up(drv->global->ioctl_sock, ifname) > 0)
-		drv->start_iface_up = 1;
-
-	if (wpa_driver_nl80211_finish_drv_init(drv, set_addr, 1))
-		goto failed;
-
-	drv->eapol_tx_sock = socket(PF_PACKET, SOCK_DGRAM, 0);
-	if (drv->eapol_tx_sock < 0)
-		goto failed;
-
-	if (drv->data_tx_status) {
-		int enabled = 1;
-
-		if (setsockopt(drv->eapol_tx_sock, SOL_SOCKET, SO_WIFI_STATUS,
-			       &enabled, sizeof(enabled)) < 0) {
-			wpa_printf(MSG_DEBUG,
-				"nl80211: wifi status sockopt failed\n");
-			drv->data_tx_status = 0;
-			if (!drv->use_monitor)
-				drv->capa.flags &=
-					~WPA_DRIVER_FLAGS_EAPOL_TX_STATUS;
-		} else {
-			eloop_register_read_sock(drv->eapol_tx_sock,
-				wpa_driver_nl80211_handle_eapol_tx_status,
-				drv, NULL);
-		}
-	}
-
-	if (drv->global) {
-		dl_list_add(&drv->global->interfaces, &drv->list);
-		drv->in_interface_list = 1;
-	}
-
-	return bss;
-
-failed:
-	wpa_driver_nl80211_deinit(bss);
-	return NULL;
-}
-
-
-/**
- * wpa_driver_nl80211_init - Initialize nl80211 driver interface
- * @ctx: context to be used when calling wpa_supplicant functions,
- * e.g., wpa_supplicant_event()
- * @ifname: interface name, e.g., wlan0
- * @global_priv: private driver global data from global_init()
- * Returns: Pointer to private data, %NULL on failure
- */
-static void * wpa_driver_nl80211_init(void *ctx, const char *ifname,
-				      void *global_priv)
-{
-	return wpa_driver_nl80211_drv_init(ctx, ifname, global_priv, 0, NULL);
-}
-
-
-static int nl80211_register_frame(struct i802_bss *bss,
-				  struct nl_handle *nl_handle,
-				  u16 type, const u8 *match, size_t match_len)
-{
-	struct wpa_driver_nl80211_data *drv = bss->drv;
-	struct nl_msg *msg;
-	int ret = -1;
-	char buf[30];
-
-	msg = nlmsg_alloc();
-	if (!msg)
-		return -1;
-
-	buf[0] = '\0';
-	wpa_snprintf_hex(buf, sizeof(buf), match, match_len);
-	wpa_printf(MSG_DEBUG, "nl80211: Register frame type=0x%x (%s) nl_handle=%p match=%s",
-		   type, fc2str(type), nl_handle, buf);
-
-	nl80211_cmd(drv, msg, 0, NL80211_CMD_REGISTER_ACTION);
-
-	if (nl80211_set_iface_id(msg, bss) < 0)
-		goto nla_put_failure;
-
-	NLA_PUT_U16(msg, NL80211_ATTR_FRAME_TYPE, type);
-	NLA_PUT(msg, NL80211_ATTR_FRAME_MATCH, match_len, match);
-
-	ret = send_and_recv(drv->global, nl_handle, msg, NULL, NULL);
-	msg = NULL;
-	if (ret) {
-		wpa_printf(MSG_DEBUG, "nl80211: Register frame command "
-			   "failed (type=%u): ret=%d (%s)",
-			   type, ret, strerror(-ret));
-		wpa_hexdump(MSG_DEBUG, "nl80211: Register frame match",
-			    match, match_len);
-		goto nla_put_failure;
-	}
-	ret = 0;
-nla_put_failure:
-	nlmsg_free(msg);
-	return ret;
-}
-
-
-static int nl80211_alloc_mgmt_handle(struct i802_bss *bss)
-{
-	struct wpa_driver_nl80211_data *drv = bss->drv;
-
-	if (bss->nl_mgmt) {
-		wpa_printf(MSG_DEBUG, "nl80211: Mgmt reporting "
-			   "already on! (nl_mgmt=%p)", bss->nl_mgmt);
-		return -1;
-	}
-
-	bss->nl_mgmt = nl_create_handle(drv->nl_cb, "mgmt");
-	if (bss->nl_mgmt == NULL)
-		return -1;
-
-	return 0;
-}
-
-
-static void nl80211_mgmt_handle_register_eloop(struct i802_bss *bss)
-{
-	nl80211_register_eloop_read(&bss->nl_mgmt,
-				    wpa_driver_nl80211_event_receive,
-				    bss->nl_cb);
-}
-
-
-static int nl80211_register_action_frame(struct i802_bss *bss,
-					 const u8 *match, size_t match_len)
-{
-	u16 type = (WLAN_FC_TYPE_MGMT << 2) | (WLAN_FC_STYPE_ACTION << 4);
-	return nl80211_register_frame(bss, bss->nl_mgmt,
-				      type, match, match_len);
-}
-
-
-static int nl80211_mgmt_subscribe_non_ap(struct i802_bss *bss)
-{
-	struct wpa_driver_nl80211_data *drv = bss->drv;
-	int ret = 0;
-
-	if (nl80211_alloc_mgmt_handle(bss))
-		return -1;
-	wpa_printf(MSG_DEBUG, "nl80211: Subscribe to mgmt frames with non-AP "
-		   "handle %p", bss->nl_mgmt);
-
-	if (drv->nlmode == NL80211_IFTYPE_ADHOC) {
-		u16 type = (WLAN_FC_TYPE_MGMT << 2) | (WLAN_FC_STYPE_AUTH << 4);
-
-		/* register for any AUTH message */
-		nl80211_register_frame(bss, bss->nl_mgmt, type, NULL, 0);
-	}
-
-#ifdef CONFIG_INTERWORKING
-	/* QoS Map Configure */
-	if (nl80211_register_action_frame(bss, (u8 *) "\x01\x04", 2) < 0)
-		ret = -1;
-#endif /* CONFIG_INTERWORKING */
-#if defined(CONFIG_P2P) || defined(CONFIG_INTERWORKING)
-	/* GAS Initial Request */
-	if (nl80211_register_action_frame(bss, (u8 *) "\x04\x0a", 2) < 0)
-		ret = -1;
-	/* GAS Initial Response */
-	if (nl80211_register_action_frame(bss, (u8 *) "\x04\x0b", 2) < 0)
-		ret = -1;
-	/* GAS Comeback Request */
-	if (nl80211_register_action_frame(bss, (u8 *) "\x04\x0c", 2) < 0)
-		ret = -1;
-	/* GAS Comeback Response */
-	if (nl80211_register_action_frame(bss, (u8 *) "\x04\x0d", 2) < 0)
-		ret = -1;
-	/* Protected GAS Initial Request */
-	if (nl80211_register_action_frame(bss, (u8 *) "\x09\x0a", 2) < 0)
-		ret = -1;
-	/* Protected GAS Initial Response */
-	if (nl80211_register_action_frame(bss, (u8 *) "\x09\x0b", 2) < 0)
-		ret = -1;
-	/* Protected GAS Comeback Request */
-	if (nl80211_register_action_frame(bss, (u8 *) "\x09\x0c", 2) < 0)
-		ret = -1;
-	/* Protected GAS Comeback Response */
-	if (nl80211_register_action_frame(bss, (u8 *) "\x09\x0d", 2) < 0)
-		ret = -1;
-#endif /* CONFIG_P2P || CONFIG_INTERWORKING */
-#ifdef CONFIG_P2P
-	/* P2P Public Action */
-	if (nl80211_register_action_frame(bss,
-					  (u8 *) "\x04\x09\x50\x6f\x9a\x09",
-					  6) < 0)
-		ret = -1;
-	/* P2P Action */
-	if (nl80211_register_action_frame(bss,
-					  (u8 *) "\x7f\x50\x6f\x9a\x09",
-					  5) < 0)
-		ret = -1;
-#endif /* CONFIG_P2P */
-#ifdef CONFIG_IEEE80211W
-	/* SA Query Response */
-	if (nl80211_register_action_frame(bss, (u8 *) "\x08\x01", 2) < 0)
-		ret = -1;
-#endif /* CONFIG_IEEE80211W */
-#ifdef CONFIG_TDLS
-	if ((drv->capa.flags & WPA_DRIVER_FLAGS_TDLS_SUPPORT)) {
-		/* TDLS Discovery Response */
-		if (nl80211_register_action_frame(bss, (u8 *) "\x04\x0e", 2) <
-		    0)
-			ret = -1;
-	}
-#endif /* CONFIG_TDLS */
-
-	/* FT Action frames */
-	if (nl80211_register_action_frame(bss, (u8 *) "\x06", 1) < 0)
-		ret = -1;
-	else
-		drv->capa.key_mgmt |= WPA_DRIVER_CAPA_KEY_MGMT_FT |
-			WPA_DRIVER_CAPA_KEY_MGMT_FT_PSK;
-
-	/* WNM - BSS Transition Management Request */
-	if (nl80211_register_action_frame(bss, (u8 *) "\x0a\x07", 2) < 0)
-		ret = -1;
-	/* WNM-Sleep Mode Response */
-	if (nl80211_register_action_frame(bss, (u8 *) "\x0a\x11", 2) < 0)
-		ret = -1;
-
-#ifdef CONFIG_HS20
-	/* WNM-Notification */
-	if (nl80211_register_action_frame(bss, (u8 *) "\x0a\x1a", 2) < 0)
-		ret = -1;
-#endif /* CONFIG_HS20 */
-
-	nl80211_mgmt_handle_register_eloop(bss);
-
-	return ret;
-}
-
-
-static int nl80211_register_spurious_class3(struct i802_bss *bss)
-{
-	struct wpa_driver_nl80211_data *drv = bss->drv;
-	struct nl_msg *msg;
-	int ret = -1;
-
-	msg = nlmsg_alloc();
-	if (!msg)
-		return -1;
-
-	nl80211_cmd(drv, msg, 0, NL80211_CMD_UNEXPECTED_FRAME);
-
-	NLA_PUT_U32(msg, NL80211_ATTR_IFINDEX, bss->ifindex);
-
-	ret = send_and_recv(drv->global, bss->nl_mgmt, msg, NULL, NULL);
-	msg = NULL;
-	if (ret) {
-		wpa_printf(MSG_DEBUG, "nl80211: Register spurious class3 "
-			   "failed: ret=%d (%s)",
-			   ret, strerror(-ret));
-		goto nla_put_failure;
-	}
-	ret = 0;
-nla_put_failure:
-	nlmsg_free(msg);
-	return ret;
-}
-
-
-static int nl80211_mgmt_subscribe_ap(struct i802_bss *bss)
-{
-	static const int stypes[] = {
-		WLAN_FC_STYPE_AUTH,
-		WLAN_FC_STYPE_ASSOC_REQ,
-		WLAN_FC_STYPE_REASSOC_REQ,
-		WLAN_FC_STYPE_DISASSOC,
-		WLAN_FC_STYPE_DEAUTH,
-		WLAN_FC_STYPE_ACTION,
-		WLAN_FC_STYPE_PROBE_REQ,
-/* Beacon doesn't work as mac80211 doesn't currently allow
- * it, but it wouldn't really be the right thing anyway as
- * it isn't per interface ... maybe just dump the scan
- * results periodically for OLBC?
- */
-		/* WLAN_FC_STYPE_BEACON, */
-	};
-	unsigned int i;
-
-	if (nl80211_alloc_mgmt_handle(bss))
-		return -1;
-	wpa_printf(MSG_DEBUG, "nl80211: Subscribe to mgmt frames with AP "
-		   "handle %p", bss->nl_mgmt);
-
-	for (i = 0; i < ARRAY_SIZE(stypes); i++) {
-		if (nl80211_register_frame(bss, bss->nl_mgmt,
-					   (WLAN_FC_TYPE_MGMT << 2) |
-					   (stypes[i] << 4),
-					   NULL, 0) < 0) {
-			goto out_err;
-		}
-	}
-
-	if (nl80211_register_spurious_class3(bss))
-		goto out_err;
-
-	if (nl80211_get_wiphy_data_ap(bss) == NULL)
-		goto out_err;
-
-	nl80211_mgmt_handle_register_eloop(bss);
-	return 0;
-
-out_err:
-	nl_destroy_handles(&bss->nl_mgmt);
-	return -1;
-}
-
-
-static int nl80211_mgmt_subscribe_ap_dev_sme(struct i802_bss *bss)
-{
-	if (nl80211_alloc_mgmt_handle(bss))
-		return -1;
-	wpa_printf(MSG_DEBUG, "nl80211: Subscribe to mgmt frames with AP "
-		   "handle %p (device SME)", bss->nl_mgmt);
-
-	if (nl80211_register_frame(bss, bss->nl_mgmt,
-				   (WLAN_FC_TYPE_MGMT << 2) |
-				   (WLAN_FC_STYPE_ACTION << 4),
-				   NULL, 0) < 0)
-		goto out_err;
-
-	nl80211_mgmt_handle_register_eloop(bss);
-	return 0;
-
-out_err:
-	nl_destroy_handles(&bss->nl_mgmt);
-	return -1;
-}
-
-
-static void nl80211_mgmt_unsubscribe(struct i802_bss *bss, const char *reason)
-{
-	if (bss->nl_mgmt == NULL)
-		return;
-	wpa_printf(MSG_DEBUG, "nl80211: Unsubscribe mgmt frames handle %p "
-		   "(%s)", bss->nl_mgmt, reason);
-	nl80211_destroy_eloop_handle(&bss->nl_mgmt);
-
-	nl80211_put_wiphy_data_ap(bss);
-}
-
-
-static void wpa_driver_nl80211_send_rfkill(void *eloop_ctx, void *timeout_ctx)
-{
-	wpa_supplicant_event(timeout_ctx, EVENT_INTERFACE_DISABLED, NULL);
-}
-
-
-static void nl80211_del_p2pdev(struct i802_bss *bss)
-{
-	struct wpa_driver_nl80211_data *drv = bss->drv;
-	struct nl_msg *msg;
-	int ret;
-
-	msg = nlmsg_alloc();
-	if (!msg)
-		return;
-
-	nl80211_cmd(drv, msg, 0, NL80211_CMD_DEL_INTERFACE);
-	NLA_PUT_U64(msg, NL80211_ATTR_WDEV, bss->wdev_id);
-
-	ret = send_and_recv_msgs(drv, msg, NULL, NULL);
-	msg = NULL;
-
-	wpa_printf(MSG_DEBUG, "nl80211: Delete P2P Device %s (0x%llx): %s",
-		   bss->ifname, (long long unsigned int) bss->wdev_id,
-		   strerror(-ret));
-
-nla_put_failure:
-	nlmsg_free(msg);
-}
-
-
-static int nl80211_set_p2pdev(struct i802_bss *bss, int start)
-{
-	struct wpa_driver_nl80211_data *drv = bss->drv;
-	struct nl_msg *msg;
-	int ret = -1;
-
-	msg = nlmsg_alloc();
-	if (!msg)
-		return -1;
-
-	if (start)
-		nl80211_cmd(drv, msg, 0, NL80211_CMD_START_P2P_DEVICE);
-	else
-		nl80211_cmd(drv, msg, 0, NL80211_CMD_STOP_P2P_DEVICE);
-
-	NLA_PUT_U64(msg, NL80211_ATTR_WDEV, bss->wdev_id);
-
-	ret = send_and_recv_msgs(drv, msg, NULL, NULL);
-	msg = NULL;
-
-	wpa_printf(MSG_DEBUG, "nl80211: %s P2P Device %s (0x%llx): %s",
-		   start ? "Start" : "Stop",
-		   bss->ifname, (long long unsigned int) bss->wdev_id,
-		   strerror(-ret));
-
-nla_put_failure:
-	nlmsg_free(msg);
-	return ret;
-}
-
-
-static int i802_set_iface_flags(struct i802_bss *bss, int up)
-{
-	enum nl80211_iftype nlmode;
-
-	nlmode = nl80211_get_ifmode(bss);
-	if (nlmode != NL80211_IFTYPE_P2P_DEVICE) {
-		return linux_set_iface_flags(bss->drv->global->ioctl_sock,
-					     bss->ifname, up);
-	}
-
-	/* P2P Device has start/stop which is equivalent */
-	return nl80211_set_p2pdev(bss, up);
-}
-
-
-static int
-wpa_driver_nl80211_finish_drv_init(struct wpa_driver_nl80211_data *drv,
-				   const u8 *set_addr, int first)
-{
-	struct i802_bss *bss = drv->first_bss;
-	int send_rfkill_event = 0;
-	enum nl80211_iftype nlmode;
-
-	drv->ifindex = if_nametoindex(bss->ifname);
-	bss->ifindex = drv->ifindex;
-	bss->wdev_id = drv->global->if_add_wdevid;
-	bss->wdev_id_set = drv->global->if_add_wdevid_set;
-
-	bss->if_dynamic = drv->ifindex == drv->global->if_add_ifindex;
-	bss->if_dynamic = bss->if_dynamic || drv->global->if_add_wdevid_set;
-	drv->global->if_add_wdevid_set = 0;
-
-	if (!bss->if_dynamic && nl80211_get_ifmode(bss) == NL80211_IFTYPE_AP)
-		bss->static_ap = 1;
-
-	if (wpa_driver_nl80211_capa(drv))
-		return -1;
-
-	wpa_printf(MSG_DEBUG, "nl80211: interface %s in phy %s",
-		   bss->ifname, drv->phyname);
-
-	if (set_addr &&
-	    (linux_set_iface_flags(drv->global->ioctl_sock, bss->ifname, 0) ||
-	     linux_set_ifhwaddr(drv->global->ioctl_sock, bss->ifname,
-				set_addr)))
-		return -1;
-
-	if (first && nl80211_get_ifmode(bss) == NL80211_IFTYPE_AP)
-		drv->start_mode_ap = 1;
-
-	if (drv->hostapd || bss->static_ap)
-		nlmode = NL80211_IFTYPE_AP;
-	else if (bss->if_dynamic)
-		nlmode = nl80211_get_ifmode(bss);
-	else
-		nlmode = NL80211_IFTYPE_STATION;
-
-	if (wpa_driver_nl80211_set_mode(bss, nlmode) < 0) {
-		wpa_printf(MSG_ERROR, "nl80211: Could not configure driver mode");
-		return -1;
-	}
-
-	if (nlmode == NL80211_IFTYPE_P2P_DEVICE)
-		nl80211_get_macaddr(bss);
-
-	if (!rfkill_is_blocked(drv->rfkill)) {
-		int ret = i802_set_iface_flags(bss, 1);
-		if (ret) {
-			wpa_printf(MSG_ERROR, "nl80211: Could not set "
-				   "interface '%s' UP", bss->ifname);
-			return ret;
-		}
-		if (nlmode == NL80211_IFTYPE_P2P_DEVICE)
-			return ret;
-	} else {
-		wpa_printf(MSG_DEBUG, "nl80211: Could not yet enable "
-			   "interface '%s' due to rfkill", bss->ifname);
-		if (nlmode == NL80211_IFTYPE_P2P_DEVICE)
-			return 0;
-		drv->if_disabled = 1;
-		send_rfkill_event = 1;
-	}
-
-	if (!drv->hostapd)
-		netlink_send_oper_ifla(drv->global->netlink, drv->ifindex,
-				       1, IF_OPER_DORMANT);
-
-	if (linux_get_ifhwaddr(drv->global->ioctl_sock, bss->ifname,
-			       bss->addr))
-		return -1;
-
-	if (send_rfkill_event) {
-		eloop_register_timeout(0, 0, wpa_driver_nl80211_send_rfkill,
-				       drv, drv->ctx);
-	}
-
-	return 0;
-}
-
-
-static int wpa_driver_nl80211_del_beacon(struct wpa_driver_nl80211_data *drv)
-{
-	struct nl_msg *msg;
-
-	msg = nlmsg_alloc();
-	if (!msg)
-		return -ENOMEM;
-
-	wpa_printf(MSG_DEBUG, "nl80211: Remove beacon (ifindex=%d)",
-		   drv->ifindex);
-	nl80211_cmd(drv, msg, 0, NL80211_CMD_DEL_BEACON);
-	NLA_PUT_U32(msg, NL80211_ATTR_IFINDEX, drv->ifindex);
-
-	return send_and_recv_msgs(drv, msg, NULL, NULL);
- nla_put_failure:
-	nlmsg_free(msg);
-	return -ENOBUFS;
-}
-
-
-/**
- * wpa_driver_nl80211_deinit - Deinitialize nl80211 driver interface
- * @bss: Pointer to private nl80211 data from wpa_driver_nl80211_init()
- *
- * Shut down driver interface and processing of driver events. Free
- * private data buffer if one was allocated in wpa_driver_nl80211_init().
- */
-static void wpa_driver_nl80211_deinit(struct i802_bss *bss)
-{
-	struct wpa_driver_nl80211_data *drv = bss->drv;
-
-	bss->in_deinit = 1;
-	if (drv->data_tx_status)
-		eloop_unregister_read_sock(drv->eapol_tx_sock);
-	if (drv->eapol_tx_sock >= 0)
-		close(drv->eapol_tx_sock);
-
-	if (bss->nl_preq)
-		wpa_driver_nl80211_probe_req_report(bss, 0);
-	if (bss->added_if_into_bridge) {
-		if (linux_br_del_if(drv->global->ioctl_sock, bss->brname,
-				    bss->ifname) < 0)
-			wpa_printf(MSG_INFO, "nl80211: Failed to remove "
-				   "interface %s from bridge %s: %s",
-				   bss->ifname, bss->brname, strerror(errno));
-	}
-	if (bss->added_bridge) {
-		if (linux_br_del(drv->global->ioctl_sock, bss->brname) < 0)
-			wpa_printf(MSG_INFO, "nl80211: Failed to remove "
-				   "bridge %s: %s",
-				   bss->brname, strerror(errno));
-	}
-
-	nl80211_remove_monitor_interface(drv);
-
-	if (is_ap_interface(drv->nlmode))
-		wpa_driver_nl80211_del_beacon(drv);
-
-	if (drv->eapol_sock >= 0) {
-		eloop_unregister_read_sock(drv->eapol_sock);
-		close(drv->eapol_sock);
-	}
-
-	if (drv->if_indices != drv->default_if_indices)
-		os_free(drv->if_indices);
-
-	if (drv->disabled_11b_rates)
-		nl80211_disable_11b_rates(drv, drv->ifindex, 0);
-
-	netlink_send_oper_ifla(drv->global->netlink, drv->ifindex, 0,
-			       IF_OPER_UP);
-	eloop_cancel_timeout(wpa_driver_nl80211_send_rfkill, drv, drv->ctx);
-	rfkill_deinit(drv->rfkill);
-
-	eloop_cancel_timeout(wpa_driver_nl80211_scan_timeout, drv, drv->ctx);
-
-	if (!drv->start_iface_up)
-		(void) i802_set_iface_flags(bss, 0);
-	if (drv->nlmode != NL80211_IFTYPE_P2P_DEVICE) {
-		if (!drv->hostapd || !drv->start_mode_ap)
-			wpa_driver_nl80211_set_mode(bss,
-						    NL80211_IFTYPE_STATION);
-		nl80211_mgmt_unsubscribe(bss, "deinit");
-	} else {
-		nl80211_mgmt_unsubscribe(bss, "deinit");
-		nl80211_del_p2pdev(bss);
-	}
-	nl_cb_put(drv->nl_cb);
-
-	nl80211_destroy_bss(drv->first_bss);
-
-	os_free(drv->filter_ssids);
-
-	os_free(drv->auth_ie);
-
-	if (drv->in_interface_list)
-		dl_list_del(&drv->list);
-
-	os_free(drv->extended_capa);
-	os_free(drv->extended_capa_mask);
-	os_free(drv->first_bss);
-	os_free(drv);
-}
-
-
-/**
- * wpa_driver_nl80211_scan_timeout - Scan timeout to report scan completion
- * @eloop_ctx: Driver private data
- * @timeout_ctx: ctx argument given to wpa_driver_nl80211_init()
- *
- * This function can be used as registered timeout when starting a scan to
- * generate a scan completed event if the driver does not report this.
- */
-static void wpa_driver_nl80211_scan_timeout(void *eloop_ctx, void *timeout_ctx)
-{
-	struct wpa_driver_nl80211_data *drv = eloop_ctx;
-	if (drv->ap_scan_as_station != NL80211_IFTYPE_UNSPECIFIED) {
-		wpa_driver_nl80211_set_mode(drv->first_bss,
-					    drv->ap_scan_as_station);
-		drv->ap_scan_as_station = NL80211_IFTYPE_UNSPECIFIED;
-	}
-	wpa_printf(MSG_DEBUG, "Scan timeout - try to get results");
-	wpa_supplicant_event(timeout_ctx, EVENT_SCAN_RESULTS, NULL);
-}
-
-
-static struct nl_msg *
-nl80211_scan_common(struct wpa_driver_nl80211_data *drv, u8 cmd,
-		    struct wpa_driver_scan_params *params, u64 *wdev_id)
-{
-	struct nl_msg *msg;
-	size_t i;
-	u32 scan_flags = 0;
-
-	msg = nlmsg_alloc();
-	if (!msg)
-		return NULL;
-
-	nl80211_cmd(drv, msg, 0, cmd);
-
-	if (!wdev_id)
-		NLA_PUT_U32(msg, NL80211_ATTR_IFINDEX, drv->ifindex);
-	else
-		NLA_PUT_U64(msg, NL80211_ATTR_WDEV, *wdev_id);
-
-	if (params->num_ssids) {
-		struct nlattr *ssids;
-
-		ssids = nla_nest_start(msg, NL80211_ATTR_SCAN_SSIDS);
-		if (ssids == NULL)
-			goto fail;
-		for (i = 0; i < params->num_ssids; i++) {
-			wpa_hexdump_ascii(MSG_MSGDUMP, "nl80211: Scan SSID",
-					  params->ssids[i].ssid,
-					  params->ssids[i].ssid_len);
-			if (nla_put(msg, i + 1, params->ssids[i].ssid_len,
-				    params->ssids[i].ssid) < 0)
-				goto fail;
-		}
-		nla_nest_end(msg, ssids);
-	}
-
-	if (params->extra_ies) {
-		wpa_hexdump(MSG_MSGDUMP, "nl80211: Scan extra IEs",
-			    params->extra_ies, params->extra_ies_len);
-		if (nla_put(msg, NL80211_ATTR_IE, params->extra_ies_len,
-			    params->extra_ies) < 0)
-			goto fail;
-	}
-
-	if (params->freqs) {
-		struct nlattr *freqs;
-		freqs = nla_nest_start(msg, NL80211_ATTR_SCAN_FREQUENCIES);
-		if (freqs == NULL)
-			goto fail;
-		for (i = 0; params->freqs[i]; i++) {
-			wpa_printf(MSG_MSGDUMP, "nl80211: Scan frequency %u "
-				   "MHz", params->freqs[i]);
-			if (nla_put_u32(msg, i + 1, params->freqs[i]) < 0)
-				goto fail;
-		}
-		nla_nest_end(msg, freqs);
-	}
-
-	os_free(drv->filter_ssids);
-	drv->filter_ssids = params->filter_ssids;
-	params->filter_ssids = NULL;
-	drv->num_filter_ssids = params->num_filter_ssids;
-
-	if (params->only_new_results) {
-		wpa_printf(MSG_DEBUG, "nl80211: Add NL80211_SCAN_FLAG_FLUSH");
-		scan_flags |= NL80211_SCAN_FLAG_FLUSH;
-	}
-
-	if (params->low_priority && drv->have_low_prio_scan) {
-		wpa_printf(MSG_DEBUG,
-			   "nl80211: Add NL80211_SCAN_FLAG_LOW_PRIORITY");
-		scan_flags |= NL80211_SCAN_FLAG_LOW_PRIORITY;
-	}
-
-	if (scan_flags)
-		NLA_PUT_U32(msg, NL80211_ATTR_SCAN_FLAGS, scan_flags);
-
-	return msg;
-
-fail:
-nla_put_failure:
-	nlmsg_free(msg);
-	return NULL;
-}
-
-
-/**
- * wpa_driver_nl80211_scan - Request the driver to initiate scan
- * @bss: Pointer to private driver data from wpa_driver_nl80211_init()
- * @params: Scan parameters
- * Returns: 0 on success, -1 on failure
- */
-static int wpa_driver_nl80211_scan(struct i802_bss *bss,
-				   struct wpa_driver_scan_params *params)
-{
-	struct wpa_driver_nl80211_data *drv = bss->drv;
-	int ret = -1, timeout;
-	struct nl_msg *msg = NULL;
-
-	wpa_dbg(drv->ctx, MSG_DEBUG, "nl80211: scan request");
-	drv->scan_for_auth = 0;
-
-	msg = nl80211_scan_common(drv, NL80211_CMD_TRIGGER_SCAN, params,
-				  bss->wdev_id_set ? &bss->wdev_id : NULL);
-	if (!msg)
-		return -1;
-
-	if (params->p2p_probe) {
-		struct nlattr *rates;
-
-		wpa_printf(MSG_DEBUG, "nl80211: P2P probe - mask SuppRates");
-
-		rates = nla_nest_start(msg, NL80211_ATTR_SCAN_SUPP_RATES);
-		if (rates == NULL)
-			goto nla_put_failure;
-
-		/*
-		 * Remove 2.4 GHz rates 1, 2, 5.5, 11 Mbps from supported rates
-		 * by masking out everything else apart from the OFDM rates 6,
-		 * 9, 12, 18, 24, 36, 48, 54 Mbps from non-MCS rates. All 5 GHz
-		 * rates are left enabled.
-		 */
-		NLA_PUT(msg, NL80211_BAND_2GHZ, 8,
-			"\x0c\x12\x18\x24\x30\x48\x60\x6c");
-		nla_nest_end(msg, rates);
-
-		NLA_PUT_FLAG(msg, NL80211_ATTR_TX_NO_CCK_RATE);
-	}
-
-	ret = send_and_recv_msgs(drv, msg, NULL, NULL);
-	msg = NULL;
-	if (ret) {
-		wpa_printf(MSG_DEBUG, "nl80211: Scan trigger failed: ret=%d "
-			   "(%s)", ret, strerror(-ret));
-		if (drv->hostapd && is_ap_interface(drv->nlmode)) {
-			enum nl80211_iftype old_mode = drv->nlmode;
-
-			/*
-			 * mac80211 does not allow scan requests in AP mode, so
-			 * try to do this in station mode.
-			 */
-			if (wpa_driver_nl80211_set_mode(
-				    bss, NL80211_IFTYPE_STATION))
-				goto nla_put_failure;
-
-			if (wpa_driver_nl80211_scan(bss, params)) {
-				wpa_driver_nl80211_set_mode(bss, drv->nlmode);
-				goto nla_put_failure;
-			}
-
-			/* Restore AP mode when processing scan results */
-			drv->ap_scan_as_station = old_mode;
-			ret = 0;
-		} else
-			goto nla_put_failure;
-	}
-
-	drv->scan_state = SCAN_REQUESTED;
-	/* Not all drivers generate "scan completed" wireless event, so try to
-	 * read results after a timeout. */
-	timeout = 10;
-	if (drv->scan_complete_events) {
-		/*
-		 * The driver seems to deliver events to notify when scan is
-		 * complete, so use longer timeout to avoid race conditions
-		 * with scanning and following association request.
-		 */
-		timeout = 30;
-	}
-	wpa_printf(MSG_DEBUG, "Scan requested (ret=%d) - scan timeout %d "
-		   "seconds", ret, timeout);
-	eloop_cancel_timeout(wpa_driver_nl80211_scan_timeout, drv, drv->ctx);
-	eloop_register_timeout(timeout, 0, wpa_driver_nl80211_scan_timeout,
-			       drv, drv->ctx);
-
-nla_put_failure:
-	nlmsg_free(msg);
-	return ret;
-}
-
-
-/**
- * wpa_driver_nl80211_sched_scan - Initiate a scheduled scan
- * @priv: Pointer to private driver data from wpa_driver_nl80211_init()
- * @params: Scan parameters
- * @interval: Interval between scan cycles in milliseconds
- * Returns: 0 on success, -1 on failure or if not supported
- */
-static int wpa_driver_nl80211_sched_scan(void *priv,
-					 struct wpa_driver_scan_params *params,
-					 u32 interval)
-{
-	struct i802_bss *bss = priv;
-	struct wpa_driver_nl80211_data *drv = bss->drv;
-	int ret = -1;
-	struct nl_msg *msg;
-	size_t i;
-
-	wpa_dbg(drv->ctx, MSG_DEBUG, "nl80211: sched_scan request");
-
-#ifdef ANDROID
-	if (!drv->capa.sched_scan_supported)
-		return android_pno_start(bss, params);
-#endif /* ANDROID */
-
-	msg = nl80211_scan_common(drv, NL80211_CMD_START_SCHED_SCAN, params,
-				  bss->wdev_id_set ? &bss->wdev_id : NULL);
-	if (!msg)
-		goto nla_put_failure;
-
-	NLA_PUT_U32(msg, NL80211_ATTR_SCHED_SCAN_INTERVAL, interval);
-
-	if ((drv->num_filter_ssids &&
-	    (int) drv->num_filter_ssids <= drv->capa.max_match_sets) ||
-	    params->filter_rssi) {
-		struct nlattr *match_sets;
-		match_sets = nla_nest_start(msg, NL80211_ATTR_SCHED_SCAN_MATCH);
-		if (match_sets == NULL)
-			goto nla_put_failure;
-
-		for (i = 0; i < drv->num_filter_ssids; i++) {
-			struct nlattr *match_set_ssid;
-			wpa_hexdump_ascii(MSG_MSGDUMP,
-					  "nl80211: Sched scan filter SSID",
-					  drv->filter_ssids[i].ssid,
-					  drv->filter_ssids[i].ssid_len);
-
-			match_set_ssid = nla_nest_start(msg, i + 1);
-			if (match_set_ssid == NULL)
-				goto nla_put_failure;
-			NLA_PUT(msg, NL80211_ATTR_SCHED_SCAN_MATCH_SSID,
-				drv->filter_ssids[i].ssid_len,
-				drv->filter_ssids[i].ssid);
-			if (params->filter_rssi)
-				NLA_PUT_U32(msg,
-					    NL80211_SCHED_SCAN_MATCH_ATTR_RSSI,
-					    params->filter_rssi);
-
-			nla_nest_end(msg, match_set_ssid);
-		}
-
-		/*
-		 * Due to backward compatibility code, newer kernels treat this
-		 * matchset (with only an RSSI filter) as the default for all
-		 * other matchsets, unless it's the only one, in which case the
-		 * matchset will actually allow all SSIDs above the RSSI.
-		 */
-		if (params->filter_rssi) {
-			struct nlattr *match_set_rssi;
-			match_set_rssi = nla_nest_start(msg, 0);
-			if (match_set_rssi == NULL)
-				goto nla_put_failure;
-			NLA_PUT_U32(msg, NL80211_SCHED_SCAN_MATCH_ATTR_RSSI,
-				    params->filter_rssi);
-			wpa_printf(MSG_MSGDUMP,
-				   "nl80211: Sched scan RSSI filter %d dBm",
-				   params->filter_rssi);
-			nla_nest_end(msg, match_set_rssi);
-		}
-
-		nla_nest_end(msg, match_sets);
-	}
-
-	ret = send_and_recv_msgs(drv, msg, NULL, NULL);
-
-	/* TODO: if we get an error here, we should fall back to normal scan */
-
-	msg = NULL;
-	if (ret) {
-		wpa_printf(MSG_DEBUG, "nl80211: Sched scan start failed: "
-			   "ret=%d (%s)", ret, strerror(-ret));
-		goto nla_put_failure;
-	}
-
-	wpa_printf(MSG_DEBUG, "nl80211: Sched scan requested (ret=%d) - "
-		   "scan interval %d msec", ret, interval);
-
-nla_put_failure:
-	nlmsg_free(msg);
-	return ret;
-}
-
-
-/**
- * wpa_driver_nl80211_stop_sched_scan - Stop a scheduled scan
- * @priv: Pointer to private driver data from wpa_driver_nl80211_init()
- * Returns: 0 on success, -1 on failure or if not supported
- */
-static int wpa_driver_nl80211_stop_sched_scan(void *priv)
-{
-	struct i802_bss *bss = priv;
-	struct wpa_driver_nl80211_data *drv = bss->drv;
-	int ret = 0;
-	struct nl_msg *msg;
-
-#ifdef ANDROID
-	if (!drv->capa.sched_scan_supported)
-		return android_pno_stop(bss);
-#endif /* ANDROID */
-
-	msg = nlmsg_alloc();
-	if (!msg)
-		return -1;
-
-	nl80211_cmd(drv, msg, 0, NL80211_CMD_STOP_SCHED_SCAN);
-
-	NLA_PUT_U32(msg, NL80211_ATTR_IFINDEX, drv->ifindex);
-
-	ret = send_and_recv_msgs(drv, msg, NULL, NULL);
-	msg = NULL;
-	if (ret) {
-		wpa_printf(MSG_DEBUG, "nl80211: Sched scan stop failed: "
-			   "ret=%d (%s)", ret, strerror(-ret));
-		goto nla_put_failure;
-	}
-
-	wpa_printf(MSG_DEBUG, "nl80211: Sched scan stop sent (ret=%d)", ret);
-
-nla_put_failure:
-	nlmsg_free(msg);
-	return ret;
-}
-
-
-static const u8 * nl80211_get_ie(const u8 *ies, size_t ies_len, u8 ie)
-{
-	const u8 *end, *pos;
-
-	if (ies == NULL)
-		return NULL;
-
-	pos = ies;
-	end = ies + ies_len;
-
-	while (pos + 1 < end) {
-		if (pos + 2 + pos[1] > end)
-			break;
-		if (pos[0] == ie)
-			return pos;
-		pos += 2 + pos[1];
-	}
-
-	return NULL;
-}
-
-
-static int nl80211_scan_filtered(struct wpa_driver_nl80211_data *drv,
-				 const u8 *ie, size_t ie_len)
-{
-	const u8 *ssid;
-	size_t i;
-
-	if (drv->filter_ssids == NULL)
-		return 0;
-
-	ssid = nl80211_get_ie(ie, ie_len, WLAN_EID_SSID);
-	if (ssid == NULL)
-		return 1;
-
-	for (i = 0; i < drv->num_filter_ssids; i++) {
-		if (ssid[1] == drv->filter_ssids[i].ssid_len &&
-		    os_memcmp(ssid + 2, drv->filter_ssids[i].ssid, ssid[1]) ==
-		    0)
-			return 0;
-	}
-
-	return 1;
-}
-
-
-static int bss_info_handler(struct nl_msg *msg, void *arg)
-{
-	struct nlattr *tb[NL80211_ATTR_MAX + 1];
-	struct genlmsghdr *gnlh = nlmsg_data(nlmsg_hdr(msg));
-	struct nlattr *bss[NL80211_BSS_MAX + 1];
-	static struct nla_policy bss_policy[NL80211_BSS_MAX + 1] = {
-		[NL80211_BSS_BSSID] = { .type = NLA_UNSPEC },
-		[NL80211_BSS_FREQUENCY] = { .type = NLA_U32 },
-		[NL80211_BSS_TSF] = { .type = NLA_U64 },
-		[NL80211_BSS_BEACON_INTERVAL] = { .type = NLA_U16 },
-		[NL80211_BSS_CAPABILITY] = { .type = NLA_U16 },
-		[NL80211_BSS_INFORMATION_ELEMENTS] = { .type = NLA_UNSPEC },
-		[NL80211_BSS_SIGNAL_MBM] = { .type = NLA_U32 },
-		[NL80211_BSS_SIGNAL_UNSPEC] = { .type = NLA_U8 },
-		[NL80211_BSS_STATUS] = { .type = NLA_U32 },
-		[NL80211_BSS_SEEN_MS_AGO] = { .type = NLA_U32 },
-		[NL80211_BSS_BEACON_IES] = { .type = NLA_UNSPEC },
-	};
-	struct nl80211_bss_info_arg *_arg = arg;
-	struct wpa_scan_results *res = _arg->res;
-	struct wpa_scan_res **tmp;
-	struct wpa_scan_res *r;
-	const u8 *ie, *beacon_ie;
-	size_t ie_len, beacon_ie_len;
-	u8 *pos;
-	size_t i;
-
-	nla_parse(tb, NL80211_ATTR_MAX, genlmsg_attrdata(gnlh, 0),
-		  genlmsg_attrlen(gnlh, 0), NULL);
-	if (!tb[NL80211_ATTR_BSS])
-		return NL_SKIP;
-	if (nla_parse_nested(bss, NL80211_BSS_MAX, tb[NL80211_ATTR_BSS],
-			     bss_policy))
-		return NL_SKIP;
-	if (bss[NL80211_BSS_STATUS]) {
-		enum nl80211_bss_status status;
-		status = nla_get_u32(bss[NL80211_BSS_STATUS]);
-		if (status == NL80211_BSS_STATUS_ASSOCIATED &&
-		    bss[NL80211_BSS_FREQUENCY]) {
-			_arg->assoc_freq =
-				nla_get_u32(bss[NL80211_BSS_FREQUENCY]);
-			wpa_printf(MSG_DEBUG, "nl80211: Associated on %u MHz",
-				   _arg->assoc_freq);
-		}
-		if (status == NL80211_BSS_STATUS_IBSS_JOINED &&
-		    bss[NL80211_BSS_FREQUENCY]) {
-			_arg->ibss_freq =
-				nla_get_u32(bss[NL80211_BSS_FREQUENCY]);
-			wpa_printf(MSG_DEBUG, "nl80211: IBSS-joined on %u MHz",
-				   _arg->ibss_freq);
-		}
-		if (status == NL80211_BSS_STATUS_ASSOCIATED &&
-		    bss[NL80211_BSS_BSSID]) {
-			os_memcpy(_arg->assoc_bssid,
-				  nla_data(bss[NL80211_BSS_BSSID]), ETH_ALEN);
-			wpa_printf(MSG_DEBUG, "nl80211: Associated with "
-				   MACSTR, MAC2STR(_arg->assoc_bssid));
-		}
-	}
-	if (!res)
-		return NL_SKIP;
-	if (bss[NL80211_BSS_INFORMATION_ELEMENTS]) {
-		ie = nla_data(bss[NL80211_BSS_INFORMATION_ELEMENTS]);
-		ie_len = nla_len(bss[NL80211_BSS_INFORMATION_ELEMENTS]);
-	} else {
-		ie = NULL;
-		ie_len = 0;
-	}
-	if (bss[NL80211_BSS_BEACON_IES]) {
-		beacon_ie = nla_data(bss[NL80211_BSS_BEACON_IES]);
-		beacon_ie_len = nla_len(bss[NL80211_BSS_BEACON_IES]);
-	} else {
-		beacon_ie = NULL;
-		beacon_ie_len = 0;
-	}
-
-	if (nl80211_scan_filtered(_arg->drv, ie ? ie : beacon_ie,
-				  ie ? ie_len : beacon_ie_len))
-		return NL_SKIP;
-
-	r = os_zalloc(sizeof(*r) + ie_len + beacon_ie_len);
-	if (r == NULL)
-		return NL_SKIP;
-	if (bss[NL80211_BSS_BSSID])
-		os_memcpy(r->bssid, nla_data(bss[NL80211_BSS_BSSID]),
-			  ETH_ALEN);
-	if (bss[NL80211_BSS_FREQUENCY])
-		r->freq = nla_get_u32(bss[NL80211_BSS_FREQUENCY]);
-	if (bss[NL80211_BSS_BEACON_INTERVAL])
-		r->beacon_int = nla_get_u16(bss[NL80211_BSS_BEACON_INTERVAL]);
-	if (bss[NL80211_BSS_CAPABILITY])
-		r->caps = nla_get_u16(bss[NL80211_BSS_CAPABILITY]);
-	r->flags |= WPA_SCAN_NOISE_INVALID;
-	if (bss[NL80211_BSS_SIGNAL_MBM]) {
-		r->level = nla_get_u32(bss[NL80211_BSS_SIGNAL_MBM]);
-		r->level /= 100; /* mBm to dBm */
-		r->flags |= WPA_SCAN_LEVEL_DBM | WPA_SCAN_QUAL_INVALID;
-	} else if (bss[NL80211_BSS_SIGNAL_UNSPEC]) {
-		r->level = nla_get_u8(bss[NL80211_BSS_SIGNAL_UNSPEC]);
-		r->flags |= WPA_SCAN_QUAL_INVALID;
-	} else
-		r->flags |= WPA_SCAN_LEVEL_INVALID | WPA_SCAN_QUAL_INVALID;
-	if (bss[NL80211_BSS_TSF])
-		r->tsf = nla_get_u64(bss[NL80211_BSS_TSF]);
-	if (bss[NL80211_BSS_SEEN_MS_AGO])
-		r->age = nla_get_u32(bss[NL80211_BSS_SEEN_MS_AGO]);
-	r->ie_len = ie_len;
-	pos = (u8 *) (r + 1);
-	if (ie) {
-		os_memcpy(pos, ie, ie_len);
-		pos += ie_len;
-	}
-	r->beacon_ie_len = beacon_ie_len;
-	if (beacon_ie)
-		os_memcpy(pos, beacon_ie, beacon_ie_len);
-
-	if (bss[NL80211_BSS_STATUS]) {
-		enum nl80211_bss_status status;
-		status = nla_get_u32(bss[NL80211_BSS_STATUS]);
-		switch (status) {
-		case NL80211_BSS_STATUS_AUTHENTICATED:
-			r->flags |= WPA_SCAN_AUTHENTICATED;
-			break;
-		case NL80211_BSS_STATUS_ASSOCIATED:
-			r->flags |= WPA_SCAN_ASSOCIATED;
-			break;
-		default:
-			break;
-		}
-	}
-
-	/*
-	 * cfg80211 maintains separate BSS table entries for APs if the same
-	 * BSSID,SSID pair is seen on multiple channels. wpa_supplicant does
-	 * not use frequency as a separate key in the BSS table, so filter out
-	 * duplicated entries. Prefer associated BSS entry in such a case in
-	 * order to get the correct frequency into the BSS table. Similarly,
-	 * prefer newer entries over older.
-	 */
-	for (i = 0; i < res->num; i++) {
-		const u8 *s1, *s2;
-		if (os_memcmp(res->res[i]->bssid, r->bssid, ETH_ALEN) != 0)
-			continue;
-
-		s1 = nl80211_get_ie((u8 *) (res->res[i] + 1),
-				    res->res[i]->ie_len, WLAN_EID_SSID);
-		s2 = nl80211_get_ie((u8 *) (r + 1), r->ie_len, WLAN_EID_SSID);
-		if (s1 == NULL || s2 == NULL || s1[1] != s2[1] ||
-		    os_memcmp(s1, s2, 2 + s1[1]) != 0)
-			continue;
-
-		/* Same BSSID,SSID was already included in scan results */
-		wpa_printf(MSG_DEBUG, "nl80211: Remove duplicated scan result "
-			   "for " MACSTR, MAC2STR(r->bssid));
-
-		if (((r->flags & WPA_SCAN_ASSOCIATED) &&
-		     !(res->res[i]->flags & WPA_SCAN_ASSOCIATED)) ||
-		    r->age < res->res[i]->age) {
-			os_free(res->res[i]);
-			res->res[i] = r;
-		} else
-			os_free(r);
-		return NL_SKIP;
-	}
-
-	tmp = os_realloc_array(res->res, res->num + 1,
-			       sizeof(struct wpa_scan_res *));
-	if (tmp == NULL) {
-		os_free(r);
-		return NL_SKIP;
-	}
-	tmp[res->num++] = r;
-	res->res = tmp;
-
-	return NL_SKIP;
-}
-
-
-static void clear_state_mismatch(struct wpa_driver_nl80211_data *drv,
-				 const u8 *addr)
-{
-	if (drv->capa.flags & WPA_DRIVER_FLAGS_SME) {
-		wpa_printf(MSG_DEBUG, "nl80211: Clear possible state "
-			   "mismatch (" MACSTR ")", MAC2STR(addr));
-		wpa_driver_nl80211_mlme(drv, addr,
-					NL80211_CMD_DEAUTHENTICATE,
-					WLAN_REASON_PREV_AUTH_NOT_VALID, 1);
-	}
-}
-
-
-static void wpa_driver_nl80211_check_bss_status(
-	struct wpa_driver_nl80211_data *drv, struct wpa_scan_results *res)
-{
-	size_t i;
-
-	for (i = 0; i < res->num; i++) {
-		struct wpa_scan_res *r = res->res[i];
-		if (r->flags & WPA_SCAN_AUTHENTICATED) {
-			wpa_printf(MSG_DEBUG, "nl80211: Scan results "
-				   "indicates BSS status with " MACSTR
-				   " as authenticated",
-				   MAC2STR(r->bssid));
-			if (is_sta_interface(drv->nlmode) &&
-			    os_memcmp(r->bssid, drv->bssid, ETH_ALEN) != 0 &&
-			    os_memcmp(r->bssid, drv->auth_bssid, ETH_ALEN) !=
-			    0) {
-				wpa_printf(MSG_DEBUG, "nl80211: Unknown BSSID"
-					   " in local state (auth=" MACSTR
-					   " assoc=" MACSTR ")",
-					   MAC2STR(drv->auth_bssid),
-					   MAC2STR(drv->bssid));
-				clear_state_mismatch(drv, r->bssid);
-			}
-		}
-
-		if (r->flags & WPA_SCAN_ASSOCIATED) {
-			wpa_printf(MSG_DEBUG, "nl80211: Scan results "
-				   "indicate BSS status with " MACSTR
-				   " as associated",
-				   MAC2STR(r->bssid));
-			if (is_sta_interface(drv->nlmode) &&
-			    !drv->associated) {
-				wpa_printf(MSG_DEBUG, "nl80211: Local state "
-					   "(not associated) does not match "
-					   "with BSS state");
-				clear_state_mismatch(drv, r->bssid);
-			} else if (is_sta_interface(drv->nlmode) &&
-				   os_memcmp(drv->bssid, r->bssid, ETH_ALEN) !=
-				   0) {
-				wpa_printf(MSG_DEBUG, "nl80211: Local state "
-					   "(associated with " MACSTR ") does "
-					   "not match with BSS state",
-					   MAC2STR(drv->bssid));
-				clear_state_mismatch(drv, r->bssid);
-				clear_state_mismatch(drv, drv->bssid);
-			}
-		}
-	}
-}
-
-
-static struct wpa_scan_results *
-nl80211_get_scan_results(struct wpa_driver_nl80211_data *drv)
-{
-	struct nl_msg *msg;
-	struct wpa_scan_results *res;
-	int ret;
-	struct nl80211_bss_info_arg arg;
-
-	res = os_zalloc(sizeof(*res));
-	if (res == NULL)
-		return NULL;
-	msg = nlmsg_alloc();
-	if (!msg)
-		goto nla_put_failure;
-
-	nl80211_cmd(drv, msg, NLM_F_DUMP, NL80211_CMD_GET_SCAN);
-	if (nl80211_set_iface_id(msg, drv->first_bss) < 0)
-		goto nla_put_failure;
-
-	arg.drv = drv;
-	arg.res = res;
-	ret = send_and_recv_msgs(drv, msg, bss_info_handler, &arg);
-	msg = NULL;
-	if (ret == 0) {
-		wpa_printf(MSG_DEBUG, "nl80211: Received scan results (%lu "
-			   "BSSes)", (unsigned long) res->num);
-		nl80211_get_noise_for_scan_results(drv, res);
-		return res;
-	}
-	wpa_printf(MSG_DEBUG, "nl80211: Scan result fetch failed: ret=%d "
-		   "(%s)", ret, strerror(-ret));
-nla_put_failure:
-	nlmsg_free(msg);
-	wpa_scan_results_free(res);
-	return NULL;
-}
-
-
-/**
- * wpa_driver_nl80211_get_scan_results - Fetch the latest scan results
- * @priv: Pointer to private wext data from wpa_driver_nl80211_init()
- * Returns: Scan results on success, -1 on failure
- */
-static struct wpa_scan_results *
-wpa_driver_nl80211_get_scan_results(void *priv)
-{
-	struct i802_bss *bss = priv;
-	struct wpa_driver_nl80211_data *drv = bss->drv;
-	struct wpa_scan_results *res;
-
-	res = nl80211_get_scan_results(drv);
-	if (res)
-		wpa_driver_nl80211_check_bss_status(drv, res);
-	return res;
-}
-
-
-static void nl80211_dump_scan(struct wpa_driver_nl80211_data *drv)
-{
-	struct wpa_scan_results *res;
-	size_t i;
-
-	res = nl80211_get_scan_results(drv);
-	if (res == NULL) {
-		wpa_printf(MSG_DEBUG, "nl80211: Failed to get scan results");
-		return;
-	}
-
-	wpa_printf(MSG_DEBUG, "nl80211: Scan result dump");
-	for (i = 0; i < res->num; i++) {
-		struct wpa_scan_res *r = res->res[i];
-		wpa_printf(MSG_DEBUG, "nl80211: %d/%d " MACSTR "%s%s",
-			   (int) i, (int) res->num, MAC2STR(r->bssid),
-			   r->flags & WPA_SCAN_AUTHENTICATED ? " [auth]" : "",
-			   r->flags & WPA_SCAN_ASSOCIATED ? " [assoc]" : "");
-	}
-
-	wpa_scan_results_free(res);
-}
-
-
-static u32 wpa_alg_to_cipher_suite(enum wpa_alg alg, size_t key_len)
-{
-	switch (alg) {
-	case WPA_ALG_WEP:
-		if (key_len == 5)
-			return WLAN_CIPHER_SUITE_WEP40;
-		return WLAN_CIPHER_SUITE_WEP104;
-	case WPA_ALG_TKIP:
-		return WLAN_CIPHER_SUITE_TKIP;
-	case WPA_ALG_CCMP:
-		return WLAN_CIPHER_SUITE_CCMP;
-	case WPA_ALG_GCMP:
-		return WLAN_CIPHER_SUITE_GCMP;
-	case WPA_ALG_CCMP_256:
-		return WLAN_CIPHER_SUITE_CCMP_256;
-	case WPA_ALG_GCMP_256:
-		return WLAN_CIPHER_SUITE_GCMP_256;
-	case WPA_ALG_IGTK:
-		return WLAN_CIPHER_SUITE_AES_CMAC;
-	case WPA_ALG_BIP_GMAC_128:
-		return WLAN_CIPHER_SUITE_BIP_GMAC_128;
-	case WPA_ALG_BIP_GMAC_256:
-		return WLAN_CIPHER_SUITE_BIP_GMAC_256;
-	case WPA_ALG_BIP_CMAC_256:
-		return WLAN_CIPHER_SUITE_BIP_CMAC_256;
-	case WPA_ALG_SMS4:
-		return WLAN_CIPHER_SUITE_SMS4;
-	case WPA_ALG_KRK:
-		return WLAN_CIPHER_SUITE_KRK;
-	case WPA_ALG_NONE:
-	case WPA_ALG_PMK:
-		wpa_printf(MSG_ERROR, "nl80211: Unexpected encryption algorithm %d",
-			   alg);
-		return 0;
-	}
-
-	wpa_printf(MSG_ERROR, "nl80211: Unsupported encryption algorithm %d",
-		   alg);
-	return 0;
-}
-
-
-static u32 wpa_cipher_to_cipher_suite(unsigned int cipher)
-{
-	switch (cipher) {
-	case WPA_CIPHER_CCMP_256:
-		return WLAN_CIPHER_SUITE_CCMP_256;
-	case WPA_CIPHER_GCMP_256:
-		return WLAN_CIPHER_SUITE_GCMP_256;
-	case WPA_CIPHER_CCMP:
-		return WLAN_CIPHER_SUITE_CCMP;
-	case WPA_CIPHER_GCMP:
-		return WLAN_CIPHER_SUITE_GCMP;
-	case WPA_CIPHER_TKIP:
-		return WLAN_CIPHER_SUITE_TKIP;
-	case WPA_CIPHER_WEP104:
-		return WLAN_CIPHER_SUITE_WEP104;
-	case WPA_CIPHER_WEP40:
-		return WLAN_CIPHER_SUITE_WEP40;
-	case WPA_CIPHER_GTK_NOT_USED:
-		return WLAN_CIPHER_SUITE_NO_GROUP_ADDR;
-	}
-
-	return 0;
-}
-
-
-static int wpa_cipher_to_cipher_suites(unsigned int ciphers, u32 suites[],
-				       int max_suites)
-{
-	int num_suites = 0;
-
-	if (num_suites < max_suites && ciphers & WPA_CIPHER_CCMP_256)
-		suites[num_suites++] = WLAN_CIPHER_SUITE_CCMP_256;
-	if (num_suites < max_suites && ciphers & WPA_CIPHER_GCMP_256)
-		suites[num_suites++] = WLAN_CIPHER_SUITE_GCMP_256;
-	if (num_suites < max_suites && ciphers & WPA_CIPHER_CCMP)
-		suites[num_suites++] = WLAN_CIPHER_SUITE_CCMP;
-	if (num_suites < max_suites && ciphers & WPA_CIPHER_GCMP)
-		suites[num_suites++] = WLAN_CIPHER_SUITE_GCMP;
-	if (num_suites < max_suites && ciphers & WPA_CIPHER_TKIP)
-		suites[num_suites++] = WLAN_CIPHER_SUITE_TKIP;
-	if (num_suites < max_suites && ciphers & WPA_CIPHER_WEP104)
-		suites[num_suites++] = WLAN_CIPHER_SUITE_WEP104;
-	if (num_suites < max_suites && ciphers & WPA_CIPHER_WEP40)
-		suites[num_suites++] = WLAN_CIPHER_SUITE_WEP40;
-
-	return num_suites;
-}
-
-
-static int issue_key_mgmt_set_key(struct wpa_driver_nl80211_data *drv,
-				  const u8 *key, size_t key_len)
-{
-	struct nl_msg *msg;
-	int ret = 0;
-
-	if (!(drv->capa.flags & WPA_DRIVER_FLAGS_KEY_MGMT_OFFLOAD))
-		return 0;
-
-	msg = nlmsg_alloc();
-	if (!msg)
-		return -1;
-
-	nl80211_cmd(drv, msg, 0, NL80211_CMD_VENDOR);
-	NLA_PUT_U32(msg, NL80211_ATTR_IFINDEX, drv->ifindex);
-	NLA_PUT_U32(msg, NL80211_ATTR_VENDOR_ID, OUI_QCA);
-	NLA_PUT_U32(msg, NL80211_ATTR_VENDOR_SUBCMD,
-		    QCA_NL80211_VENDOR_SUBCMD_KEY_MGMT_SET_KEY);
-	NLA_PUT(msg, NL80211_ATTR_VENDOR_DATA, key_len, key);
-	ret = send_and_recv_msgs(drv, msg, NULL, NULL);
-	msg = NULL;
-	if (ret) {
-		wpa_printf(MSG_DEBUG,
-			   "nl80211: Key management set key failed: ret=%d (%s)",
-			   ret, strerror(-ret));
-	}
-
-nla_put_failure:
-	nlmsg_free(msg);
-	return ret;
-}
-
-
-static int wpa_driver_nl80211_set_key(const char *ifname, struct i802_bss *bss,
-				      enum wpa_alg alg, const u8 *addr,
-				      int key_idx, int set_tx,
-				      const u8 *seq, size_t seq_len,
-				      const u8 *key, size_t key_len)
-{
-	struct wpa_driver_nl80211_data *drv = bss->drv;
-	int ifindex;
-	struct nl_msg *msg;
-	int ret;
-	int tdls = 0;
-
-	/* Ignore for P2P Device */
-	if (drv->nlmode == NL80211_IFTYPE_P2P_DEVICE)
-		return 0;
-
-	ifindex = if_nametoindex(ifname);
-	wpa_printf(MSG_DEBUG, "%s: ifindex=%d (%s) alg=%d addr=%p key_idx=%d "
-		   "set_tx=%d seq_len=%lu key_len=%lu",
-		   __func__, ifindex, ifname, alg, addr, key_idx, set_tx,
-		   (unsigned long) seq_len, (unsigned long) key_len);
-#ifdef CONFIG_TDLS
-	if (key_idx == -1) {
-		key_idx = 0;
-		tdls = 1;
-	}
-#endif /* CONFIG_TDLS */
-
-	if (alg == WPA_ALG_PMK &&
-	    (drv->capa.flags & WPA_DRIVER_FLAGS_KEY_MGMT_OFFLOAD)) {
-		wpa_printf(MSG_DEBUG, "%s: calling issue_key_mgmt_set_key",
-			   __func__);
-		ret = issue_key_mgmt_set_key(drv, key, key_len);
-		return ret;
-	}
-
-	msg = nlmsg_alloc();
-	if (!msg)
-		return -ENOMEM;
-
-	if (alg == WPA_ALG_NONE) {
-		nl80211_cmd(drv, msg, 0, NL80211_CMD_DEL_KEY);
-	} else {
-		nl80211_cmd(drv, msg, 0, NL80211_CMD_NEW_KEY);
-		NLA_PUT(msg, NL80211_ATTR_KEY_DATA, key_len, key);
-		wpa_hexdump_key(MSG_DEBUG, "nl80211: KEY_DATA", key, key_len);
-		NLA_PUT_U32(msg, NL80211_ATTR_KEY_CIPHER,
-			    wpa_alg_to_cipher_suite(alg, key_len));
-	}
-
-	if (seq && seq_len) {
-		NLA_PUT(msg, NL80211_ATTR_KEY_SEQ, seq_len, seq);
-		wpa_hexdump(MSG_DEBUG, "nl80211: KEY_SEQ", seq, seq_len);
-	}
-
-	if (addr && !is_broadcast_ether_addr(addr)) {
-		wpa_printf(MSG_DEBUG, "   addr=" MACSTR, MAC2STR(addr));
-		NLA_PUT(msg, NL80211_ATTR_MAC, ETH_ALEN, addr);
-
-		if (alg != WPA_ALG_WEP && key_idx && !set_tx) {
-			wpa_printf(MSG_DEBUG, "   RSN IBSS RX GTK");
-			NLA_PUT_U32(msg, NL80211_ATTR_KEY_TYPE,
-				    NL80211_KEYTYPE_GROUP);
-		}
-	} else if (addr && is_broadcast_ether_addr(addr)) {
-		struct nlattr *types;
-
-		wpa_printf(MSG_DEBUG, "   broadcast key");
-
-		types = nla_nest_start(msg, NL80211_ATTR_KEY_DEFAULT_TYPES);
-		if (!types)
-			goto nla_put_failure;
-		NLA_PUT_FLAG(msg, NL80211_KEY_DEFAULT_TYPE_MULTICAST);
-		nla_nest_end(msg, types);
-	}
-	NLA_PUT_U8(msg, NL80211_ATTR_KEY_IDX, key_idx);
-	NLA_PUT_U32(msg, NL80211_ATTR_IFINDEX, ifindex);
-
-	ret = send_and_recv_msgs(drv, msg, NULL, NULL);
-	if ((ret == -ENOENT || ret == -ENOLINK) && alg == WPA_ALG_NONE)
-		ret = 0;
-	if (ret)
-		wpa_printf(MSG_DEBUG, "nl80211: set_key failed; err=%d %s)",
-			   ret, strerror(-ret));
-
-	/*
-	 * If we failed or don't need to set the default TX key (below),
-	 * we're done here.
-	 */
-	if (ret || !set_tx || alg == WPA_ALG_NONE || tdls)
-		return ret;
-	if (is_ap_interface(drv->nlmode) && addr &&
-	    !is_broadcast_ether_addr(addr))
-		return ret;
-
-	msg = nlmsg_alloc();
-	if (!msg)
-		return -ENOMEM;
-
-	nl80211_cmd(drv, msg, 0, NL80211_CMD_SET_KEY);
-	NLA_PUT_U8(msg, NL80211_ATTR_KEY_IDX, key_idx);
-	NLA_PUT_U32(msg, NL80211_ATTR_IFINDEX, ifindex);
-	if (alg == WPA_ALG_IGTK)
-		NLA_PUT_FLAG(msg, NL80211_ATTR_KEY_DEFAULT_MGMT);
-	else
-		NLA_PUT_FLAG(msg, NL80211_ATTR_KEY_DEFAULT);
-	if (addr && is_broadcast_ether_addr(addr)) {
-		struct nlattr *types;
-
-		types = nla_nest_start(msg, NL80211_ATTR_KEY_DEFAULT_TYPES);
-		if (!types)
-			goto nla_put_failure;
-		NLA_PUT_FLAG(msg, NL80211_KEY_DEFAULT_TYPE_MULTICAST);
-		nla_nest_end(msg, types);
-	} else if (addr) {
-		struct nlattr *types;
-
-		types = nla_nest_start(msg, NL80211_ATTR_KEY_DEFAULT_TYPES);
-		if (!types)
-			goto nla_put_failure;
-		NLA_PUT_FLAG(msg, NL80211_KEY_DEFAULT_TYPE_UNICAST);
-		nla_nest_end(msg, types);
-	}
-
-	ret = send_and_recv_msgs(drv, msg, NULL, NULL);
-	if (ret == -ENOENT)
-		ret = 0;
-	if (ret)
-		wpa_printf(MSG_DEBUG, "nl80211: set_key default failed; "
-			   "err=%d %s)", ret, strerror(-ret));
-	return ret;
-
-nla_put_failure:
-	nlmsg_free(msg);
-	return -ENOBUFS;
-}
-
-
-static int nl_add_key(struct nl_msg *msg, enum wpa_alg alg,
-		      int key_idx, int defkey,
-		      const u8 *seq, size_t seq_len,
-		      const u8 *key, size_t key_len)
-{
-	struct nlattr *key_attr = nla_nest_start(msg, NL80211_ATTR_KEY);
-	if (!key_attr)
-		return -1;
-
-	if (defkey && alg == WPA_ALG_IGTK)
-		NLA_PUT_FLAG(msg, NL80211_KEY_DEFAULT_MGMT);
-	else if (defkey)
-		NLA_PUT_FLAG(msg, NL80211_KEY_DEFAULT);
-
-	NLA_PUT_U8(msg, NL80211_KEY_IDX, key_idx);
-
-	NLA_PUT_U32(msg, NL80211_KEY_CIPHER,
-		    wpa_alg_to_cipher_suite(alg, key_len));
-
-	if (seq && seq_len)
-		NLA_PUT(msg, NL80211_KEY_SEQ, seq_len, seq);
-
-	NLA_PUT(msg, NL80211_KEY_DATA, key_len, key);
-
-	nla_nest_end(msg, key_attr);
-
-	return 0;
- nla_put_failure:
-	return -1;
-}
-
-
-static int nl80211_set_conn_keys(struct wpa_driver_associate_params *params,
-				 struct nl_msg *msg)
-{
-	int i, privacy = 0;
-	struct nlattr *nl_keys, *nl_key;
-
-	for (i = 0; i < 4; i++) {
-		if (!params->wep_key[i])
-			continue;
-		privacy = 1;
-		break;
-	}
-	if (params->wps == WPS_MODE_PRIVACY)
-		privacy = 1;
-	if (params->pairwise_suite &&
-	    params->pairwise_suite != WPA_CIPHER_NONE)
-		privacy = 1;
-
-	if (!privacy)
-		return 0;
-
-	NLA_PUT_FLAG(msg, NL80211_ATTR_PRIVACY);
-
-	nl_keys = nla_nest_start(msg, NL80211_ATTR_KEYS);
-	if (!nl_keys)
-		goto nla_put_failure;
-
-	for (i = 0; i < 4; i++) {
-		if (!params->wep_key[i])
-			continue;
-
-		nl_key = nla_nest_start(msg, i);
-		if (!nl_key)
-			goto nla_put_failure;
-
-		NLA_PUT(msg, NL80211_KEY_DATA, params->wep_key_len[i],
-			params->wep_key[i]);
-		if (params->wep_key_len[i] == 5)
-			NLA_PUT_U32(msg, NL80211_KEY_CIPHER,
-				    WLAN_CIPHER_SUITE_WEP40);
-		else
-			NLA_PUT_U32(msg, NL80211_KEY_CIPHER,
-				    WLAN_CIPHER_SUITE_WEP104);
-
-		NLA_PUT_U8(msg, NL80211_KEY_IDX, i);
-
-		if (i == params->wep_tx_keyidx)
-			NLA_PUT_FLAG(msg, NL80211_KEY_DEFAULT);
-
-		nla_nest_end(msg, nl_key);
-	}
-	nla_nest_end(msg, nl_keys);
-
-	return 0;
-
-nla_put_failure:
-	return -ENOBUFS;
-}
-
-
-static int wpa_driver_nl80211_mlme(struct wpa_driver_nl80211_data *drv,
-				   const u8 *addr, int cmd, u16 reason_code,
-				   int local_state_change)
-{
-	int ret = -1;
-	struct nl_msg *msg;
-
-	msg = nlmsg_alloc();
-	if (!msg)
-		return -1;
-
-	nl80211_cmd(drv, msg, 0, cmd);
-
-	NLA_PUT_U32(msg, NL80211_ATTR_IFINDEX, drv->ifindex);
-	NLA_PUT_U16(msg, NL80211_ATTR_REASON_CODE, reason_code);
-	if (addr)
-		NLA_PUT(msg, NL80211_ATTR_MAC, ETH_ALEN, addr);
-	if (local_state_change)
-		NLA_PUT_FLAG(msg, NL80211_ATTR_LOCAL_STATE_CHANGE);
-
-	ret = send_and_recv_msgs(drv, msg, NULL, NULL);
-	msg = NULL;
-	if (ret) {
-		wpa_dbg(drv->ctx, MSG_DEBUG,
-			"nl80211: MLME command failed: reason=%u ret=%d (%s)",
-			reason_code, ret, strerror(-ret));
-		goto nla_put_failure;
-	}
-	ret = 0;
-
-nla_put_failure:
-	nlmsg_free(msg);
-	return ret;
-}
-
-
-static int wpa_driver_nl80211_disconnect(struct wpa_driver_nl80211_data *drv,
-					 int reason_code)
-{
-	int ret;
-
-	wpa_printf(MSG_DEBUG, "%s(reason_code=%d)", __func__, reason_code);
-	nl80211_mark_disconnected(drv);
-	/* Disconnect command doesn't need BSSID - it uses cached value */
-	ret = wpa_driver_nl80211_mlme(drv, NULL, NL80211_CMD_DISCONNECT,
-				      reason_code, 0);
-	/*
-	 * For locally generated disconnect, supplicant already generates a
-	 * DEAUTH event, so ignore the event from NL80211.
-	 */
-	drv->ignore_next_local_disconnect = ret == 0;
-
-	return ret;
-}
-
-
-static int wpa_driver_nl80211_deauthenticate(struct i802_bss *bss,
-					     const u8 *addr, int reason_code)
-{
-	struct wpa_driver_nl80211_data *drv = bss->drv;
-	int ret;
-
-	if (drv->nlmode == NL80211_IFTYPE_ADHOC) {
-		nl80211_mark_disconnected(drv);
-		return nl80211_leave_ibss(drv);
-	}
-	if (!(drv->capa.flags & WPA_DRIVER_FLAGS_SME))
-		return wpa_driver_nl80211_disconnect(drv, reason_code);
-	wpa_printf(MSG_DEBUG, "%s(addr=" MACSTR " reason_code=%d)",
-		   __func__, MAC2STR(addr), reason_code);
-	nl80211_mark_disconnected(drv);
-	ret = wpa_driver_nl80211_mlme(drv, addr, NL80211_CMD_DEAUTHENTICATE,
-				      reason_code, 0);
-	/*
-	 * For locally generated deauthenticate, supplicant already generates a
-	 * DEAUTH event, so ignore the event from NL80211.
-	 */
-	drv->ignore_next_local_deauth = ret == 0;
-	return ret;
-}
-
-
-static void nl80211_copy_auth_params(struct wpa_driver_nl80211_data *drv,
-				     struct wpa_driver_auth_params *params)
-{
-	int i;
-
-	drv->auth_freq = params->freq;
-	drv->auth_alg = params->auth_alg;
-	drv->auth_wep_tx_keyidx = params->wep_tx_keyidx;
-	drv->auth_local_state_change = params->local_state_change;
-	drv->auth_p2p = params->p2p;
-
-	if (params->bssid)
-		os_memcpy(drv->auth_bssid_, params->bssid, ETH_ALEN);
-	else
-		os_memset(drv->auth_bssid_, 0, ETH_ALEN);
-
-	if (params->ssid) {
-		os_memcpy(drv->auth_ssid, params->ssid, params->ssid_len);
-		drv->auth_ssid_len = params->ssid_len;
-	} else
-		drv->auth_ssid_len = 0;
-
-
-	os_free(drv->auth_ie);
-	drv->auth_ie = NULL;
-	drv->auth_ie_len = 0;
-	if (params->ie) {
-		drv->auth_ie = os_malloc(params->ie_len);
-		if (drv->auth_ie) {
-			os_memcpy(drv->auth_ie, params->ie, params->ie_len);
-			drv->auth_ie_len = params->ie_len;
-		}
-	}
-
-	for (i = 0; i < 4; i++) {
-		if (params->wep_key[i] && params->wep_key_len[i] &&
-		    params->wep_key_len[i] <= 16) {
-			os_memcpy(drv->auth_wep_key[i], params->wep_key[i],
-				  params->wep_key_len[i]);
-			drv->auth_wep_key_len[i] = params->wep_key_len[i];
-		} else
-			drv->auth_wep_key_len[i] = 0;
-	}
-}
-
-
-static int wpa_driver_nl80211_authenticate(
-	struct i802_bss *bss, struct wpa_driver_auth_params *params)
-{
-	struct wpa_driver_nl80211_data *drv = bss->drv;
-	int ret = -1, i;
-	struct nl_msg *msg;
-	enum nl80211_auth_type type;
-	enum nl80211_iftype nlmode;
-	int count = 0;
-	int is_retry;
-
-	is_retry = drv->retry_auth;
-	drv->retry_auth = 0;
-	drv->ignore_deauth_event = 0;
-
-	nl80211_mark_disconnected(drv);
-	os_memset(drv->auth_bssid, 0, ETH_ALEN);
-	if (params->bssid)
-		os_memcpy(drv->auth_attempt_bssid, params->bssid, ETH_ALEN);
-	else
-		os_memset(drv->auth_attempt_bssid, 0, ETH_ALEN);
-	/* FIX: IBSS mode */
-	nlmode = params->p2p ?
-		NL80211_IFTYPE_P2P_CLIENT : NL80211_IFTYPE_STATION;
-	if (drv->nlmode != nlmode &&
-	    wpa_driver_nl80211_set_mode(bss, nlmode) < 0)
-		return -1;
-
-retry:
-	msg = nlmsg_alloc();
-	if (!msg)
-		return -1;
-
-	wpa_printf(MSG_DEBUG, "nl80211: Authenticate (ifindex=%d)",
-		   drv->ifindex);
-
-	nl80211_cmd(drv, msg, 0, NL80211_CMD_AUTHENTICATE);
-
-	for (i = 0; i < 4; i++) {
-		if (!params->wep_key[i])
-			continue;
-		wpa_driver_nl80211_set_key(bss->ifname, bss, WPA_ALG_WEP,
-					   NULL, i,
-					   i == params->wep_tx_keyidx, NULL, 0,
-					   params->wep_key[i],
-					   params->wep_key_len[i]);
-		if (params->wep_tx_keyidx != i)
-			continue;
-		if (nl_add_key(msg, WPA_ALG_WEP, i, 1, NULL, 0,
-			       params->wep_key[i], params->wep_key_len[i])) {
-			nlmsg_free(msg);
-			return -1;
-		}
-	}
-
-	NLA_PUT_U32(msg, NL80211_ATTR_IFINDEX, drv->ifindex);
-	if (params->bssid) {
-		wpa_printf(MSG_DEBUG, "  * bssid=" MACSTR,
-			   MAC2STR(params->bssid));
-		NLA_PUT(msg, NL80211_ATTR_MAC, ETH_ALEN, params->bssid);
-	}
-	if (params->freq) {
-		wpa_printf(MSG_DEBUG, "  * freq=%d", params->freq);
-		NLA_PUT_U32(msg, NL80211_ATTR_WIPHY_FREQ, params->freq);
-	}
-	if (params->ssid) {
-		wpa_hexdump_ascii(MSG_DEBUG, "  * SSID",
-				  params->ssid, params->ssid_len);
-		NLA_PUT(msg, NL80211_ATTR_SSID, params->ssid_len,
-			params->ssid);
-	}
-	wpa_hexdump(MSG_DEBUG, "  * IEs", params->ie, params->ie_len);
-	if (params->ie)
-		NLA_PUT(msg, NL80211_ATTR_IE, params->ie_len, params->ie);
-	if (params->sae_data) {
-		wpa_hexdump(MSG_DEBUG, "  * SAE data", params->sae_data,
-			    params->sae_data_len);
-		NLA_PUT(msg, NL80211_ATTR_SAE_DATA, params->sae_data_len,
-			params->sae_data);
-	}
-	if (params->auth_alg & WPA_AUTH_ALG_OPEN)
-		type = NL80211_AUTHTYPE_OPEN_SYSTEM;
-	else if (params->auth_alg & WPA_AUTH_ALG_SHARED)
-		type = NL80211_AUTHTYPE_SHARED_KEY;
-	else if (params->auth_alg & WPA_AUTH_ALG_LEAP)
-		type = NL80211_AUTHTYPE_NETWORK_EAP;
-	else if (params->auth_alg & WPA_AUTH_ALG_FT)
-		type = NL80211_AUTHTYPE_FT;
-	else if (params->auth_alg & WPA_AUTH_ALG_SAE)
-		type = NL80211_AUTHTYPE_SAE;
-	else
-		goto nla_put_failure;
-	wpa_printf(MSG_DEBUG, "  * Auth Type %d", type);
-	NLA_PUT_U32(msg, NL80211_ATTR_AUTH_TYPE, type);
-	if (params->local_state_change) {
-		wpa_printf(MSG_DEBUG, "  * Local state change only");
-		NLA_PUT_FLAG(msg, NL80211_ATTR_LOCAL_STATE_CHANGE);
-	}
-
-	ret = send_and_recv_msgs(drv, msg, NULL, NULL);
-	msg = NULL;
-	if (ret) {
-		wpa_dbg(drv->ctx, MSG_DEBUG,
-			"nl80211: MLME command failed (auth): ret=%d (%s)",
-			ret, strerror(-ret));
-		count++;
-		if (ret == -EALREADY && count == 1 && params->bssid &&
-		    !params->local_state_change) {
-			/*
-			 * mac80211 does not currently accept new
-			 * authentication if we are already authenticated. As a
-			 * workaround, force deauthentication and try again.
-			 */
-			wpa_printf(MSG_DEBUG, "nl80211: Retry authentication "
-				   "after forced deauthentication");
-			drv->ignore_deauth_event = 1;
-			wpa_driver_nl80211_deauthenticate(
-				bss, params->bssid,
-				WLAN_REASON_PREV_AUTH_NOT_VALID);
-			nlmsg_free(msg);
-			goto retry;
-		}
-
-		if (ret == -ENOENT && params->freq && !is_retry) {
-			/*
-			 * cfg80211 has likely expired the BSS entry even
-			 * though it was previously available in our internal
-			 * BSS table. To recover quickly, start a single
-			 * channel scan on the specified channel.
-			 */
-			struct wpa_driver_scan_params scan;
-			int freqs[2];
-
-			os_memset(&scan, 0, sizeof(scan));
-			scan.num_ssids = 1;
-			if (params->ssid) {
-				scan.ssids[0].ssid = params->ssid;
-				scan.ssids[0].ssid_len = params->ssid_len;
-			}
-			freqs[0] = params->freq;
-			freqs[1] = 0;
-			scan.freqs = freqs;
-			wpa_printf(MSG_DEBUG, "nl80211: Trigger single "
-				   "channel scan to refresh cfg80211 BSS "
-				   "entry");
-			ret = wpa_driver_nl80211_scan(bss, &scan);
-			if (ret == 0) {
-				nl80211_copy_auth_params(drv, params);
-				drv->scan_for_auth = 1;
-			}
-		} else if (is_retry) {
-			/*
-			 * Need to indicate this with an event since the return
-			 * value from the retry is not delivered to core code.
-			 */
-			union wpa_event_data event;
-			wpa_printf(MSG_DEBUG, "nl80211: Authentication retry "
-				   "failed");
-			os_memset(&event, 0, sizeof(event));
-			os_memcpy(event.timeout_event.addr, drv->auth_bssid_,
-				  ETH_ALEN);
-			wpa_supplicant_event(drv->ctx, EVENT_AUTH_TIMED_OUT,
-					     &event);
-		}
-
-		goto nla_put_failure;
-	}
-	ret = 0;
-	wpa_printf(MSG_DEBUG, "nl80211: Authentication request send "
-		   "successfully");
-
-nla_put_failure:
-	nlmsg_free(msg);
-	return ret;
-}
-
-
-static int wpa_driver_nl80211_authenticate_retry(
-	struct wpa_driver_nl80211_data *drv)
-{
-	struct wpa_driver_auth_params params;
-	struct i802_bss *bss = drv->first_bss;
-	int i;
-
-	wpa_printf(MSG_DEBUG, "nl80211: Try to authenticate again");
-
-	os_memset(&params, 0, sizeof(params));
-	params.freq = drv->auth_freq;
-	params.auth_alg = drv->auth_alg;
-	params.wep_tx_keyidx = drv->auth_wep_tx_keyidx;
-	params.local_state_change = drv->auth_local_state_change;
-	params.p2p = drv->auth_p2p;
-
-	if (!is_zero_ether_addr(drv->auth_bssid_))
-		params.bssid = drv->auth_bssid_;
-
-	if (drv->auth_ssid_len) {
-		params.ssid = drv->auth_ssid;
-		params.ssid_len = drv->auth_ssid_len;
-	}
-
-	params.ie = drv->auth_ie;
-	params.ie_len = drv->auth_ie_len;
-
-	for (i = 0; i < 4; i++) {
-		if (drv->auth_wep_key_len[i]) {
-			params.wep_key[i] = drv->auth_wep_key[i];
-			params.wep_key_len[i] = drv->auth_wep_key_len[i];
-		}
-	}
-
-	drv->retry_auth = 1;
-	return wpa_driver_nl80211_authenticate(bss, &params);
-}
-
-
-struct phy_info_arg {
-	u16 *num_modes;
-	struct hostapd_hw_modes *modes;
-	int last_mode, last_chan_idx;
-};
-
-static void phy_info_ht_capa(struct hostapd_hw_modes *mode, struct nlattr *capa,
-			     struct nlattr *ampdu_factor,
-			     struct nlattr *ampdu_density,
-			     struct nlattr *mcs_set)
-{
-	if (capa)
-		mode->ht_capab = nla_get_u16(capa);
-
-	if (ampdu_factor)
-		mode->a_mpdu_params |= nla_get_u8(ampdu_factor) & 0x03;
-
-	if (ampdu_density)
-		mode->a_mpdu_params |= nla_get_u8(ampdu_density) << 2;
-
-	if (mcs_set && nla_len(mcs_set) >= 16) {
-		u8 *mcs;
-		mcs = nla_data(mcs_set);
-		os_memcpy(mode->mcs_set, mcs, 16);
-	}
-}
-
-
-static void phy_info_vht_capa(struct hostapd_hw_modes *mode,
-			      struct nlattr *capa,
-			      struct nlattr *mcs_set)
-{
-	if (capa)
-		mode->vht_capab = nla_get_u32(capa);
-
-	if (mcs_set && nla_len(mcs_set) >= 8) {
-		u8 *mcs;
-		mcs = nla_data(mcs_set);
-		os_memcpy(mode->vht_mcs_set, mcs, 8);
-	}
-}
-
-
-static void phy_info_freq(struct hostapd_hw_modes *mode,
-			  struct hostapd_channel_data *chan,
-			  struct nlattr *tb_freq[])
-{
-	u8 channel;
-	chan->freq = nla_get_u32(tb_freq[NL80211_FREQUENCY_ATTR_FREQ]);
-	chan->flag = 0;
-	chan->dfs_cac_ms = 0;
-	if (ieee80211_freq_to_chan(chan->freq, &channel) != NUM_HOSTAPD_MODES)
-		chan->chan = channel;
-
-	if (tb_freq[NL80211_FREQUENCY_ATTR_DISABLED])
-		chan->flag |= HOSTAPD_CHAN_DISABLED;
-	if (tb_freq[NL80211_FREQUENCY_ATTR_NO_IR])
-		chan->flag |= HOSTAPD_CHAN_PASSIVE_SCAN | HOSTAPD_CHAN_NO_IBSS;
-	if (tb_freq[NL80211_FREQUENCY_ATTR_RADAR])
-		chan->flag |= HOSTAPD_CHAN_RADAR;
-
-	if (tb_freq[NL80211_FREQUENCY_ATTR_DFS_STATE]) {
-		enum nl80211_dfs_state state =
-			nla_get_u32(tb_freq[NL80211_FREQUENCY_ATTR_DFS_STATE]);
-
-		switch (state) {
-		case NL80211_DFS_USABLE:
-			chan->flag |= HOSTAPD_CHAN_DFS_USABLE;
-			break;
-		case NL80211_DFS_AVAILABLE:
-			chan->flag |= HOSTAPD_CHAN_DFS_AVAILABLE;
-			break;
-		case NL80211_DFS_UNAVAILABLE:
-			chan->flag |= HOSTAPD_CHAN_DFS_UNAVAILABLE;
-			break;
-		}
-	}
-
-	if (tb_freq[NL80211_FREQUENCY_ATTR_DFS_CAC_TIME]) {
-		chan->dfs_cac_ms = nla_get_u32(
-			tb_freq[NL80211_FREQUENCY_ATTR_DFS_CAC_TIME]);
-	}
-}
-
-
-static int phy_info_freqs(struct phy_info_arg *phy_info,
-			  struct hostapd_hw_modes *mode, struct nlattr *tb)
-{
-	static struct nla_policy freq_policy[NL80211_FREQUENCY_ATTR_MAX + 1] = {
-		[NL80211_FREQUENCY_ATTR_FREQ] = { .type = NLA_U32 },
-		[NL80211_FREQUENCY_ATTR_DISABLED] = { .type = NLA_FLAG },
-		[NL80211_FREQUENCY_ATTR_NO_IR] = { .type = NLA_FLAG },
-		[NL80211_FREQUENCY_ATTR_RADAR] = { .type = NLA_FLAG },
-		[NL80211_FREQUENCY_ATTR_MAX_TX_POWER] = { .type = NLA_U32 },
-		[NL80211_FREQUENCY_ATTR_DFS_STATE] = { .type = NLA_U32 },
-	};
-	int new_channels = 0;
-	struct hostapd_channel_data *channel;
-	struct nlattr *tb_freq[NL80211_FREQUENCY_ATTR_MAX + 1];
-	struct nlattr *nl_freq;
-	int rem_freq, idx;
-
-	if (tb == NULL)
-		return NL_OK;
-
-	nla_for_each_nested(nl_freq, tb, rem_freq) {
-		nla_parse(tb_freq, NL80211_FREQUENCY_ATTR_MAX,
-			  nla_data(nl_freq), nla_len(nl_freq), freq_policy);
-		if (!tb_freq[NL80211_FREQUENCY_ATTR_FREQ])
-			continue;
-		new_channels++;
-	}
-
-	channel = os_realloc_array(mode->channels,
-				   mode->num_channels + new_channels,
-				   sizeof(struct hostapd_channel_data));
-	if (!channel)
-		return NL_SKIP;
-
-	mode->channels = channel;
-	mode->num_channels += new_channels;
-
-	idx = phy_info->last_chan_idx;
-
-	nla_for_each_nested(nl_freq, tb, rem_freq) {
-		nla_parse(tb_freq, NL80211_FREQUENCY_ATTR_MAX,
-			  nla_data(nl_freq), nla_len(nl_freq), freq_policy);
-		if (!tb_freq[NL80211_FREQUENCY_ATTR_FREQ])
-			continue;
-		phy_info_freq(mode, &mode->channels[idx], tb_freq);
-		idx++;
-	}
-	phy_info->last_chan_idx = idx;
-
-	return NL_OK;
-}
-
-
-static int phy_info_rates(struct hostapd_hw_modes *mode, struct nlattr *tb)
-{
-	static struct nla_policy rate_policy[NL80211_BITRATE_ATTR_MAX + 1] = {
-		[NL80211_BITRATE_ATTR_RATE] = { .type = NLA_U32 },
-		[NL80211_BITRATE_ATTR_2GHZ_SHORTPREAMBLE] =
-		{ .type = NLA_FLAG },
-	};
-	struct nlattr *tb_rate[NL80211_BITRATE_ATTR_MAX + 1];
-	struct nlattr *nl_rate;
-	int rem_rate, idx;
-
-	if (tb == NULL)
-		return NL_OK;
-
-	nla_for_each_nested(nl_rate, tb, rem_rate) {
-		nla_parse(tb_rate, NL80211_BITRATE_ATTR_MAX,
-			  nla_data(nl_rate), nla_len(nl_rate),
-			  rate_policy);
-		if (!tb_rate[NL80211_BITRATE_ATTR_RATE])
-			continue;
-		mode->num_rates++;
-	}
-
-	mode->rates = os_calloc(mode->num_rates, sizeof(int));
-	if (!mode->rates)
-		return NL_SKIP;
-
-	idx = 0;
-
-	nla_for_each_nested(nl_rate, tb, rem_rate) {
-		nla_parse(tb_rate, NL80211_BITRATE_ATTR_MAX,
-			  nla_data(nl_rate), nla_len(nl_rate),
-			  rate_policy);
-		if (!tb_rate[NL80211_BITRATE_ATTR_RATE])
-			continue;
-		mode->rates[idx] = nla_get_u32(
-			tb_rate[NL80211_BITRATE_ATTR_RATE]);
-		idx++;
-	}
-
-	return NL_OK;
-}
-
-
-static int phy_info_band(struct phy_info_arg *phy_info, struct nlattr *nl_band)
-{
-	struct nlattr *tb_band[NL80211_BAND_ATTR_MAX + 1];
-	struct hostapd_hw_modes *mode;
-	int ret;
-
-	if (phy_info->last_mode != nl_band->nla_type) {
-		mode = os_realloc_array(phy_info->modes,
-					*phy_info->num_modes + 1,
-					sizeof(*mode));
-		if (!mode)
-			return NL_SKIP;
-		phy_info->modes = mode;
-
-		mode = &phy_info->modes[*(phy_info->num_modes)];
-		os_memset(mode, 0, sizeof(*mode));
-		mode->mode = NUM_HOSTAPD_MODES;
-		mode->flags = HOSTAPD_MODE_FLAG_HT_INFO_KNOWN |
-			HOSTAPD_MODE_FLAG_VHT_INFO_KNOWN;
-
-		/*
-		 * Unsupported VHT MCS stream is defined as value 3, so the VHT
-		 * MCS RX/TX map must be initialized with 0xffff to mark all 8
-		 * possible streams as unsupported. This will be overridden if
-		 * driver advertises VHT support.
-		 */
-		mode->vht_mcs_set[0] = 0xff;
-		mode->vht_mcs_set[1] = 0xff;
-		mode->vht_mcs_set[4] = 0xff;
-		mode->vht_mcs_set[5] = 0xff;
-
-		*(phy_info->num_modes) += 1;
-		phy_info->last_mode = nl_band->nla_type;
-		phy_info->last_chan_idx = 0;
-	} else
-		mode = &phy_info->modes[*(phy_info->num_modes) - 1];
-
-	nla_parse(tb_band, NL80211_BAND_ATTR_MAX, nla_data(nl_band),
-		  nla_len(nl_band), NULL);
-
-	phy_info_ht_capa(mode, tb_band[NL80211_BAND_ATTR_HT_CAPA],
-			 tb_band[NL80211_BAND_ATTR_HT_AMPDU_FACTOR],
-			 tb_band[NL80211_BAND_ATTR_HT_AMPDU_DENSITY],
-			 tb_band[NL80211_BAND_ATTR_HT_MCS_SET]);
-	phy_info_vht_capa(mode, tb_band[NL80211_BAND_ATTR_VHT_CAPA],
-			  tb_band[NL80211_BAND_ATTR_VHT_MCS_SET]);
-	ret = phy_info_freqs(phy_info, mode, tb_band[NL80211_BAND_ATTR_FREQS]);
-	if (ret != NL_OK)
-		return ret;
-	ret = phy_info_rates(mode, tb_band[NL80211_BAND_ATTR_RATES]);
-	if (ret != NL_OK)
-		return ret;
-
-	return NL_OK;
-}
-
-
-static int phy_info_handler(struct nl_msg *msg, void *arg)
-{
-	struct nlattr *tb_msg[NL80211_ATTR_MAX + 1];
-	struct genlmsghdr *gnlh = nlmsg_data(nlmsg_hdr(msg));
-	struct phy_info_arg *phy_info = arg;
-	struct nlattr *nl_band;
-	int rem_band;
-
-	nla_parse(tb_msg, NL80211_ATTR_MAX, genlmsg_attrdata(gnlh, 0),
-		  genlmsg_attrlen(gnlh, 0), NULL);
-
-	if (!tb_msg[NL80211_ATTR_WIPHY_BANDS])
-		return NL_SKIP;
-
-	nla_for_each_nested(nl_band, tb_msg[NL80211_ATTR_WIPHY_BANDS], rem_band)
-	{
-		int res = phy_info_band(phy_info, nl_band);
-		if (res != NL_OK)
-			return res;
-	}
-
-	return NL_SKIP;
-}
-
-
-static struct hostapd_hw_modes *
-wpa_driver_nl80211_postprocess_modes(struct hostapd_hw_modes *modes,
-				     u16 *num_modes)
-{
-	u16 m;
-	struct hostapd_hw_modes *mode11g = NULL, *nmodes, *mode;
-	int i, mode11g_idx = -1;
-
-	/* heuristic to set up modes */
-	for (m = 0; m < *num_modes; m++) {
-		if (!modes[m].num_channels)
-			continue;
-		if (modes[m].channels[0].freq < 4000) {
-			modes[m].mode = HOSTAPD_MODE_IEEE80211B;
-			for (i = 0; i < modes[m].num_rates; i++) {
-				if (modes[m].rates[i] > 200) {
-					modes[m].mode = HOSTAPD_MODE_IEEE80211G;
-					break;
-				}
-			}
-		} else if (modes[m].channels[0].freq > 50000)
-			modes[m].mode = HOSTAPD_MODE_IEEE80211AD;
-		else
-			modes[m].mode = HOSTAPD_MODE_IEEE80211A;
-	}
-
-	/* If only 802.11g mode is included, use it to construct matching
-	 * 802.11b mode data. */
-
-	for (m = 0; m < *num_modes; m++) {
-		if (modes[m].mode == HOSTAPD_MODE_IEEE80211B)
-			return modes; /* 802.11b already included */
-		if (modes[m].mode == HOSTAPD_MODE_IEEE80211G)
-			mode11g_idx = m;
-	}
-
-	if (mode11g_idx < 0)
-		return modes; /* 2.4 GHz band not supported at all */
-
-	nmodes = os_realloc_array(modes, *num_modes + 1, sizeof(*nmodes));
-	if (nmodes == NULL)
-		return modes; /* Could not add 802.11b mode */
-
-	mode = &nmodes[*num_modes];
-	os_memset(mode, 0, sizeof(*mode));
-	(*num_modes)++;
-	modes = nmodes;
-
-	mode->mode = HOSTAPD_MODE_IEEE80211B;
-
-	mode11g = &modes[mode11g_idx];
-	mode->num_channels = mode11g->num_channels;
-	mode->channels = os_malloc(mode11g->num_channels *
-				   sizeof(struct hostapd_channel_data));
-	if (mode->channels == NULL) {
-		(*num_modes)--;
-		return modes; /* Could not add 802.11b mode */
-	}
-	os_memcpy(mode->channels, mode11g->channels,
-		  mode11g->num_channels * sizeof(struct hostapd_channel_data));
-
-	mode->num_rates = 0;
-	mode->rates = os_malloc(4 * sizeof(int));
-	if (mode->rates == NULL) {
-		os_free(mode->channels);
-		(*num_modes)--;
-		return modes; /* Could not add 802.11b mode */
-	}
-
-	for (i = 0; i < mode11g->num_rates; i++) {
-		if (mode11g->rates[i] != 10 && mode11g->rates[i] != 20 &&
-		    mode11g->rates[i] != 55 && mode11g->rates[i] != 110)
-			continue;
-		mode->rates[mode->num_rates] = mode11g->rates[i];
-		mode->num_rates++;
-		if (mode->num_rates == 4)
-			break;
-	}
-
-	if (mode->num_rates == 0) {
-		os_free(mode->channels);
-		os_free(mode->rates);
-		(*num_modes)--;
-		return modes; /* No 802.11b rates */
-	}
-
-	wpa_printf(MSG_DEBUG, "nl80211: Added 802.11b mode based on 802.11g "
-		   "information");
-
-	return modes;
-}
-
-
-static void nl80211_set_ht40_mode(struct hostapd_hw_modes *mode, int start,
-				  int end)
-{
-	int c;
-
-	for (c = 0; c < mode->num_channels; c++) {
-		struct hostapd_channel_data *chan = &mode->channels[c];
-		if (chan->freq - 10 >= start && chan->freq + 10 <= end)
-			chan->flag |= HOSTAPD_CHAN_HT40;
-	}
-}
-
-
-static void nl80211_set_ht40_mode_sec(struct hostapd_hw_modes *mode, int start,
-				      int end)
-{
-	int c;
-
-	for (c = 0; c < mode->num_channels; c++) {
-		struct hostapd_channel_data *chan = &mode->channels[c];
-		if (!(chan->flag & HOSTAPD_CHAN_HT40))
-			continue;
-		if (chan->freq - 30 >= start && chan->freq - 10 <= end)
-			chan->flag |= HOSTAPD_CHAN_HT40MINUS;
-		if (chan->freq + 10 >= start && chan->freq + 30 <= end)
-			chan->flag |= HOSTAPD_CHAN_HT40PLUS;
-	}
-}
-
-
-static void nl80211_reg_rule_max_eirp(u32 start, u32 end, u32 max_eirp,
-				      struct phy_info_arg *results)
-{
-	u16 m;
-
-	for (m = 0; m < *results->num_modes; m++) {
-		int c;
-		struct hostapd_hw_modes *mode = &results->modes[m];
-
-		for (c = 0; c < mode->num_channels; c++) {
-			struct hostapd_channel_data *chan = &mode->channels[c];
-			if ((u32) chan->freq - 10 >= start &&
-			    (u32) chan->freq + 10 <= end)
-				chan->max_tx_power = max_eirp;
-		}
-	}
-}
-
-
-static void nl80211_reg_rule_ht40(u32 start, u32 end,
-				  struct phy_info_arg *results)
-{
-	u16 m;
-
-	for (m = 0; m < *results->num_modes; m++) {
-		if (!(results->modes[m].ht_capab &
-		      HT_CAP_INFO_SUPP_CHANNEL_WIDTH_SET))
-			continue;
-		nl80211_set_ht40_mode(&results->modes[m], start, end);
-	}
-}
-
-
-static void nl80211_reg_rule_sec(struct nlattr *tb[],
-				 struct phy_info_arg *results)
-{
-	u32 start, end, max_bw;
-	u16 m;
-
-	if (tb[NL80211_ATTR_FREQ_RANGE_START] == NULL ||
-	    tb[NL80211_ATTR_FREQ_RANGE_END] == NULL ||
-	    tb[NL80211_ATTR_FREQ_RANGE_MAX_BW] == NULL)
-		return;
-
-	start = nla_get_u32(tb[NL80211_ATTR_FREQ_RANGE_START]) / 1000;
-	end = nla_get_u32(tb[NL80211_ATTR_FREQ_RANGE_END]) / 1000;
-	max_bw = nla_get_u32(tb[NL80211_ATTR_FREQ_RANGE_MAX_BW]) / 1000;
-
-	if (max_bw < 20)
-		return;
-
-	for (m = 0; m < *results->num_modes; m++) {
-		if (!(results->modes[m].ht_capab &
-		      HT_CAP_INFO_SUPP_CHANNEL_WIDTH_SET))
-			continue;
-		nl80211_set_ht40_mode_sec(&results->modes[m], start, end);
-	}
-}
-
-
-static void nl80211_set_vht_mode(struct hostapd_hw_modes *mode, int start,
-				 int end)
-{
-	int c;
-
-	for (c = 0; c < mode->num_channels; c++) {
-		struct hostapd_channel_data *chan = &mode->channels[c];
-		if (chan->freq - 10 >= start && chan->freq + 70 <= end)
-			chan->flag |= HOSTAPD_CHAN_VHT_10_70;
-
-		if (chan->freq - 30 >= start && chan->freq + 50 <= end)
-			chan->flag |= HOSTAPD_CHAN_VHT_30_50;
-
-		if (chan->freq - 50 >= start && chan->freq + 30 <= end)
-			chan->flag |= HOSTAPD_CHAN_VHT_50_30;
-
-		if (chan->freq - 70 >= start && chan->freq + 10 <= end)
-			chan->flag |= HOSTAPD_CHAN_VHT_70_10;
-	}
-}
-
-
-static void nl80211_reg_rule_vht(struct nlattr *tb[],
-				 struct phy_info_arg *results)
-{
-	u32 start, end, max_bw;
-	u16 m;
-
-	if (tb[NL80211_ATTR_FREQ_RANGE_START] == NULL ||
-	    tb[NL80211_ATTR_FREQ_RANGE_END] == NULL ||
-	    tb[NL80211_ATTR_FREQ_RANGE_MAX_BW] == NULL)
-		return;
-
-	start = nla_get_u32(tb[NL80211_ATTR_FREQ_RANGE_START]) / 1000;
-	end = nla_get_u32(tb[NL80211_ATTR_FREQ_RANGE_END]) / 1000;
-	max_bw = nla_get_u32(tb[NL80211_ATTR_FREQ_RANGE_MAX_BW]) / 1000;
-
-	if (max_bw < 80)
-		return;
-
-	for (m = 0; m < *results->num_modes; m++) {
-		if (!(results->modes[m].ht_capab &
-		      HT_CAP_INFO_SUPP_CHANNEL_WIDTH_SET))
-			continue;
-		/* TODO: use a real VHT support indication */
-		if (!results->modes[m].vht_capab)
-			continue;
-
-		nl80211_set_vht_mode(&results->modes[m], start, end);
-	}
-}
-
-
-static const char * dfs_domain_name(enum nl80211_dfs_regions region)
-{
-	switch (region) {
-	case NL80211_DFS_UNSET:
-		return "DFS-UNSET";
-	case NL80211_DFS_FCC:
-		return "DFS-FCC";
-	case NL80211_DFS_ETSI:
-		return "DFS-ETSI";
-	case NL80211_DFS_JP:
-		return "DFS-JP";
-	default:
-		return "DFS-invalid";
-	}
-}
-
-
-static int nl80211_get_reg(struct nl_msg *msg, void *arg)
-{
-	struct phy_info_arg *results = arg;
-	struct nlattr *tb_msg[NL80211_ATTR_MAX + 1];
-	struct genlmsghdr *gnlh = nlmsg_data(nlmsg_hdr(msg));
-	struct nlattr *nl_rule;
-	struct nlattr *tb_rule[NL80211_FREQUENCY_ATTR_MAX + 1];
-	int rem_rule;
-	static struct nla_policy reg_policy[NL80211_FREQUENCY_ATTR_MAX + 1] = {
-		[NL80211_ATTR_REG_RULE_FLAGS] = { .type = NLA_U32 },
-		[NL80211_ATTR_FREQ_RANGE_START] = { .type = NLA_U32 },
-		[NL80211_ATTR_FREQ_RANGE_END] = { .type = NLA_U32 },
-		[NL80211_ATTR_FREQ_RANGE_MAX_BW] = { .type = NLA_U32 },
-		[NL80211_ATTR_POWER_RULE_MAX_ANT_GAIN] = { .type = NLA_U32 },
-		[NL80211_ATTR_POWER_RULE_MAX_EIRP] = { .type = NLA_U32 },
-	};
-
-	nla_parse(tb_msg, NL80211_ATTR_MAX, genlmsg_attrdata(gnlh, 0),
-		  genlmsg_attrlen(gnlh, 0), NULL);
-	if (!tb_msg[NL80211_ATTR_REG_ALPHA2] ||
-	    !tb_msg[NL80211_ATTR_REG_RULES]) {
-		wpa_printf(MSG_DEBUG, "nl80211: No regulatory information "
-			   "available");
-		return NL_SKIP;
-	}
-
-	if (tb_msg[NL80211_ATTR_DFS_REGION]) {
-		enum nl80211_dfs_regions dfs_domain;
-		dfs_domain = nla_get_u8(tb_msg[NL80211_ATTR_DFS_REGION]);
-		wpa_printf(MSG_DEBUG, "nl80211: Regulatory information - country=%s (%s)",
-			   (char *) nla_data(tb_msg[NL80211_ATTR_REG_ALPHA2]),
-			   dfs_domain_name(dfs_domain));
-	} else {
-		wpa_printf(MSG_DEBUG, "nl80211: Regulatory information - country=%s",
-			   (char *) nla_data(tb_msg[NL80211_ATTR_REG_ALPHA2]));
-	}
-
-	nla_for_each_nested(nl_rule, tb_msg[NL80211_ATTR_REG_RULES], rem_rule)
-	{
-		u32 start, end, max_eirp = 0, max_bw = 0, flags = 0;
-		nla_parse(tb_rule, NL80211_FREQUENCY_ATTR_MAX,
-			  nla_data(nl_rule), nla_len(nl_rule), reg_policy);
-		if (tb_rule[NL80211_ATTR_FREQ_RANGE_START] == NULL ||
-		    tb_rule[NL80211_ATTR_FREQ_RANGE_END] == NULL)
-			continue;
-		start = nla_get_u32(tb_rule[NL80211_ATTR_FREQ_RANGE_START]) / 1000;
-		end = nla_get_u32(tb_rule[NL80211_ATTR_FREQ_RANGE_END]) / 1000;
-		if (tb_rule[NL80211_ATTR_POWER_RULE_MAX_EIRP])
-			max_eirp = nla_get_u32(tb_rule[NL80211_ATTR_POWER_RULE_MAX_EIRP]) / 100;
-		if (tb_rule[NL80211_ATTR_FREQ_RANGE_MAX_BW])
-			max_bw = nla_get_u32(tb_rule[NL80211_ATTR_FREQ_RANGE_MAX_BW]) / 1000;
-		if (tb_rule[NL80211_ATTR_REG_RULE_FLAGS])
-			flags = nla_get_u32(tb_rule[NL80211_ATTR_REG_RULE_FLAGS]);
-
-		wpa_printf(MSG_DEBUG, "nl80211: %u-%u @ %u MHz %u mBm%s%s%s%s%s%s%s%s",
-			   start, end, max_bw, max_eirp,
-			   flags & NL80211_RRF_NO_OFDM ? " (no OFDM)" : "",
-			   flags & NL80211_RRF_NO_CCK ? " (no CCK)" : "",
-			   flags & NL80211_RRF_NO_INDOOR ? " (no indoor)" : "",
-			   flags & NL80211_RRF_NO_OUTDOOR ? " (no outdoor)" :
-			   "",
-			   flags & NL80211_RRF_DFS ? " (DFS)" : "",
-			   flags & NL80211_RRF_PTP_ONLY ? " (PTP only)" : "",
-			   flags & NL80211_RRF_PTMP_ONLY ? " (PTMP only)" : "",
-			   flags & NL80211_RRF_NO_IR ? " (no IR)" : "");
-		if (max_bw >= 40)
-			nl80211_reg_rule_ht40(start, end, results);
-		if (tb_rule[NL80211_ATTR_POWER_RULE_MAX_EIRP])
-			nl80211_reg_rule_max_eirp(start, end, max_eirp,
-						  results);
-	}
-
-	nla_for_each_nested(nl_rule, tb_msg[NL80211_ATTR_REG_RULES], rem_rule)
-	{
-		nla_parse(tb_rule, NL80211_FREQUENCY_ATTR_MAX,
-			  nla_data(nl_rule), nla_len(nl_rule), reg_policy);
-		nl80211_reg_rule_sec(tb_rule, results);
-	}
-
-	nla_for_each_nested(nl_rule, tb_msg[NL80211_ATTR_REG_RULES], rem_rule)
-	{
-		nla_parse(tb_rule, NL80211_FREQUENCY_ATTR_MAX,
-			  nla_data(nl_rule), nla_len(nl_rule), reg_policy);
-		nl80211_reg_rule_vht(tb_rule, results);
-	}
-
-	return NL_SKIP;
-}
-
-
-static int nl80211_set_regulatory_flags(struct wpa_driver_nl80211_data *drv,
-					struct phy_info_arg *results)
-{
-	struct nl_msg *msg;
-
-	msg = nlmsg_alloc();
-	if (!msg)
-		return -ENOMEM;
-
-	nl80211_cmd(drv, msg, 0, NL80211_CMD_GET_REG);
-	return send_and_recv_msgs(drv, msg, nl80211_get_reg, results);
-}
-
-
-static struct hostapd_hw_modes *
-wpa_driver_nl80211_get_hw_feature_data(void *priv, u16 *num_modes, u16 *flags)
-{
-	u32 feat;
-	struct i802_bss *bss = priv;
-	struct wpa_driver_nl80211_data *drv = bss->drv;
-	struct nl_msg *msg;
-	struct phy_info_arg result = {
-		.num_modes = num_modes,
-		.modes = NULL,
-		.last_mode = -1,
-	};
-
-	*num_modes = 0;
-	*flags = 0;
-
-	msg = nlmsg_alloc();
-	if (!msg)
-		return NULL;
-
-	feat = get_nl80211_protocol_features(drv);
-	if (feat & NL80211_PROTOCOL_FEATURE_SPLIT_WIPHY_DUMP)
-		nl80211_cmd(drv, msg, NLM_F_DUMP, NL80211_CMD_GET_WIPHY);
-	else
-		nl80211_cmd(drv, msg, 0, NL80211_CMD_GET_WIPHY);
-
-	NLA_PUT_FLAG(msg, NL80211_ATTR_SPLIT_WIPHY_DUMP);
-	if (nl80211_set_iface_id(msg, bss) < 0)
-		goto nla_put_failure;
-
-	if (send_and_recv_msgs(drv, msg, phy_info_handler, &result) == 0) {
-		nl80211_set_regulatory_flags(drv, &result);
-		return wpa_driver_nl80211_postprocess_modes(result.modes,
-							    num_modes);
-	}
-	msg = NULL;
- nla_put_failure:
-	nlmsg_free(msg);
-	return NULL;
-}
-
-
-static int wpa_driver_nl80211_send_mntr(struct wpa_driver_nl80211_data *drv,
-					const void *data, size_t len,
-					int encrypt, int noack)
-{
-	__u8 rtap_hdr[] = {
-		0x00, 0x00, /* radiotap version */
-		0x0e, 0x00, /* radiotap length */
-		0x02, 0xc0, 0x00, 0x00, /* bmap: flags, tx and rx flags */
-		IEEE80211_RADIOTAP_F_FRAG, /* F_FRAG (fragment if required) */
-		0x00,       /* padding */
-		0x00, 0x00, /* RX and TX flags to indicate that */
-		0x00, 0x00, /* this is the injected frame directly */
-	};
-	struct iovec iov[2] = {
-		{
-			.iov_base = &rtap_hdr,
-			.iov_len = sizeof(rtap_hdr),
-		},
-		{
-			.iov_base = (void *) data,
-			.iov_len = len,
-		}
-	};
-	struct msghdr msg = {
-		.msg_name = NULL,
-		.msg_namelen = 0,
-		.msg_iov = iov,
-		.msg_iovlen = 2,
-		.msg_control = NULL,
-		.msg_controllen = 0,
-		.msg_flags = 0,
-	};
-	int res;
-	u16 txflags = 0;
-
-	if (encrypt)
-		rtap_hdr[8] |= IEEE80211_RADIOTAP_F_WEP;
-
-	if (drv->monitor_sock < 0) {
-		wpa_printf(MSG_DEBUG, "nl80211: No monitor socket available "
-			   "for %s", __func__);
-		return -1;
-	}
-
-	if (noack)
-		txflags |= IEEE80211_RADIOTAP_F_TX_NOACK;
-	WPA_PUT_LE16(&rtap_hdr[12], txflags);
-
-	res = sendmsg(drv->monitor_sock, &msg, 0);
-	if (res < 0) {
-		wpa_printf(MSG_INFO, "nl80211: sendmsg: %s", strerror(errno));
-		return -1;
-	}
-	return 0;
-}
-
-
-static int wpa_driver_nl80211_send_frame(struct i802_bss *bss,
-					 const void *data, size_t len,
-					 int encrypt, int noack,
-					 unsigned int freq, int no_cck,
-					 int offchanok, unsigned int wait_time)
-{
-	struct wpa_driver_nl80211_data *drv = bss->drv;
-	u64 cookie;
-	int res;
-
-	if (freq == 0 && drv->nlmode == NL80211_IFTYPE_ADHOC) {
-		freq = nl80211_get_assoc_freq(drv);
-		wpa_printf(MSG_DEBUG,
-			   "nl80211: send_frame - Use assoc_freq=%u for IBSS",
-			   freq);
-	}
-	if (freq == 0) {
-		wpa_printf(MSG_DEBUG, "nl80211: send_frame - Use bss->freq=%u",
-			   bss->freq);
-		freq = bss->freq;
-	}
-
-	if (drv->use_monitor) {
-		wpa_printf(MSG_DEBUG, "nl80211: send_frame(freq=%u bss->freq=%u) -> send_mntr",
-			   freq, bss->freq);
-		return wpa_driver_nl80211_send_mntr(drv, data, len,
-						    encrypt, noack);
-	}
-
-	wpa_printf(MSG_DEBUG, "nl80211: send_frame -> send_frame_cmd");
-	res = nl80211_send_frame_cmd(bss, freq, wait_time, data, len,
-				     &cookie, no_cck, noack, offchanok);
-	if (res == 0 && !noack) {
-		const struct ieee80211_mgmt *mgmt;
-		u16 fc;
-
-		mgmt = (const struct ieee80211_mgmt *) data;
-		fc = le_to_host16(mgmt->frame_control);
-		if (WLAN_FC_GET_TYPE(fc) == WLAN_FC_TYPE_MGMT &&
-		    WLAN_FC_GET_STYPE(fc) == WLAN_FC_STYPE_ACTION) {
-			wpa_printf(MSG_MSGDUMP,
-				   "nl80211: Update send_action_cookie from 0x%llx to 0x%llx",
-				   (long long unsigned int)
-				   drv->send_action_cookie,
-				   (long long unsigned int) cookie);
-			drv->send_action_cookie = cookie;
-		}
-	}
-
-	return res;
-}
-
-
-static int wpa_driver_nl80211_send_mlme(struct i802_bss *bss, const u8 *data,
-					size_t data_len, int noack,
-					unsigned int freq, int no_cck,
-					int offchanok,
-					unsigned int wait_time)
-{
-	struct wpa_driver_nl80211_data *drv = bss->drv;
-	struct ieee80211_mgmt *mgmt;
-	int encrypt = 1;
-	u16 fc;
-
-	mgmt = (struct ieee80211_mgmt *) data;
-	fc = le_to_host16(mgmt->frame_control);
-	wpa_printf(MSG_DEBUG, "nl80211: send_mlme - da= " MACSTR
-		   " noack=%d freq=%u no_cck=%d offchanok=%d wait_time=%u fc=0x%x (%s) nlmode=%d",
-		   MAC2STR(mgmt->da), noack, freq, no_cck, offchanok, wait_time,
-		   fc, fc2str(fc), drv->nlmode);
-
-	if ((is_sta_interface(drv->nlmode) ||
-	     drv->nlmode == NL80211_IFTYPE_P2P_DEVICE) &&
-	    WLAN_FC_GET_TYPE(fc) == WLAN_FC_TYPE_MGMT &&
-	    WLAN_FC_GET_STYPE(fc) == WLAN_FC_STYPE_PROBE_RESP) {
-		/*
-		 * The use of last_mgmt_freq is a bit of a hack,
-		 * but it works due to the single-threaded nature
-		 * of wpa_supplicant.
-		 */
-		if (freq == 0) {
-			wpa_printf(MSG_DEBUG, "nl80211: Use last_mgmt_freq=%d",
-				   drv->last_mgmt_freq);
-			freq = drv->last_mgmt_freq;
-		}
-		return nl80211_send_frame_cmd(bss, freq, 0,
-					      data, data_len, NULL, 1, noack,
-					      1);
-	}
-
-	if (drv->device_ap_sme && is_ap_interface(drv->nlmode)) {
-		if (freq == 0) {
-			wpa_printf(MSG_DEBUG, "nl80211: Use bss->freq=%d",
-				   bss->freq);
-			freq = bss->freq;
-		}
-		return nl80211_send_frame_cmd(bss, freq,
-					      (int) freq == bss->freq ? 0 :
-					      wait_time,
-					      data, data_len,
-					      &drv->send_action_cookie,
-					      no_cck, noack, offchanok);
-	}
-
-	if (WLAN_FC_GET_TYPE(fc) == WLAN_FC_TYPE_MGMT &&
-	    WLAN_FC_GET_STYPE(fc) == WLAN_FC_STYPE_AUTH) {
-		/*
-		 * Only one of the authentication frame types is encrypted.
-		 * In order for static WEP encryption to work properly (i.e.,
-		 * to not encrypt the frame), we need to tell mac80211 about
-		 * the frames that must not be encrypted.
-		 */
-		u16 auth_alg = le_to_host16(mgmt->u.auth.auth_alg);
-		u16 auth_trans = le_to_host16(mgmt->u.auth.auth_transaction);
-		if (auth_alg != WLAN_AUTH_SHARED_KEY || auth_trans != 3)
-			encrypt = 0;
-	}
-
-	wpa_printf(MSG_DEBUG, "nl80211: send_mlme -> send_frame");
-	return wpa_driver_nl80211_send_frame(bss, data, data_len, encrypt,
-					     noack, freq, no_cck, offchanok,
-					     wait_time);
-}
-
-
-static int nl80211_set_bss(struct i802_bss *bss, int cts, int preamble,
-			   int slot, int ht_opmode, int ap_isolate,
-			   int *basic_rates)
-{
-	struct wpa_driver_nl80211_data *drv = bss->drv;
-	struct nl_msg *msg;
-
-	msg = nlmsg_alloc();
-	if (!msg)
-		return -ENOMEM;
-
-	nl80211_cmd(drv, msg, 0, NL80211_CMD_SET_BSS);
-
-	if (cts >= 0)
-		NLA_PUT_U8(msg, NL80211_ATTR_BSS_CTS_PROT, cts);
-	if (preamble >= 0)
-		NLA_PUT_U8(msg, NL80211_ATTR_BSS_SHORT_PREAMBLE, preamble);
-	if (slot >= 0)
-		NLA_PUT_U8(msg, NL80211_ATTR_BSS_SHORT_SLOT_TIME, slot);
-	if (ht_opmode >= 0)
-		NLA_PUT_U16(msg, NL80211_ATTR_BSS_HT_OPMODE, ht_opmode);
-	if (ap_isolate >= 0)
-		NLA_PUT_U8(msg, NL80211_ATTR_AP_ISOLATE, ap_isolate);
-
-	if (basic_rates) {
-		u8 rates[NL80211_MAX_SUPP_RATES];
-		u8 rates_len = 0;
-		int i;
-
-		for (i = 0; i < NL80211_MAX_SUPP_RATES && basic_rates[i] >= 0;
-		     i++)
-			rates[rates_len++] = basic_rates[i] / 5;
-
-		NLA_PUT(msg, NL80211_ATTR_BSS_BASIC_RATES, rates_len, rates);
-	}
-
-	NLA_PUT_U32(msg, NL80211_ATTR_IFINDEX, if_nametoindex(bss->ifname));
-
-	return send_and_recv_msgs(drv, msg, NULL, NULL);
- nla_put_failure:
-	nlmsg_free(msg);
-	return -ENOBUFS;
-}
-
-
-static int wpa_driver_nl80211_set_acl(void *priv,
-				      struct hostapd_acl_params *params)
-{
-	struct i802_bss *bss = priv;
-	struct wpa_driver_nl80211_data *drv = bss->drv;
-	struct nl_msg *msg;
-	struct nlattr *acl;
-	unsigned int i;
-	int ret = 0;
-
-	if (!(drv->capa.max_acl_mac_addrs))
-		return -ENOTSUP;
-
-	if (params->num_mac_acl > drv->capa.max_acl_mac_addrs)
-		return -ENOTSUP;
-
-	msg = nlmsg_alloc();
-	if (!msg)
-		return -ENOMEM;
-
-	wpa_printf(MSG_DEBUG, "nl80211: Set %s ACL (num_mac_acl=%u)",
-		   params->acl_policy ? "Accept" : "Deny", params->num_mac_acl);
-
-	nl80211_cmd(drv, msg, 0, NL80211_CMD_SET_MAC_ACL);
-
-	NLA_PUT_U32(msg, NL80211_ATTR_IFINDEX, drv->ifindex);
-
-	NLA_PUT_U32(msg, NL80211_ATTR_ACL_POLICY, params->acl_policy ?
-		    NL80211_ACL_POLICY_DENY_UNLESS_LISTED :
-		    NL80211_ACL_POLICY_ACCEPT_UNLESS_LISTED);
-
-	acl = nla_nest_start(msg, NL80211_ATTR_MAC_ADDRS);
-	if (acl == NULL)
-		goto nla_put_failure;
-
-	for (i = 0; i < params->num_mac_acl; i++)
-		NLA_PUT(msg, i + 1, ETH_ALEN, params->mac_acl[i].addr);
-
-	nla_nest_end(msg, acl);
-
-	ret = send_and_recv_msgs(drv, msg, NULL, NULL);
-	msg = NULL;
-	if (ret) {
-		wpa_printf(MSG_DEBUG, "nl80211: Failed to set MAC ACL: %d (%s)",
-			   ret, strerror(-ret));
-	}
-
-nla_put_failure:
-	nlmsg_free(msg);
-
-	return ret;
-}
-
-
-=======
->>>>>>> c748fdcc
 static int wpa_driver_nl80211_set_ap(void *priv,
 				     struct wpa_driver_ap_params *params)
 {
@@ -7523,12 +3844,7 @@
 }
 
 
-<<<<<<< HEAD
-static int wpa_driver_nl80211_sta_remove(struct i802_bss *bss, const u8 *addr,
-					 int deauth, u16 reason_code)
-=======
 static void rtnl_neigh_delete_fdb_entry(struct i802_bss *bss, const u8 *addr)
->>>>>>> c748fdcc
 {
 #ifdef CONFIG_LIBNL3_ROUTE
 	struct wpa_driver_nl80211_data *drv = bss->drv;
@@ -7565,19 +3881,6 @@
 }
 
 
-<<<<<<< HEAD
-	NLA_PUT_U32(msg, NL80211_ATTR_IFINDEX,
-		    if_nametoindex(bss->ifname));
-	NLA_PUT(msg, NL80211_ATTR_MAC, ETH_ALEN, addr);
-	if (deauth == 0)
-		NLA_PUT_U8(msg, NL80211_ATTR_MGMT_SUBTYPE,
-			   WLAN_FC_STYPE_DISASSOC);
-	else if (deauth == 1)
-		NLA_PUT_U8(msg, NL80211_ATTR_MGMT_SUBTYPE,
-			   WLAN_FC_STYPE_DEAUTH);
-	if (reason_code)
-		NLA_PUT_U16(msg, NL80211_ATTR_REASON_CODE, reason_code);
-=======
 static int wpa_driver_nl80211_sta_remove(struct i802_bss *bss, const u8 *addr,
 					 int deauth, u16 reason_code)
 {
@@ -7598,7 +3901,6 @@
 		nlmsg_free(msg);
 		return -ENOBUFS;
 	}
->>>>>>> c748fdcc
 
 	ret = send_and_recv_msgs(drv, msg, NULL, NULL);
 	wpa_printf(MSG_DEBUG, "nl80211: sta_remove -> DEL_STATION %s " MACSTR
@@ -8380,12 +4682,8 @@
 			return ret;
 	}
 
-<<<<<<< HEAD
-	msg = nlmsg_alloc();
-=======
 	wpa_printf(MSG_DEBUG, "nl80211: Connect (ifindex=%d)", drv->ifindex);
 	msg = nl80211_drv_msg(drv, 0, NL80211_CMD_CONNECT);
->>>>>>> c748fdcc
 	if (!msg)
 		return -1;
 
@@ -11494,14 +7792,7 @@
 	if (ret)
 		wpa_printf(MSG_DEBUG, "nl80211: Setting QoS Map failed");
 
-<<<<<<< HEAD
-static int driver_nl80211_sta_remove(void *priv, const u8 *addr)
-{
-	struct i802_bss *bss = priv;
-	return wpa_driver_nl80211_sta_remove(bss, addr, -1, 0);
-=======
 	return ret;
->>>>>>> c748fdcc
 }
 
 
@@ -12074,6 +8365,8 @@
 		return QCA_ACS_MODE_IEEE80211A;
 	case HOSTAPD_MODE_IEEE80211AD:
 		return QCA_ACS_MODE_IEEE80211AD;
+	case HOSTAPD_MODE_IEEE80211ANY:
+		return QCA_ACS_MODE_IEEE80211ANY;
 	default:
 		return -1;
 	}
@@ -12127,128 +8420,6 @@
 			   strerror(errno));
 	}
 	return ret;
-}
-
-
-static int hw_mode_to_qca_acs(enum hostapd_hw_mode hw_mode)
-{
-	switch (hw_mode) {
-	case HOSTAPD_MODE_IEEE80211B:
-		return QCA_ACS_MODE_IEEE80211B;
-	case HOSTAPD_MODE_IEEE80211G:
-		return QCA_ACS_MODE_IEEE80211G;
-	case HOSTAPD_MODE_IEEE80211A:
-		return QCA_ACS_MODE_IEEE80211A;
-	case HOSTAPD_MODE_IEEE80211AD:
-		return QCA_ACS_MODE_IEEE80211AD;
-	default:
-		return -1;
-	}
-}
-
-
-static int wpa_driver_do_acs(void *priv, struct drv_acs_params *params)
-{
-	struct i802_bss *bss = priv;
-	struct wpa_driver_nl80211_data *drv = bss->drv;
-	struct nl_msg *msg;
-	struct nlattr *data;
-	int ret = -ENOBUFS;
-	int mode;
-
-	mode = hw_mode_to_qca_acs(params->hw_mode);
-	if (mode < 0)
-		return -1;
-
-	msg = nlmsg_alloc();
-	if (!msg)
-		return -1;
-
-	nl80211_cmd(drv, msg, 0, NL80211_CMD_VENDOR);
-
-
-	if (nla_put_u32(msg, NL80211_ATTR_IFINDEX, drv->ifindex) ||
-	    nla_put_u32(msg, NL80211_ATTR_VENDOR_ID, OUI_QCA) ||
-	    nla_put_u32(msg, NL80211_ATTR_VENDOR_SUBCMD,
-			QCA_NL80211_VENDOR_SUBCMD_DO_ACS) ||
-	    !(data = nla_nest_start(msg, NL80211_ATTR_VENDOR_DATA)) ||
-	    nla_put_u8(msg, QCA_WLAN_VENDOR_ATTR_ACS_HW_MODE, mode) ||
-	    (params->ht_enabled &&
-	     nla_put_flag(msg, QCA_WLAN_VENDOR_ATTR_ACS_HT_ENABLED)) ||
-	    (params->ht40_enabled &&
-	     nla_put_flag(msg, QCA_WLAN_VENDOR_ATTR_ACS_HT40_ENABLED)) ||
-	    (params->vht_enabled &&
-	     nla_put_flag(msg, QCA_WLAN_VENDOR_ATTR_ACS_VHT_ENABLED)) ||
-	    nla_put_u16(msg, QCA_WLAN_VENDOR_ATTR_ACS_CHWIDTH,
-			params->ch_width) ||
-	    (params->ch_list_len &&
-	     nla_put(msg, QCA_WLAN_VENDOR_ATTR_ACS_CH_LIST, params->ch_list_len,
-		     params->ch_list))) {
-		nlmsg_free(msg);
-		return -ENOBUFS;
-	}
-	nla_nest_end(msg, data);
-
-	wpa_printf(MSG_DEBUG,
-		   "nl80211: ACS Params: HW_MODE: %d HT: %d HT40: %d VHT: %d BW: %d CH_LIST_LEN: %u",
-		   params->hw_mode, params->ht_enabled, params->ht40_enabled,
-		   params->vht_enabled, params->ch_width, params->ch_list_len);
-
-	ret = send_and_recv_msgs(drv, msg, NULL, NULL);
-	msg = NULL;
-	if (ret) {
-		wpa_printf(MSG_DEBUG,
-			   "nl80211: Failed to invoke driver ACS function: %s",
-			   strerror(errno));
-	}
-
-nla_put_failure:
-	nlmsg_free(msg);
-	return ret;
-}
-
-
-static int nl80211_roaming(void *priv, int allowed, const u8 *bssid)
-{
-	struct i802_bss *bss = priv;
-	struct wpa_driver_nl80211_data *drv = bss->drv;
-	struct nl_msg *msg;
-	struct nlattr *params;
-
-	wpa_printf(MSG_DEBUG, "nl80211: Roaming policy: allowed=%d", allowed);
-
-	if (!drv->roaming_vendor_cmd_avail) {
-		wpa_printf(MSG_DEBUG,
-			   "nl80211: Ignore roaming policy change since driver does not provide command for setting it");
-		return -1;
-	}
-
-	msg = nlmsg_alloc();
-	if (!msg)
-		return -ENOMEM;
-
-	nl80211_cmd(drv, msg, 0, NL80211_CMD_VENDOR);
-
-	NLA_PUT_U32(msg, NL80211_ATTR_IFINDEX, drv->ifindex);
-	NLA_PUT_U32(msg, NL80211_ATTR_VENDOR_ID, OUI_QCA);
-	NLA_PUT_U32(msg, NL80211_ATTR_VENDOR_SUBCMD,
-		    QCA_NL80211_VENDOR_SUBCMD_ROAMING);
-
-	params = nla_nest_start(msg, NL80211_ATTR_VENDOR_DATA);
-	if (!params)
-		goto nla_put_failure;
-	NLA_PUT_U32(msg, QCA_WLAN_VENDOR_ATTR_ROAMING_POLICY,
-		    allowed ? QCA_ROAMING_ALLOWED_WITHIN_ESS :
-		    QCA_ROAMING_NOT_ALLOWED);
-	if (bssid)
-		NLA_PUT(msg, QCA_WLAN_VENDOR_ATTR_MAC_ADDR, ETH_ALEN, bssid);
-	nla_nest_end(msg, params);
-
-	return send_and_recv_msgs(drv, msg, NULL, NULL);
-
- nla_put_failure:
-	nlmsg_free(msg);
-	return -1;
 }
 
 
@@ -12343,10 +8514,6 @@
 	.vendor_cmd = nl80211_vendor_cmd,
 	.set_qos_map = nl80211_set_qos_map,
 	.set_wowlan = nl80211_set_wowlan,
-<<<<<<< HEAD
-	.do_acs = wpa_driver_do_acs,
-	.roaming = nl80211_roaming,
-=======
 	.roaming = nl80211_roaming,
 	.set_mac_addr = nl80211_set_mac_addr,
 #ifdef CONFIG_MESH
@@ -12361,5 +8528,4 @@
 	.add_tx_ts = nl80211_add_ts,
 	.del_tx_ts = nl80211_del_ts,
 	.do_acs = wpa_driver_do_acs,
->>>>>>> c748fdcc
 };