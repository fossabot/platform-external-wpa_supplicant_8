--- conflicted
+++ resolved
@@ -1098,11 +1098,7 @@
 				sk_X509_free(certs);
 				certs = NULL;
 			}
-<<<<<<< HEAD
 			if (certs && ctx->peer_issuer_issuer) {
-=======
-			if (ctx->peer_issuer_issuer) {
->>>>>>> 32645019
 				cert = X509_dup(ctx->peer_issuer_issuer);
 				if (cert && !sk_X509_push(certs, cert)) {
 					tls_show_errors(
