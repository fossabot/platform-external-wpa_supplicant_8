/*
 * wpa_supplicant - WPA/RSN IE and KDE processing
 * Copyright (c) 2003-2015, Jouni Malinen <j@w1.fi>
 *
 * This software may be distributed under the terms of the BSD license.
 * See README for more details.
 */

#include "includes.h"

#include "common.h"
#include "wpa.h"
#include "pmksa_cache.h"
#include "common/ieee802_11_defs.h"
#include "wpa_i.h"
#include "wpa_ie.h"


/**
 * wpa_parse_wpa_ie - Parse WPA/RSN IE
 * @wpa_ie: Pointer to WPA or RSN IE
 * @wpa_ie_len: Length of the WPA/RSN IE
 * @data: Pointer to data area for parsing results
 * Returns: 0 on success, -1 on failure
 *
 * Parse the contents of WPA or RSN IE and write the parsed data into data.
 */
int wpa_parse_wpa_ie(const u8 *wpa_ie, size_t wpa_ie_len,
		     struct wpa_ie_data *data)
{
	if (wpa_ie_len >= 1 && wpa_ie[0] == WLAN_EID_RSN)
		return wpa_parse_wpa_ie_rsn(wpa_ie, wpa_ie_len, data);
	if (wpa_ie_len >= 6 && wpa_ie[0] == WLAN_EID_VENDOR_SPECIFIC &&
	    wpa_ie[1] >= 4 && WPA_GET_BE32(&wpa_ie[2]) == OSEN_IE_VENDOR_TYPE)
		return wpa_parse_wpa_ie_rsn(wpa_ie, wpa_ie_len, data);
	else
		return wpa_parse_wpa_ie_wpa(wpa_ie, wpa_ie_len, data);
}


static int wpa_gen_wpa_ie_wpa(u8 *wpa_ie, size_t wpa_ie_len,
			      int pairwise_cipher, int group_cipher,
			      int key_mgmt)
{
	u8 *pos;
	struct wpa_ie_hdr *hdr;
	u32 suite;

	if (wpa_ie_len < sizeof(*hdr) + WPA_SELECTOR_LEN +
	    2 + WPA_SELECTOR_LEN + 2 + WPA_SELECTOR_LEN)
		return -1;

	hdr = (struct wpa_ie_hdr *) wpa_ie;
	hdr->elem_id = WLAN_EID_VENDOR_SPECIFIC;
	RSN_SELECTOR_PUT(hdr->oui, WPA_OUI_TYPE);
	WPA_PUT_LE16(hdr->version, WPA_VERSION);
	pos = (u8 *) (hdr + 1);

	suite = wpa_cipher_to_suite(WPA_PROTO_WPA, group_cipher);
	if (suite == 0) {
		wpa_printf(MSG_WARNING, "Invalid group cipher (%d).",
			   group_cipher);
		return -1;
	}
	RSN_SELECTOR_PUT(pos, suite);
	pos += WPA_SELECTOR_LEN;

	*pos++ = 1;
	*pos++ = 0;
	suite = wpa_cipher_to_suite(WPA_PROTO_WPA, pairwise_cipher);
	if (suite == 0 ||
	    (!wpa_cipher_valid_pairwise(pairwise_cipher) &&
	     pairwise_cipher != WPA_CIPHER_NONE)) {
		wpa_printf(MSG_WARNING, "Invalid pairwise cipher (%d).",
			   pairwise_cipher);
		return -1;
	}
	RSN_SELECTOR_PUT(pos, suite);
	pos += WPA_SELECTOR_LEN;

	*pos++ = 1;
	*pos++ = 0;
	if (key_mgmt == WPA_KEY_MGMT_IEEE8021X) {
		RSN_SELECTOR_PUT(pos, WPA_AUTH_KEY_MGMT_UNSPEC_802_1X);
	} else if (key_mgmt == WPA_KEY_MGMT_PSK) {
		RSN_SELECTOR_PUT(pos, WPA_AUTH_KEY_MGMT_PSK_OVER_802_1X);
	} else if (key_mgmt == WPA_KEY_MGMT_WPA_NONE) {
		RSN_SELECTOR_PUT(pos, WPA_AUTH_KEY_MGMT_NONE);
	} else if (key_mgmt == WPA_KEY_MGMT_CCKM) {
		RSN_SELECTOR_PUT(pos, WPA_AUTH_KEY_MGMT_CCKM);
	} else {
		wpa_printf(MSG_WARNING, "Invalid key management type (%d).",
			   key_mgmt);
		return -1;
	}
	pos += WPA_SELECTOR_LEN;

	/* WPA Capabilities; use defaults, so no need to include it */

	hdr->len = (pos - wpa_ie) - 2;

	WPA_ASSERT((size_t) (pos - wpa_ie) <= wpa_ie_len);

	return pos - wpa_ie;
}


static int wpa_gen_wpa_ie_rsn(u8 *rsn_ie, size_t rsn_ie_len,
			      int pairwise_cipher, int group_cipher,
			      int key_mgmt, int mgmt_group_cipher,
			      struct wpa_sm *sm)
{
	u8 *pos;
	struct rsn_ie_hdr *hdr;
	u16 capab;
	u32 suite;

	if (rsn_ie_len < sizeof(*hdr) + RSN_SELECTOR_LEN +
	    2 + RSN_SELECTOR_LEN + 2 + RSN_SELECTOR_LEN + 2 +
	    (sm->cur_pmksa ? 2 + PMKID_LEN : 0)) {
		wpa_printf(MSG_DEBUG, "RSN: Too short IE buffer (%lu bytes)",
			   (unsigned long) rsn_ie_len);
		return -1;
	}

	hdr = (struct rsn_ie_hdr *) rsn_ie;
	hdr->elem_id = WLAN_EID_RSN;
	WPA_PUT_LE16(hdr->version, RSN_VERSION);
	pos = (u8 *) (hdr + 1);

	suite = wpa_cipher_to_suite(WPA_PROTO_RSN, group_cipher);
	if (suite == 0) {
		wpa_printf(MSG_WARNING, "Invalid group cipher (%d).",
			   group_cipher);
		return -1;
	}
	RSN_SELECTOR_PUT(pos, suite);
	pos += RSN_SELECTOR_LEN;

	*pos++ = 1;
	*pos++ = 0;
	suite = wpa_cipher_to_suite(WPA_PROTO_RSN, pairwise_cipher);
	if (suite == 0 ||
	    (!wpa_cipher_valid_pairwise(pairwise_cipher) &&
	     pairwise_cipher != WPA_CIPHER_NONE)) {
		wpa_printf(MSG_WARNING, "Invalid pairwise cipher (%d).",
			   pairwise_cipher);
		return -1;
	}
	RSN_SELECTOR_PUT(pos, suite);
	pos += RSN_SELECTOR_LEN;

	*pos++ = 1;
	*pos++ = 0;
	if (key_mgmt == WPA_KEY_MGMT_IEEE8021X) {
		RSN_SELECTOR_PUT(pos, RSN_AUTH_KEY_MGMT_UNSPEC_802_1X);
	} else if (key_mgmt == WPA_KEY_MGMT_PSK) {
		RSN_SELECTOR_PUT(pos, RSN_AUTH_KEY_MGMT_PSK_OVER_802_1X);
	} else if (key_mgmt == WPA_KEY_MGMT_CCKM) {
		RSN_SELECTOR_PUT(pos, RSN_AUTH_KEY_MGMT_CCKM);
#ifdef CONFIG_IEEE80211R
	} else if (key_mgmt == WPA_KEY_MGMT_FT_IEEE8021X) {
		RSN_SELECTOR_PUT(pos, RSN_AUTH_KEY_MGMT_FT_802_1X);
	} else if (key_mgmt == WPA_KEY_MGMT_FT_PSK) {
		RSN_SELECTOR_PUT(pos, RSN_AUTH_KEY_MGMT_FT_PSK);
#endif /* CONFIG_IEEE80211R */
#ifdef CONFIG_IEEE80211W
	} else if (key_mgmt == WPA_KEY_MGMT_IEEE8021X_SHA256) {
		RSN_SELECTOR_PUT(pos, RSN_AUTH_KEY_MGMT_802_1X_SHA256);
	} else if (key_mgmt == WPA_KEY_MGMT_PSK_SHA256) {
		RSN_SELECTOR_PUT(pos, RSN_AUTH_KEY_MGMT_PSK_SHA256);
#endif /* CONFIG_IEEE80211W */
#ifdef CONFIG_SAE
	} else if (key_mgmt == WPA_KEY_MGMT_SAE) {
		RSN_SELECTOR_PUT(pos, RSN_AUTH_KEY_MGMT_SAE);
	} else if (key_mgmt == WPA_KEY_MGMT_FT_SAE) {
		RSN_SELECTOR_PUT(pos, RSN_AUTH_KEY_MGMT_FT_SAE);
#endif /* CONFIG_SAE */
	} else if (key_mgmt == WPA_KEY_MGMT_IEEE8021X_SUITE_B_192) {
		RSN_SELECTOR_PUT(pos, RSN_AUTH_KEY_MGMT_802_1X_SUITE_B_192);
	} else if (key_mgmt == WPA_KEY_MGMT_IEEE8021X_SUITE_B) {
		RSN_SELECTOR_PUT(pos, RSN_AUTH_KEY_MGMT_802_1X_SUITE_B);
	} else {
		wpa_printf(MSG_WARNING, "Invalid key management type (%d).",
			   key_mgmt);
		return -1;
	}
	pos += RSN_SELECTOR_LEN;

	/* RSN Capabilities */
	capab = 0;
#ifdef CONFIG_IEEE80211W
	if (sm->mfp)
		capab |= WPA_CAPABILITY_MFPC;
	if (sm->mfp == 2)
		capab |= WPA_CAPABILITY_MFPR;
#endif /* CONFIG_IEEE80211W */
	WPA_PUT_LE16(pos, capab);
	pos += 2;

	if (sm->cur_pmksa) {
		/* PMKID Count (2 octets, little endian) */
		*pos++ = 1;
		*pos++ = 0;
		/* PMKID */
		os_memcpy(pos, sm->cur_pmksa->pmkid, PMKID_LEN);
		pos += PMKID_LEN;
	}

#ifdef CONFIG_IEEE80211W
	if (wpa_cipher_valid_mgmt_group(mgmt_group_cipher)) {
		if (!sm->cur_pmksa) {
			/* PMKID Count */
			WPA_PUT_LE16(pos, 0);
			pos += 2;
		}

		/* Management Group Cipher Suite */
		RSN_SELECTOR_PUT(pos, wpa_cipher_to_suite(WPA_PROTO_RSN,
							  mgmt_group_cipher));
		pos += RSN_SELECTOR_LEN;
	}
#endif /* CONFIG_IEEE80211W */

	hdr->len = (pos - rsn_ie) - 2;

	WPA_ASSERT((size_t) (pos - rsn_ie) <= rsn_ie_len);

	return pos - rsn_ie;
}


#ifdef CONFIG_HS20
static int wpa_gen_wpa_ie_osen(u8 *wpa_ie, size_t wpa_ie_len,
			       int pairwise_cipher, int group_cipher,
			       int key_mgmt)
{
	u8 *pos, *len;
	u32 suite;

	if (wpa_ie_len < 2 + 4 + RSN_SELECTOR_LEN +
	    2 + RSN_SELECTOR_LEN + 2 + RSN_SELECTOR_LEN)
		return -1;

	pos = wpa_ie;
	*pos++ = WLAN_EID_VENDOR_SPECIFIC;
	len = pos++; /* to be filled */
	WPA_PUT_BE24(pos, OUI_WFA);
	pos += 3;
	*pos++ = HS20_OSEN_OUI_TYPE;

	/* Group Data Cipher Suite */
	suite = wpa_cipher_to_suite(WPA_PROTO_RSN, group_cipher);
	if (suite == 0) {
		wpa_printf(MSG_WARNING, "Invalid group cipher (%d).",
			   group_cipher);
		return -1;
	}
	RSN_SELECTOR_PUT(pos, suite);
	pos += RSN_SELECTOR_LEN;

	/* Pairwise Cipher Suite Count and List */
	WPA_PUT_LE16(pos, 1);
	pos += 2;
	suite = wpa_cipher_to_suite(WPA_PROTO_RSN, pairwise_cipher);
	if (suite == 0 ||
	    (!wpa_cipher_valid_pairwise(pairwise_cipher) &&
	     pairwise_cipher != WPA_CIPHER_NONE)) {
		wpa_printf(MSG_WARNING, "Invalid pairwise cipher (%d).",
			   pairwise_cipher);
		return -1;
	}
	RSN_SELECTOR_PUT(pos, suite);
	pos += RSN_SELECTOR_LEN;

	/* AKM Suite Count and List */
	WPA_PUT_LE16(pos, 1);
	pos += 2;
	RSN_SELECTOR_PUT(pos, RSN_AUTH_KEY_MGMT_OSEN);
	pos += RSN_SELECTOR_LEN;

	*len = pos - len - 1;

	WPA_ASSERT((size_t) (pos - wpa_ie) <= wpa_ie_len);

	return pos - wpa_ie;
}
#endif /* CONFIG_HS20 */


/**
 * wpa_gen_wpa_ie - Generate WPA/RSN IE based on current security policy
 * @sm: Pointer to WPA state machine data from wpa_sm_init()
 * @wpa_ie: Pointer to memory area for the generated WPA/RSN IE
 * @wpa_ie_len: Maximum length of the generated WPA/RSN IE
 * Returns: Length of the generated WPA/RSN IE or -1 on failure
 */
int wpa_gen_wpa_ie(struct wpa_sm *sm, u8 *wpa_ie, size_t wpa_ie_len)
{
	if (sm->proto == WPA_PROTO_RSN)
		return wpa_gen_wpa_ie_rsn(wpa_ie, wpa_ie_len,
					  sm->pairwise_cipher,
					  sm->group_cipher,
					  sm->key_mgmt, sm->mgmt_group_cipher,
					  sm);
#ifdef CONFIG_HS20
	else if (sm->proto == WPA_PROTO_OSEN)
		return wpa_gen_wpa_ie_osen(wpa_ie, wpa_ie_len,
					   sm->pairwise_cipher,
					   sm->group_cipher,
					   sm->key_mgmt);
#endif /* CONFIG_HS20 */
	else
		return wpa_gen_wpa_ie_wpa(wpa_ie, wpa_ie_len,
					  sm->pairwise_cipher,
					  sm->group_cipher,
					  sm->key_mgmt);
}


/**
 * wpa_parse_vendor_specific - Parse Vendor Specific IEs
 * @pos: Pointer to the IE header
 * @end: Pointer to the end of the Key Data buffer
 * @ie: Pointer to parsed IE data
 * Returns: 0 on success, 1 if end mark is found, -1 on failure
 */
static int wpa_parse_vendor_specific(const u8 *pos, const u8 *end,
				     struct wpa_eapol_ie_parse *ie)
{
	unsigned int oui;

	if (pos[1] < 4) {
		wpa_printf(MSG_MSGDUMP, "Too short vendor specific IE ignored (len=%u)",
			   pos[1]);
		return 1;
	}

	oui = WPA_GET_BE24(&pos[2]);
	if (oui == OUI_MICROSOFT && pos[5] == WMM_OUI_TYPE && pos[1] > 4) {
		if (pos[6] == WMM_OUI_SUBTYPE_INFORMATION_ELEMENT) {
			ie->wmm = &pos[2];
			ie->wmm_len = pos[1];
			wpa_hexdump(MSG_DEBUG, "WPA: WMM IE",
				    ie->wmm, ie->wmm_len);
		} else if (pos[6] == WMM_OUI_SUBTYPE_PARAMETER_ELEMENT) {
			ie->wmm = &pos[2];
			ie->wmm_len = pos[1];
			wpa_hexdump(MSG_DEBUG, "WPA: WMM Parameter Element",
				    ie->wmm, ie->wmm_len);
		}
	}
	return 0;
}


/**
 * wpa_parse_generic - Parse EAPOL-Key Key Data Generic IEs
 * @pos: Pointer to the IE header
 * @end: Pointer to the end of the Key Data buffer
 * @ie: Pointer to parsed IE data
 * Returns: 0 on success, 1 if end mark is found, -1 on failure
 */
static int wpa_parse_generic(const u8 *pos, const u8 *end,
			     struct wpa_eapol_ie_parse *ie)
{
	if (pos[1] == 0)
		return 1;

	if (pos[1] >= 6 &&
	    RSN_SELECTOR_GET(pos + 2) == WPA_OUI_TYPE &&
	    pos[2 + WPA_SELECTOR_LEN] == 1 &&
	    pos[2 + WPA_SELECTOR_LEN + 1] == 0) {
		ie->wpa_ie = pos;
		ie->wpa_ie_len = pos[1] + 2;
		wpa_hexdump(MSG_DEBUG, "WPA: WPA IE in EAPOL-Key",
			    ie->wpa_ie, ie->wpa_ie_len);
		return 0;
	}

	if (pos + 1 + RSN_SELECTOR_LEN < end &&
	    pos[1] >= RSN_SELECTOR_LEN + PMKID_LEN &&
	    RSN_SELECTOR_GET(pos + 2) == RSN_KEY_DATA_PMKID) {
		ie->pmkid = pos + 2 + RSN_SELECTOR_LEN;
		wpa_hexdump(MSG_DEBUG, "WPA: PMKID in EAPOL-Key",
			    pos, pos[1] + 2);
		return 0;
	}

	if (pos[1] > RSN_SELECTOR_LEN + 2 &&
	    RSN_SELECTOR_GET(pos + 2) == RSN_KEY_DATA_GROUPKEY) {
		ie->gtk = pos + 2 + RSN_SELECTOR_LEN;
		ie->gtk_len = pos[1] - RSN_SELECTOR_LEN;
		wpa_hexdump_key(MSG_DEBUG, "WPA: GTK in EAPOL-Key",
				pos, pos[1] + 2);
		return 0;
	}

	if (pos[1] > RSN_SELECTOR_LEN + 2 &&
	    RSN_SELECTOR_GET(pos + 2) == RSN_KEY_DATA_MAC_ADDR) {
		ie->mac_addr = pos + 2 + RSN_SELECTOR_LEN;
		ie->mac_addr_len = pos[1] - RSN_SELECTOR_LEN;
		wpa_hexdump(MSG_DEBUG, "WPA: MAC Address in EAPOL-Key",
			    pos, pos[1] + 2);
		return 0;
	}

#ifdef CONFIG_PEERKEY
	if (pos[1] > RSN_SELECTOR_LEN + 2 &&
	    RSN_SELECTOR_GET(pos + 2) == RSN_KEY_DATA_SMK) {
		ie->smk = pos + 2 + RSN_SELECTOR_LEN;
		ie->smk_len = pos[1] - RSN_SELECTOR_LEN;
		wpa_hexdump_key(MSG_DEBUG, "WPA: SMK in EAPOL-Key",
				pos, pos[1] + 2);
		return 0;
	}

	if (pos[1] > RSN_SELECTOR_LEN + 2 &&
	    RSN_SELECTOR_GET(pos + 2) == RSN_KEY_DATA_NONCE) {
		ie->nonce = pos + 2 + RSN_SELECTOR_LEN;
		ie->nonce_len = pos[1] - RSN_SELECTOR_LEN;
		wpa_hexdump(MSG_DEBUG, "WPA: Nonce in EAPOL-Key",
			    pos, pos[1] + 2);
		return 0;
	}

	if (pos[1] > RSN_SELECTOR_LEN + 2 &&
	    RSN_SELECTOR_GET(pos + 2) == RSN_KEY_DATA_LIFETIME) {
		ie->lifetime = pos + 2 + RSN_SELECTOR_LEN;
		ie->lifetime_len = pos[1] - RSN_SELECTOR_LEN;
		wpa_hexdump(MSG_DEBUG, "WPA: Lifetime in EAPOL-Key",
			    pos, pos[1] + 2);
		return 0;
	}

	if (pos[1] > RSN_SELECTOR_LEN + 2 &&
	    RSN_SELECTOR_GET(pos + 2) == RSN_KEY_DATA_ERROR) {
		ie->error = pos + 2 + RSN_SELECTOR_LEN;
		ie->error_len = pos[1] - RSN_SELECTOR_LEN;
		wpa_hexdump(MSG_DEBUG, "WPA: Error in EAPOL-Key",
			    pos, pos[1] + 2);
		return 0;
	}
#endif /* CONFIG_PEERKEY */

#ifdef CONFIG_IEEE80211W
	if (pos[1] > RSN_SELECTOR_LEN + 2 &&
	    RSN_SELECTOR_GET(pos + 2) == RSN_KEY_DATA_IGTK) {
		ie->igtk = pos + 2 + RSN_SELECTOR_LEN;
		ie->igtk_len = pos[1] - RSN_SELECTOR_LEN;
		wpa_hexdump_key(MSG_DEBUG, "WPA: IGTK in EAPOL-Key",
				pos, pos[1] + 2);
		return 0;
	}
#endif /* CONFIG_IEEE80211W */

#ifdef CONFIG_P2P
	if (pos[1] >= RSN_SELECTOR_LEN + 1 &&
	    RSN_SELECTOR_GET(pos + 2) == WFA_KEY_DATA_IP_ADDR_REQ) {
		ie->ip_addr_req = pos + 2 + RSN_SELECTOR_LEN;
		wpa_hexdump(MSG_DEBUG, "WPA: IP Address Request in EAPOL-Key",
			    ie->ip_addr_req, pos[1] - RSN_SELECTOR_LEN);
		return 0;
	}

	if (pos[1] >= RSN_SELECTOR_LEN + 3 * 4 &&
	    RSN_SELECTOR_GET(pos + 2) == WFA_KEY_DATA_IP_ADDR_ALLOC) {
		ie->ip_addr_alloc = pos + 2 + RSN_SELECTOR_LEN;
		wpa_hexdump(MSG_DEBUG,
			    "WPA: IP Address Allocation in EAPOL-Key",
			    ie->ip_addr_alloc, pos[1] - RSN_SELECTOR_LEN);
		return 0;
	}
#endif /* CONFIG_P2P */

	return 0;
}


/**
 * wpa_supplicant_parse_ies - Parse EAPOL-Key Key Data IEs
 * @buf: Pointer to the Key Data buffer
 * @len: Key Data Length
 * @ie: Pointer to parsed IE data
 * Returns: 0 on success, -1 on failure
 */
int wpa_supplicant_parse_ies(const u8 *buf, size_t len,
			     struct wpa_eapol_ie_parse *ie)
{
	const u8 *pos, *end;
	int ret = 0;

	os_memset(ie, 0, sizeof(*ie));
	for (pos = buf, end = pos + len; pos + 1 < end; pos += 2 + pos[1]) {
		if (pos[0] == 0xdd &&
		    ((pos == buf + len - 1) || pos[1] == 0)) {
			/* Ignore padding */
			break;
		}
		if (pos + 2 + pos[1] > end) {
			wpa_printf(MSG_DEBUG, "WPA: EAPOL-Key Key Data "
				   "underflow (ie=%d len=%d pos=%d)",
				   pos[0], pos[1], (int) (pos - buf));
			wpa_hexdump_key(MSG_DEBUG, "WPA: Key Data",
					buf, len);
			ret = -1;
			break;
		}
		if (*pos == WLAN_EID_RSN) {
			ie->rsn_ie = pos;
			ie->rsn_ie_len = pos[1] + 2;
			wpa_hexdump(MSG_DEBUG, "WPA: RSN IE in EAPOL-Key",
				    ie->rsn_ie, ie->rsn_ie_len);
		} else if (*pos == WLAN_EID_MOBILITY_DOMAIN &&
			   pos[1] >= sizeof(struct rsn_mdie)) {
			ie->mdie = pos;
			ie->mdie_len = pos[1] + 2;
			wpa_hexdump(MSG_DEBUG, "WPA: MDIE in EAPOL-Key",
				    ie->mdie, ie->mdie_len);
		} else if (*pos == WLAN_EID_FAST_BSS_TRANSITION &&
			   pos[1] >= sizeof(struct rsn_ftie)) {
			ie->ftie = pos;
			ie->ftie_len = pos[1] + 2;
			wpa_hexdump(MSG_DEBUG, "WPA: FTIE in EAPOL-Key",
				    ie->ftie, ie->ftie_len);
		} else if (*pos == WLAN_EID_TIMEOUT_INTERVAL && pos[1] >= 5) {
			if (pos[2] == WLAN_TIMEOUT_REASSOC_DEADLINE) {
				ie->reassoc_deadline = pos;
				wpa_hexdump(MSG_DEBUG, "WPA: Reassoc Deadline "
					    "in EAPOL-Key",
					    ie->reassoc_deadline, pos[1] + 2);
			} else if (pos[2] == WLAN_TIMEOUT_KEY_LIFETIME) {
				ie->key_lifetime = pos;
				wpa_hexdump(MSG_DEBUG, "WPA: KeyLifetime "
					    "in EAPOL-Key",
					    ie->key_lifetime, pos[1] + 2);
			} else {
				wpa_hexdump(MSG_DEBUG, "WPA: Unrecognized "
					    "EAPOL-Key Key Data IE",
					    pos, 2 + pos[1]);
			}
		} else if (*pos == WLAN_EID_LINK_ID) {
			if (pos[1] >= 18) {
				ie->lnkid = pos;
				ie->lnkid_len = pos[1] + 2;
			}
		} else if (*pos == WLAN_EID_EXT_CAPAB) {
			ie->ext_capab = pos;
			ie->ext_capab_len = pos[1] + 2;
		} else if (*pos == WLAN_EID_SUPP_RATES) {
			ie->supp_rates = pos;
			ie->supp_rates_len = pos[1] + 2;
		} else if (*pos == WLAN_EID_EXT_SUPP_RATES) {
			ie->ext_supp_rates = pos;
			ie->ext_supp_rates_len = pos[1] + 2;
		} else if (*pos == WLAN_EID_HT_CAP &&
			   pos[1] >= sizeof(struct ieee80211_ht_capabilities)) {
			ie->ht_capabilities = pos + 2;
		} else if (*pos == WLAN_EID_VHT_AID) {
			if (pos[1] >= 2)
				ie->aid = WPA_GET_LE16(pos + 2) & 0x3fff;
<<<<<<< HEAD
		} else if (*pos == WLAN_EID_VHT_CAP) {
=======
		} else if (*pos == WLAN_EID_VHT_CAP &&
			   pos[1] >= sizeof(struct ieee80211_vht_capabilities))
		{
>>>>>>> c748fdcc
			ie->vht_capabilities = pos + 2;
		} else if (*pos == WLAN_EID_QOS && pos[1] >= 1) {
			ie->qosinfo = pos[2];
		} else if (*pos == WLAN_EID_SUPPORTED_CHANNELS) {
			ie->supp_channels = pos + 2;
			ie->supp_channels_len = pos[1];
		} else if (*pos == WLAN_EID_SUPPORTED_OPERATING_CLASSES) {
			/*
			 * The value of the Length field of the Supported
			 * Operating Classes element is between 2 and 253.
			 * Silently skip invalid elements to avoid interop
			 * issues when trying to use the value.
			 */
			if (pos[1] >= 2 && pos[1] <= 253) {
				ie->supp_oper_classes = pos + 2;
				ie->supp_oper_classes_len = pos[1];
			}
		} else if (*pos == WLAN_EID_VENDOR_SPECIFIC) {
			ret = wpa_parse_generic(pos, end, ie);
			if (ret < 0)
				break;
			if (ret > 0) {
				ret = 0;
				break;
			}

			ret = wpa_parse_vendor_specific(pos, end, ie);
			if (ret < 0)
				break;
			if (ret > 0) {
				ret = 0;
				break;
			}
		} else {
			wpa_hexdump(MSG_DEBUG, "WPA: Unrecognized EAPOL-Key "
				    "Key Data IE", pos, 2 + pos[1]);
		}
	}

	return ret;
}<|MERGE_RESOLUTION|>--- conflicted
+++ resolved
@@ -559,13 +559,9 @@
 		} else if (*pos == WLAN_EID_VHT_AID) {
 			if (pos[1] >= 2)
 				ie->aid = WPA_GET_LE16(pos + 2) & 0x3fff;
-<<<<<<< HEAD
-		} else if (*pos == WLAN_EID_VHT_CAP) {
-=======
 		} else if (*pos == WLAN_EID_VHT_CAP &&
 			   pos[1] >= sizeof(struct ieee80211_vht_capabilities))
 		{
->>>>>>> c748fdcc
 			ie->vht_capabilities = pos + 2;
 		} else if (*pos == WLAN_EID_QOS && pos[1] >= 1) {
 			ie->qosinfo = pos[2];
