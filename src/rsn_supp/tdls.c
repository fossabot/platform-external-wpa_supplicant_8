--- conflicted
+++ resolved
@@ -1402,7 +1402,6 @@
 		   "(peer " MACSTR ")", MAC2STR(peer->addr));
 	if (!wpa_tdls_get_privacy(sm))
 		goto skip_rsn_ies;
-<<<<<<< HEAD
 
 	/* Filling RSN IE */
 	hdr = (struct rsn_ie_hdr *) peer->rsnie_i;
@@ -1439,44 +1438,6 @@
 	hdr->len = (pos - (u8 *) hdr) - 2;
 	peer->rsnie_i_len = pos - peer->rsnie_i;
 
-=======
-
-	/* Filling RSN IE */
-	hdr = (struct rsn_ie_hdr *) peer->rsnie_i;
-	hdr->elem_id = WLAN_EID_RSN;
-	WPA_PUT_LE16(hdr->version, RSN_VERSION);
-	pos = (u8 *) (hdr + 1);
-	RSN_SELECTOR_PUT(pos, RSN_CIPHER_SUITE_NO_GROUP_ADDRESSED);
-	pos += RSN_SELECTOR_LEN;
-	count_pos = pos;
-	pos += 2;
-	count = 0;
-
-	/*
-	* AES-CCMP is the default encryption preferred for TDLS, so
-	* RSN IE is filled only with CCMP cipher suite.
-	* Note: TKIP is not used to encrypt TDLS link.
-	*
-	* Regardless of the cipher used on the AP connection, select CCMP
-	* here.
-	*/
-	RSN_SELECTOR_PUT(pos, RSN_CIPHER_SUITE_CCMP);
-	pos += RSN_SELECTOR_LEN;
-	count++;
-	WPA_PUT_LE16(count_pos, count);
-	WPA_PUT_LE16(pos, 1);
-	pos += 2;
-	RSN_SELECTOR_PUT(pos, RSN_AUTH_KEY_MGMT_TPK_HANDSHAKE);
-	pos += RSN_SELECTOR_LEN;
-
-	rsn_capab = WPA_CAPABILITY_PEERKEY_ENABLED;
-	rsn_capab |= RSN_NUM_REPLAY_COUNTERS_16 << 2;
-	WPA_PUT_LE16(pos, rsn_capab);
-	pos += 2;
-	hdr->len = (pos - (u8 *) hdr) - 2;
-	peer->rsnie_i_len = pos - peer->rsnie_i;
-
->>>>>>> 32645019
 	wpa_hexdump(MSG_DEBUG, "TDLS: RSN IE for Discovery Response",
 		    (u8 *) hdr, hdr->len + 2);
 skip_rsn_ies:
@@ -1504,11 +1465,7 @@
 	wpa_printf(MSG_DEBUG, "TDLS: TPK lifetime %u seconds", peer->lifetime);
 skip_ies:
 	status = wpa_tdls_tpk_send(sm, peer->addr, WLAN_TDLS_DISCOVERY_RESPONSE,
-<<<<<<< HEAD
-				   dialog_token, 0, 0,  rbuf, pos - rbuf);
-=======
 				   dialog_token, 0, 0, 0, rbuf, pos - rbuf);
->>>>>>> 32645019
 	os_free(rbuf);
 
 	return status;
