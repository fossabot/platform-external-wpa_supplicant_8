--- conflicted
+++ resolved
@@ -127,7 +127,9 @@
 
 # Operation mode (a = IEEE 802.11a, b = IEEE 802.11b, g = IEEE 802.11g,
 # ad = IEEE 802.11ad (60 GHz); a/g options are used with IEEE 802.11n, too, to
-# specify band)
+# specify band). When using ACS (see channel parameter), a special value "any"
+# can be used to indicate that any support band can be used. This special case
+# is currently supported only with drivers with which offloaded ACS is used.
 # Default: IEEE 802.11b
 hw_mode=g
 
@@ -171,11 +173,7 @@
 # Channel list restriction. This option allows hostapd to select one of the
 # provided channels when a channel should be automatically selected.
 # Channel list can be provided as range using hyphen ('-') or individual
-<<<<<<< HEAD
-# channels can be specified by space (' ') seperated values.
-=======
 # channels can be specified by space (' ') seperated values
->>>>>>> c748fdcc
 # Default: all channels allowed in selected hw_mode
 #chanlist=100 104 108 112 116
 #chanlist=1 6 11-13
