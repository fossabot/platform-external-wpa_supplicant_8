#
# init.rc fragment for hostapd on Android
# Copyright (c) 2002-2016, Jouni Malinen <j@w1.fi>
#
# This software may be distributed under the terms of the BSD license.
# See README for more details.
#

on post-fs-data
    mkdir /data/vendor/wifi/hostapd 0770 wifi wifi
    mkdir /data/misc/wifi/hostapd 0770 wifi wifi

service hostapd /vendor/bin/hostapd \
        -e /data/misc/wifi/entropy.bin \
        /data/misc/wifi/hostapd.conf
    class main
    user wifi
    group wifi net_raw net_admin
    writepid /data/misc/wifi/hostapd.pid
    disabled
    oneshot

service hostapd_dual /vendor/bin/hostapd \
<<<<<<< HEAD
        -e /data/vendor/wifi/entropy.bin \
=======
        -e /data/misc/wifi/entropy.bin \
>>>>>>> 01cee8bc
        /data/vendor/wifi/hostapd_dual2g.conf \
        /data/vendor/wifi/hostapd_dual5g.conf
    class main
    user wifi
    group wifi net_raw net_admin
    writepid /data/vendor/wifi/hostapd.pid
    disabled
    oneshot<|MERGE_RESOLUTION|>--- conflicted
+++ resolved
@@ -21,11 +21,7 @@
     oneshot
 
 service hostapd_dual /vendor/bin/hostapd \
-<<<<<<< HEAD
-        -e /data/vendor/wifi/entropy.bin \
-=======
         -e /data/misc/wifi/entropy.bin \
->>>>>>> 01cee8bc
         /data/vendor/wifi/hostapd_dual2g.conf \
         /data/vendor/wifi/hostapd_dual5g.conf
     class main
