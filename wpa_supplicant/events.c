--- conflicted
+++ resolved
@@ -3158,13 +3158,9 @@
 	}
 	wpa_sm_set_rx_replay_ctr(wpa_s->wpa, data->assoc_info.key_replay_ctr);
 	wpa_sm_set_ptk_kck_kek(wpa_s->wpa, data->assoc_info.ptk_kck,
-<<<<<<< HEAD
-			       data->assoc_info.ptk_kek);
-=======
 			       data->assoc_info.ptk_kck_len,
 			       data->assoc_info.ptk_kek,
 			       data->assoc_info.ptk_kek_len);
->>>>>>> c748fdcc
 }
 
 
