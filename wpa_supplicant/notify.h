/*
 * wpa_supplicant - Event notifications
 * Copyright (c) 2009-2010, Jouni Malinen <j@w1.fi>
 *
 * This software may be distributed under the terms of the BSD license.
 * See README for more details.
 */

#ifndef NOTIFY_H
#define NOTIFY_H

#include "p2p/p2p.h"

struct wps_credential;
struct wps_event_m2d;
struct wps_event_fail;

int wpas_notify_supplicant_initialized(struct wpa_global *global);
void wpas_notify_supplicant_deinitialized(struct wpa_global *global);
int wpas_notify_iface_added(struct wpa_supplicant *wpa_s);
void wpas_notify_iface_removed(struct wpa_supplicant *wpa_s);
void wpas_notify_state_changed(struct wpa_supplicant *wpa_s,
			       enum wpa_states new_state,
			       enum wpa_states old_state);
void wpas_notify_disconnect_reason(struct wpa_supplicant *wpa_s);
void wpas_notify_network_changed(struct wpa_supplicant *wpa_s);
void wpas_notify_ap_scan_changed(struct wpa_supplicant *wpa_s);
void wpas_notify_bssid_changed(struct wpa_supplicant *wpa_s);
void wpas_notify_auth_changed(struct wpa_supplicant *wpa_s);
void wpas_notify_network_enabled_changed(struct wpa_supplicant *wpa_s,
					 struct wpa_ssid *ssid);
void wpas_notify_network_selected(struct wpa_supplicant *wpa_s,
				  struct wpa_ssid *ssid);
void wpas_notify_network_request(struct wpa_supplicant *wpa_s,
				 struct wpa_ssid *ssid,
				 enum wpa_ctrl_req_type rtype,
				 const char *default_txt);
void wpas_notify_scanning(struct wpa_supplicant *wpa_s);
void wpas_notify_scan_done(struct wpa_supplicant *wpa_s, int success);
void wpas_notify_scan_results(struct wpa_supplicant *wpa_s);
void wpas_notify_wps_credential(struct wpa_supplicant *wpa_s,
				const struct wps_credential *cred);
void wpas_notify_wps_event_m2d(struct wpa_supplicant *wpa_s,
			       struct wps_event_m2d *m2d);
void wpas_notify_wps_event_fail(struct wpa_supplicant *wpa_s,
				struct wps_event_fail *fail);
void wpas_notify_wps_event_success(struct wpa_supplicant *wpa_s);
void wpas_notify_network_added(struct wpa_supplicant *wpa_s,
			       struct wpa_ssid *ssid);
void wpas_notify_network_removed(struct wpa_supplicant *wpa_s,
				 struct wpa_ssid *ssid);
void wpas_notify_bss_added(struct wpa_supplicant *wpa_s, u8 bssid[],
			   unsigned int id);
void wpas_notify_bss_removed(struct wpa_supplicant *wpa_s, u8 bssid[],
			     unsigned int id);
void wpas_notify_bss_freq_changed(struct wpa_supplicant *wpa_s,
				  unsigned int id);
void wpas_notify_bss_signal_changed(struct wpa_supplicant *wpa_s,
				    unsigned int id);
void wpas_notify_bss_privacy_changed(struct wpa_supplicant *wpa_s,
				     unsigned int id);
void wpas_notify_bss_mode_changed(struct wpa_supplicant *wpa_s,
				  unsigned int id);
void wpas_notify_bss_wpaie_changed(struct wpa_supplicant *wpa_s,
				   unsigned int id);
void wpas_notify_bss_rsnie_changed(struct wpa_supplicant *wpa_s,
				   unsigned int id);
void wpas_notify_bss_wps_changed(struct wpa_supplicant *wpa_s,
				 unsigned int id);
void wpas_notify_bss_ies_changed(struct wpa_supplicant *wpa_s,
				 unsigned int id);
void wpas_notify_bss_rates_changed(struct wpa_supplicant *wpa_s,
				   unsigned int id);
void wpas_notify_bss_seen(struct wpa_supplicant *wpa_s, unsigned int id);
void wpas_notify_blob_added(struct wpa_supplicant *wpa_s, const char *name);
void wpas_notify_blob_removed(struct wpa_supplicant *wpa_s, const char *name);

void wpas_notify_debug_level_changed(struct wpa_global *global);
void wpas_notify_debug_timestamp_changed(struct wpa_global *global);
void wpas_notify_debug_show_keys_changed(struct wpa_global *global);
void wpas_notify_suspend(struct wpa_global *global);
void wpas_notify_resume(struct wpa_global *global);

void wpas_notify_sta_authorized(struct wpa_supplicant *wpa_s,
				const u8 *mac_addr, int authorized,
				const u8 *p2p_dev_addr);
void wpas_notify_p2p_find_stopped(struct wpa_supplicant *wpa_s);
void wpas_notify_p2p_device_found(struct wpa_supplicant *wpa_s,
				  const u8 *dev_addr, int new_device);
void wpas_notify_p2p_device_lost(struct wpa_supplicant *wpa_s,
				 const u8 *dev_addr);
void wpas_notify_p2p_group_removed(struct wpa_supplicant *wpa_s,
				   const struct wpa_ssid *ssid,
				   const char *role);
void wpas_notify_p2p_go_neg_req(struct wpa_supplicant *wpa_s,
				const u8 *src, u16 dev_passwd_id);
void wpas_notify_p2p_go_neg_completed(struct wpa_supplicant *wpa_s,
				      struct p2p_go_neg_results *res);
void wpas_notify_p2p_invitation_result(struct wpa_supplicant *wpa_s,
				       int status, const u8 *bssid);
void wpas_notify_p2p_sd_request(struct wpa_supplicant *wpa_s,
				int freq, const u8 *sa, u8 dialog_token,
				u16 update_indic, const u8 *tlvs,
				size_t tlvs_len);
void wpas_notify_p2p_sd_response(struct wpa_supplicant *wpa_s,
				 const u8 *sa, u16 update_indic,
				 const u8 *tlvs, size_t tlvs_len);
void wpas_notify_p2p_provision_discovery(struct wpa_supplicant *wpa_s,
					 const u8 *dev_addr, int request,
					 enum p2p_prov_disc_status status,
					 u16 config_methods,
					 unsigned int generated_pin);
void wpas_notify_p2p_group_started(struct wpa_supplicant *wpa_s,
				   struct wpa_ssid *ssid, int network_id,
				   int client);
void wpas_notify_persistent_group_added(struct wpa_supplicant *wpa_s,
					struct wpa_ssid *ssid);
void wpas_notify_persistent_group_removed(struct wpa_supplicant *wpa_s,
					  struct wpa_ssid *ssid);

void wpas_notify_p2p_wps_failed(struct wpa_supplicant *wpa_s,
				struct wps_event_fail *fail);

void wpas_notify_certification(struct wpa_supplicant *wpa_s, int depth,
			       const char *subject, const char *altsubject[],
			       int num_altsubject, const char *cert_hash,
			       const struct wpabuf *cert);
void wpas_notify_preq(struct wpa_supplicant *wpa_s,
		      const u8 *addr, const u8 *dst, const u8 *bssid,
		      const u8 *ie, size_t ie_len, u32 ssi_signal);
void wpas_notify_eap_status(struct wpa_supplicant *wpa_s, const char *status,
			    const char *parameter);
void wpas_notify_network_bssid_set_changed(struct wpa_supplicant *wpa_s,
					   struct wpa_ssid *ssid);
<<<<<<< HEAD
=======
void wpas_notify_network_type_changed(struct wpa_supplicant *wpa_s,
				      struct wpa_ssid *ssid);
>>>>>>> c748fdcc

#endif /* NOTIFY_H */<|MERGE_RESOLUTION|>--- conflicted
+++ resolved
@@ -132,10 +132,7 @@
 			    const char *parameter);
 void wpas_notify_network_bssid_set_changed(struct wpa_supplicant *wpa_s,
 					   struct wpa_ssid *ssid);
-<<<<<<< HEAD
-=======
 void wpas_notify_network_type_changed(struct wpa_supplicant *wpa_s,
 				      struct wpa_ssid *ssid);
->>>>>>> c748fdcc
 
 #endif /* NOTIFY_H */