--- conflicted
+++ resolved
@@ -2925,17 +2925,13 @@
 	{ "list_networks", wpa_cli_cmd_list_networks, NULL,
 	  cli_cmd_flag_none,
 	  "= list configured networks" },
-<<<<<<< HEAD
 #ifdef CONFIG_EAP_PROXY
 	{ "GET_SIM_INFO", wpa_cli_cmd_get_sim_info, NULL,
 	  cli_cmd_flag_none,
 	  "= get the SIM card info" },
 #endif
-	{ "select_network", wpa_cli_cmd_select_network, NULL,
-=======
 	{ "select_network", wpa_cli_cmd_select_network,
 	  wpa_cli_complete_network_id,
->>>>>>> c748fdcc
 	  cli_cmd_flag_none,
 	  "<network id> = select a network (disable others)" },
 	{ "enable_network", wpa_cli_cmd_enable_network,
