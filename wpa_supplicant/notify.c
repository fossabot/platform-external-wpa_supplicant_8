/*
 * wpa_supplicant - Event notifications
 * Copyright (c) 2009-2010, Jouni Malinen <j@w1.fi>
 *
 * This software may be distributed under the terms of the BSD license.
 * See README for more details.
 */

#include "utils/includes.h"

#include "utils/common.h"
#include "common/wpa_ctrl.h"
#include "config.h"
#include "wpa_supplicant_i.h"
#include "wps_supplicant.h"
#include "dbus/dbus_common.h"
#include "dbus/dbus_old.h"
#include "dbus/dbus_new.h"
#include "rsn_supp/wpa.h"
#include "driver_i.h"
#include "scan.h"
#include "p2p_supplicant.h"
#include "sme.h"
#include "notify.h"

int wpas_notify_supplicant_initialized(struct wpa_global *global)
{
#ifdef CONFIG_DBUS
	if (global->params.dbus_ctrl_interface) {
		global->dbus = wpas_dbus_init(global);
		if (global->dbus == NULL)
			return -1;
	}
#endif /* CONFIG_DBUS */

	return 0;
}


void wpas_notify_supplicant_deinitialized(struct wpa_global *global)
{
#ifdef CONFIG_DBUS
	if (global->dbus)
		wpas_dbus_deinit(global->dbus);
#endif /* CONFIG_DBUS */
}


int wpas_notify_iface_added(struct wpa_supplicant *wpa_s)
{
	if (wpa_s->p2p_mgmt)
		return 0;

	if (wpas_dbus_register_iface(wpa_s))
		return -1;

	if (wpas_dbus_register_interface(wpa_s))
		return -1;

	return 0;
}


void wpas_notify_iface_removed(struct wpa_supplicant *wpa_s)
{
	if (wpa_s->p2p_mgmt)
		return;

	/* unregister interface in old DBus ctrl iface */
	wpas_dbus_unregister_iface(wpa_s);

	/* unregister interface in new DBus ctrl iface */
	wpas_dbus_unregister_interface(wpa_s);
}


void wpas_notify_state_changed(struct wpa_supplicant *wpa_s,
			       enum wpa_states new_state,
			       enum wpa_states old_state)
{
	if (wpa_s->p2p_mgmt)
		return;

	/* notify the old DBus API */
	wpa_supplicant_dbus_notify_state_change(wpa_s, new_state,
						old_state);

	/* notify the new DBus API */
	wpas_dbus_signal_prop_changed(wpa_s, WPAS_DBUS_PROP_STATE);

	if (new_state == WPA_COMPLETED)
		wpas_p2p_notif_connected(wpa_s);
	else if (old_state >= WPA_ASSOCIATED && new_state < WPA_ASSOCIATED)
		wpas_p2p_notif_disconnected(wpa_s);

	sme_state_changed(wpa_s);

#ifdef ANDROID
	wpa_msg_ctrl(wpa_s, MSG_INFO, WPA_EVENT_STATE_CHANGE
		     "id=%d state=%d BSSID=" MACSTR " SSID=%s",
		     wpa_s->current_ssid ? wpa_s->current_ssid->id : -1,
		     new_state,
		     MAC2STR(wpa_s->bssid),
		     wpa_s->current_ssid && wpa_s->current_ssid->ssid ?
		     wpa_ssid_txt(wpa_s->current_ssid->ssid,
				  wpa_s->current_ssid->ssid_len) : "");
#endif /* ANDROID */
}


void wpas_notify_disconnect_reason(struct wpa_supplicant *wpa_s)
{
	if (wpa_s->p2p_mgmt)
		return;

	wpas_dbus_signal_prop_changed(wpa_s, WPAS_DBUS_PROP_DISCONNECT_REASON);
}


void wpas_notify_network_changed(struct wpa_supplicant *wpa_s)
{
	if (wpa_s->p2p_mgmt)
		return;

	wpas_dbus_signal_prop_changed(wpa_s, WPAS_DBUS_PROP_CURRENT_NETWORK);
}


void wpas_notify_ap_scan_changed(struct wpa_supplicant *wpa_s)
{
	if (wpa_s->p2p_mgmt)
		return;

	wpas_dbus_signal_prop_changed(wpa_s, WPAS_DBUS_PROP_AP_SCAN);
}


void wpas_notify_bssid_changed(struct wpa_supplicant *wpa_s)
{
	if (wpa_s->p2p_mgmt)
		return;

	wpas_dbus_signal_prop_changed(wpa_s, WPAS_DBUS_PROP_CURRENT_BSS);
}


void wpas_notify_auth_changed(struct wpa_supplicant *wpa_s)
{
	if (wpa_s->p2p_mgmt)
		return;

	wpas_dbus_signal_prop_changed(wpa_s, WPAS_DBUS_PROP_CURRENT_AUTH_MODE);
}


void wpas_notify_network_enabled_changed(struct wpa_supplicant *wpa_s,
					 struct wpa_ssid *ssid)
{
	if (wpa_s->p2p_mgmt)
		return;

	wpas_dbus_signal_network_enabled_changed(wpa_s, ssid);
}


void wpas_notify_network_selected(struct wpa_supplicant *wpa_s,
				  struct wpa_ssid *ssid)
{
	if (wpa_s->p2p_mgmt)
		return;

	wpas_dbus_signal_network_selected(wpa_s, ssid->id);
}


void wpas_notify_network_request(struct wpa_supplicant *wpa_s,
				 struct wpa_ssid *ssid,
				 enum wpa_ctrl_req_type rtype,
				 const char *default_txt)
{
	if (wpa_s->p2p_mgmt)
		return;

	wpas_dbus_signal_network_request(wpa_s, ssid, rtype, default_txt);
}


void wpas_notify_scanning(struct wpa_supplicant *wpa_s)
{
	if (wpa_s->p2p_mgmt)
		return;

	/* notify the old DBus API */
	wpa_supplicant_dbus_notify_scanning(wpa_s);

	/* notify the new DBus API */
	wpas_dbus_signal_prop_changed(wpa_s, WPAS_DBUS_PROP_SCANNING);
}


void wpas_notify_scan_done(struct wpa_supplicant *wpa_s, int success)
{
	if (wpa_s->p2p_mgmt)
		return;

	wpas_dbus_signal_scan_done(wpa_s, success);
}


void wpas_notify_scan_results(struct wpa_supplicant *wpa_s)
{
	if (wpa_s->p2p_mgmt)
		return;

	/* notify the old DBus API */
	wpa_supplicant_dbus_notify_scan_results(wpa_s);

	wpas_wps_notify_scan_results(wpa_s);
}


void wpas_notify_wps_credential(struct wpa_supplicant *wpa_s,
				const struct wps_credential *cred)
{
	if (wpa_s->p2p_mgmt)
		return;

#ifdef CONFIG_WPS
	/* notify the old DBus API */
	wpa_supplicant_dbus_notify_wps_cred(wpa_s, cred);
	/* notify the new DBus API */
	wpas_dbus_signal_wps_cred(wpa_s, cred);
#endif /* CONFIG_WPS */
}


void wpas_notify_wps_event_m2d(struct wpa_supplicant *wpa_s,
			       struct wps_event_m2d *m2d)
{
	if (wpa_s->p2p_mgmt)
		return;

#ifdef CONFIG_WPS
	wpas_dbus_signal_wps_event_m2d(wpa_s, m2d);
#endif /* CONFIG_WPS */
}


void wpas_notify_wps_event_fail(struct wpa_supplicant *wpa_s,
				struct wps_event_fail *fail)
{
	if (wpa_s->p2p_mgmt)
		return;

#ifdef CONFIG_WPS
	wpas_dbus_signal_wps_event_fail(wpa_s, fail);
#endif /* CONFIG_WPS */
}


void wpas_notify_wps_event_success(struct wpa_supplicant *wpa_s)
{
	if (wpa_s->p2p_mgmt)
		return;

#ifdef CONFIG_WPS
	wpas_dbus_signal_wps_event_success(wpa_s);
#endif /* CONFIG_WPS */
}


void wpas_notify_network_added(struct wpa_supplicant *wpa_s,
			       struct wpa_ssid *ssid)
{
	if (wpa_s->p2p_mgmt)
		return;

	/*
	 * Networks objects created during any P2P activities should not be
	 * exposed out. They might/will confuse certain non-P2P aware
	 * applications since these network objects won't behave like
	 * regular ones.
	 */
	if (!ssid->p2p_group && wpa_s->global->p2p_group_formation != wpa_s)
		wpas_dbus_register_network(wpa_s, ssid);
}


void wpas_notify_persistent_group_added(struct wpa_supplicant *wpa_s,
					struct wpa_ssid *ssid)
{
#ifdef CONFIG_P2P
	wpas_dbus_register_persistent_group(wpa_s, ssid);
#endif /* CONFIG_P2P */
}


void wpas_notify_persistent_group_removed(struct wpa_supplicant *wpa_s,
					  struct wpa_ssid *ssid)
{
#ifdef CONFIG_P2P
	wpas_dbus_unregister_persistent_group(wpa_s, ssid->id);
#endif /* CONFIG_P2P */
}


void wpas_notify_network_removed(struct wpa_supplicant *wpa_s,
				 struct wpa_ssid *ssid)
{
	if (wpa_s->next_ssid == ssid)
		wpa_s->next_ssid = NULL;
	if (wpa_s->wpa)
		wpa_sm_pmksa_cache_flush(wpa_s->wpa, ssid);
	if (!ssid->p2p_group && wpa_s->global->p2p_group_formation != wpa_s &&
	    !wpa_s->p2p_mgmt)
		wpas_dbus_unregister_network(wpa_s, ssid->id);
	if (network_is_persistent_group(ssid))
		wpas_notify_persistent_group_removed(wpa_s, ssid);

	wpas_p2p_network_removed(wpa_s, ssid);
}


void wpas_notify_bss_added(struct wpa_supplicant *wpa_s,
			   u8 bssid[], unsigned int id)
{
	if (wpa_s->p2p_mgmt)
		return;

	wpas_dbus_register_bss(wpa_s, bssid, id);
	wpa_msg_ctrl(wpa_s, MSG_INFO, WPA_EVENT_BSS_ADDED "%u " MACSTR,
		     id, MAC2STR(bssid));
}


void wpas_notify_bss_removed(struct wpa_supplicant *wpa_s,
			     u8 bssid[], unsigned int id)
{
	if (wpa_s->p2p_mgmt)
		return;

	wpas_dbus_unregister_bss(wpa_s, bssid, id);
	wpa_msg_ctrl(wpa_s, MSG_INFO, WPA_EVENT_BSS_REMOVED "%u " MACSTR,
		     id, MAC2STR(bssid));
}


void wpas_notify_bss_freq_changed(struct wpa_supplicant *wpa_s,
				  unsigned int id)
{
	if (wpa_s->p2p_mgmt)
		return;

	wpas_dbus_bss_signal_prop_changed(wpa_s, WPAS_DBUS_BSS_PROP_FREQ, id);
}


void wpas_notify_bss_signal_changed(struct wpa_supplicant *wpa_s,
				    unsigned int id)
{
	if (wpa_s->p2p_mgmt)
		return;

	wpas_dbus_bss_signal_prop_changed(wpa_s, WPAS_DBUS_BSS_PROP_SIGNAL,
					  id);
}


void wpas_notify_bss_privacy_changed(struct wpa_supplicant *wpa_s,
				     unsigned int id)
{
	if (wpa_s->p2p_mgmt)
		return;

	wpas_dbus_bss_signal_prop_changed(wpa_s, WPAS_DBUS_BSS_PROP_PRIVACY,
					  id);
}


void wpas_notify_bss_mode_changed(struct wpa_supplicant *wpa_s,
				  unsigned int id)
{
	if (wpa_s->p2p_mgmt)
		return;

	wpas_dbus_bss_signal_prop_changed(wpa_s, WPAS_DBUS_BSS_PROP_MODE, id);
}


void wpas_notify_bss_wpaie_changed(struct wpa_supplicant *wpa_s,
				   unsigned int id)
{
	if (wpa_s->p2p_mgmt)
		return;

	wpas_dbus_bss_signal_prop_changed(wpa_s, WPAS_DBUS_BSS_PROP_WPA, id);
}


void wpas_notify_bss_rsnie_changed(struct wpa_supplicant *wpa_s,
				   unsigned int id)
{
	if (wpa_s->p2p_mgmt)
		return;

	wpas_dbus_bss_signal_prop_changed(wpa_s, WPAS_DBUS_BSS_PROP_RSN, id);
}


void wpas_notify_bss_wps_changed(struct wpa_supplicant *wpa_s,
				 unsigned int id)
{
	if (wpa_s->p2p_mgmt)
		return;

#ifdef CONFIG_WPS
	wpas_dbus_bss_signal_prop_changed(wpa_s, WPAS_DBUS_BSS_PROP_WPS, id);
#endif /* CONFIG_WPS */
}


void wpas_notify_bss_ies_changed(struct wpa_supplicant *wpa_s,
				   unsigned int id)
{
	if (wpa_s->p2p_mgmt)
		return;

	wpas_dbus_bss_signal_prop_changed(wpa_s, WPAS_DBUS_BSS_PROP_IES, id);
}


void wpas_notify_bss_rates_changed(struct wpa_supplicant *wpa_s,
				   unsigned int id)
{
	if (wpa_s->p2p_mgmt)
		return;

	wpas_dbus_bss_signal_prop_changed(wpa_s, WPAS_DBUS_BSS_PROP_RATES, id);
}


void wpas_notify_bss_seen(struct wpa_supplicant *wpa_s, unsigned int id)
{
	if (wpa_s->p2p_mgmt)
		return;

	wpas_dbus_bss_signal_prop_changed(wpa_s, WPAS_DBUS_BSS_PROP_AGE, id);
}


void wpas_notify_blob_added(struct wpa_supplicant *wpa_s, const char *name)
{
	if (wpa_s->p2p_mgmt)
		return;

	wpas_dbus_signal_blob_added(wpa_s, name);
}


void wpas_notify_blob_removed(struct wpa_supplicant *wpa_s, const char *name)
{
	if (wpa_s->p2p_mgmt)
		return;

	wpas_dbus_signal_blob_removed(wpa_s, name);
}


void wpas_notify_debug_level_changed(struct wpa_global *global)
{
	wpas_dbus_signal_debug_level_changed(global);
}


void wpas_notify_debug_timestamp_changed(struct wpa_global *global)
{
	wpas_dbus_signal_debug_timestamp_changed(global);
}


void wpas_notify_debug_show_keys_changed(struct wpa_global *global)
{
	wpas_dbus_signal_debug_show_keys_changed(global);
}


void wpas_notify_suspend(struct wpa_global *global)
{
	struct wpa_supplicant *wpa_s;

	os_get_time(&global->suspend_time);
	wpa_printf(MSG_DEBUG, "System suspend notification");
	for (wpa_s = global->ifaces; wpa_s; wpa_s = wpa_s->next)
		wpa_drv_suspend(wpa_s);
}


void wpas_notify_resume(struct wpa_global *global)
{
	struct os_time now;
	int slept;
	struct wpa_supplicant *wpa_s;

	if (global->suspend_time.sec == 0)
		slept = -1;
	else {
		os_get_time(&now);
		slept = now.sec - global->suspend_time.sec;
	}
	wpa_printf(MSG_DEBUG, "System resume notification (slept %d seconds)",
		   slept);

	for (wpa_s = global->ifaces; wpa_s; wpa_s = wpa_s->next) {
		wpa_drv_resume(wpa_s);
		if (wpa_s->wpa_state == WPA_DISCONNECTED)
			wpa_supplicant_req_scan(wpa_s, 0, 100000);
	}
}


#ifdef CONFIG_P2P

void wpas_notify_p2p_find_stopped(struct wpa_supplicant *wpa_s)
{
	/* Notify P2P find has stopped */
	wpas_dbus_signal_p2p_find_stopped(wpa_s);
}


void wpas_notify_p2p_device_found(struct wpa_supplicant *wpa_s,
				  const u8 *dev_addr, int new_device)
{
	if (new_device) {
		/* Create the new peer object */
		wpas_dbus_register_peer(wpa_s, dev_addr);
	}

	/* Notify a new peer has been detected*/
	wpas_dbus_signal_peer_device_found(wpa_s, dev_addr);
}


void wpas_notify_p2p_device_lost(struct wpa_supplicant *wpa_s,
				 const u8 *dev_addr)
{
	wpas_dbus_unregister_peer(wpa_s, dev_addr);

	/* Create signal on interface object*/
	wpas_dbus_signal_peer_device_lost(wpa_s, dev_addr);
}


void wpas_notify_p2p_group_removed(struct wpa_supplicant *wpa_s,
				   const struct wpa_ssid *ssid,
				   const char *role)
{
	wpas_dbus_signal_p2p_group_removed(wpa_s, role);

	wpas_dbus_unregister_p2p_group(wpa_s, ssid);
}


void wpas_notify_p2p_go_neg_req(struct wpa_supplicant *wpa_s,
				const u8 *src, u16 dev_passwd_id)
{
	wpas_dbus_signal_p2p_go_neg_req(wpa_s, src, dev_passwd_id);
}


void wpas_notify_p2p_go_neg_completed(struct wpa_supplicant *wpa_s,
				      struct p2p_go_neg_results *res)
{
	wpas_dbus_signal_p2p_go_neg_resp(wpa_s, res);
}


void wpas_notify_p2p_invitation_result(struct wpa_supplicant *wpa_s,
				       int status, const u8 *bssid)
{
	wpas_dbus_signal_p2p_invitation_result(wpa_s, status, bssid);
}


void wpas_notify_p2p_sd_request(struct wpa_supplicant *wpa_s,
				int freq, const u8 *sa, u8 dialog_token,
				u16 update_indic, const u8 *tlvs,
				size_t tlvs_len)
{
	wpas_dbus_signal_p2p_sd_request(wpa_s, freq, sa, dialog_token,
					update_indic, tlvs, tlvs_len);
}


void wpas_notify_p2p_sd_response(struct wpa_supplicant *wpa_s,
				 const u8 *sa, u16 update_indic,
				 const u8 *tlvs, size_t tlvs_len)
{
	wpas_dbus_signal_p2p_sd_response(wpa_s, sa, update_indic,
					 tlvs, tlvs_len);
}


/**
 * wpas_notify_p2p_provision_discovery - Notification of provision discovery
 * @dev_addr: Who sent the request or responded to our request.
 * @request: Will be 1 if request, 0 for response.
 * @status: Valid only in case of response (0 in case of success)
 * @config_methods: WPS config methods
 * @generated_pin: PIN to be displayed in case of WPS_CONFIG_DISPLAY method
 *
 * This can be used to notify:
 * - Requests or responses
 * - Various config methods
 * - Failure condition in case of response
 */
void wpas_notify_p2p_provision_discovery(struct wpa_supplicant *wpa_s,
					 const u8 *dev_addr, int request,
					 enum p2p_prov_disc_status status,
					 u16 config_methods,
					 unsigned int generated_pin)
{
	wpas_dbus_signal_p2p_provision_discovery(wpa_s, dev_addr, request,
						 status, config_methods,
						 generated_pin);
}


void wpas_notify_p2p_group_started(struct wpa_supplicant *wpa_s,
				   struct wpa_ssid *ssid, int network_id,
				   int client)
{
	/* Notify a group has been started */
	wpas_dbus_register_p2p_group(wpa_s, ssid);

	wpas_dbus_signal_p2p_group_started(wpa_s, ssid, client, network_id);
}


void wpas_notify_p2p_wps_failed(struct wpa_supplicant *wpa_s,
				struct wps_event_fail *fail)
{
	wpas_dbus_signal_p2p_wps_failed(wpa_s, fail);
}

#endif /* CONFIG_P2P */


static void wpas_notify_ap_sta_authorized(struct wpa_supplicant *wpa_s,
					  const u8 *sta,
					  const u8 *p2p_dev_addr)
{
#ifdef CONFIG_P2P
	wpas_p2p_notify_ap_sta_authorized(wpa_s, p2p_dev_addr);

	/*
	 * Create 'peer-joined' signal on group object -- will also
	 * check P2P itself.
	 */
	if (p2p_dev_addr)
		wpas_dbus_signal_p2p_peer_joined(wpa_s, p2p_dev_addr);
#endif /* CONFIG_P2P */

	/* Notify listeners a new station has been authorized */
	wpas_dbus_signal_sta_authorized(wpa_s, sta);
}


static void wpas_notify_ap_sta_deauthorized(struct wpa_supplicant *wpa_s,
					    const u8 *sta,
					    const u8 *p2p_dev_addr)
{
#ifdef CONFIG_P2P
	/*
	 * Create 'peer-disconnected' signal on group object if this
	 * is a P2P group.
	 */
	if (p2p_dev_addr)
		wpas_dbus_signal_p2p_peer_disconnected(wpa_s, p2p_dev_addr);
#endif /* CONFIG_P2P */

	/* Notify listeners a station has been deauthorized */
	wpas_dbus_signal_sta_deauthorized(wpa_s, sta);
}


void wpas_notify_sta_authorized(struct wpa_supplicant *wpa_s,
				const u8 *mac_addr, int authorized,
				const u8 *p2p_dev_addr)
{
	if (authorized)
		wpas_notify_ap_sta_authorized(wpa_s, mac_addr, p2p_dev_addr);
	else
		wpas_notify_ap_sta_deauthorized(wpa_s, mac_addr, p2p_dev_addr);
}


void wpas_notify_certification(struct wpa_supplicant *wpa_s, int depth,
			       const char *subject, const char *altsubject[],
			       int num_altsubject, const char *cert_hash,
			       const struct wpabuf *cert)
{
	wpa_msg(wpa_s, MSG_INFO, WPA_EVENT_EAP_PEER_CERT
		"depth=%d subject='%s'%s%s",
		depth, subject, cert_hash ? " hash=" : "",
		cert_hash ? cert_hash : "");

	if (cert) {
		char *cert_hex;
		size_t len = wpabuf_len(cert) * 2 + 1;
		cert_hex = os_malloc(len);
		if (cert_hex) {
			wpa_snprintf_hex(cert_hex, len, wpabuf_head(cert),
					 wpabuf_len(cert));
			wpa_msg_ctrl(wpa_s, MSG_INFO,
				     WPA_EVENT_EAP_PEER_CERT
				     "depth=%d subject='%s' cert=%s",
				     depth, subject, cert_hex);
			os_free(cert_hex);
		}
	}

	if (altsubject) {
		int i;

		for (i = 0; i < num_altsubject; i++)
			wpa_msg(wpa_s, MSG_INFO, WPA_EVENT_EAP_PEER_ALT
				"depth=%d %s", depth, altsubject[i]);
	}

	/* notify the old DBus API */
	wpa_supplicant_dbus_notify_certification(wpa_s, depth, subject,
						 cert_hash, cert);
	/* notify the new DBus API */
	wpas_dbus_signal_certification(wpa_s, depth, subject, altsubject,
				       num_altsubject, cert_hash, cert);
}


void wpas_notify_preq(struct wpa_supplicant *wpa_s,
		      const u8 *addr, const u8 *dst, const u8 *bssid,
		      const u8 *ie, size_t ie_len, u32 ssi_signal)
{
#ifdef CONFIG_AP
	wpas_dbus_signal_preq(wpa_s, addr, dst, bssid, ie, ie_len, ssi_signal);
#endif /* CONFIG_AP */
}


void wpas_notify_eap_status(struct wpa_supplicant *wpa_s, const char *status,
			    const char *parameter)
{
	wpas_dbus_signal_eap_status(wpa_s, status, parameter);
	wpa_msg_ctrl(wpa_s, MSG_INFO, WPA_EVENT_EAP_STATUS
		     "status='%s' parameter='%s'",
		     status, parameter);
}


void wpas_notify_network_bssid_set_changed(struct wpa_supplicant *wpa_s,
					   struct wpa_ssid *ssid)
{
	if (wpa_s->current_ssid != ssid)
		return;

	wpa_dbg(wpa_s, MSG_DEBUG,
		"Network bssid config changed for the current network - within-ESS roaming %s",
		ssid->bssid_set ? "disabled" : "enabled");

	wpa_drv_roaming(wpa_s, !ssid->bssid_set,
			ssid->bssid_set ? ssid->bssid : NULL);
<<<<<<< HEAD
=======
}


void wpas_notify_network_type_changed(struct wpa_supplicant *wpa_s,
				      struct wpa_ssid *ssid)
{
#ifdef CONFIG_P2P
	if (ssid->disabled == 2) {
		/* Changed from normal network profile to persistent group */
		ssid->disabled = 0;
		wpas_dbus_unregister_network(wpa_s, ssid->id);
		ssid->disabled = 2;
		wpas_dbus_register_persistent_group(wpa_s, ssid);
	} else {
		/* Changed from persistent group to normal network profile */
		wpas_dbus_unregister_persistent_group(wpa_s, ssid->id);
		wpas_dbus_register_network(wpa_s, ssid);
	}
#endif /* CONFIG_P2P */
>>>>>>> c748fdcc
}<|MERGE_RESOLUTION|>--- conflicted
+++ resolved
@@ -768,8 +768,6 @@
 
 	wpa_drv_roaming(wpa_s, !ssid->bssid_set,
 			ssid->bssid_set ? ssid->bssid : NULL);
-<<<<<<< HEAD
-=======
 }
 
 
@@ -789,5 +787,4 @@
 		wpas_dbus_register_network(wpa_s, ssid);
 	}
 #endif /* CONFIG_P2P */
->>>>>>> c748fdcc
 }