--- conflicted
+++ resolved
@@ -5158,7 +5158,6 @@
 			goto out;
 	}
 
-<<<<<<< HEAD
 	/* try all channels in operating class 115 */
 	for (i = 0; i < 4; i++) {
 		params->freq = 5180 + i * 20;
@@ -5177,8 +5176,6 @@
 			goto out;
 	}
 
-=======
->>>>>>> 32645019
 	/* try social channel class 180 channel 2 */
 	params->freq = 58320 + 1 * 2160;
 	if (!wpas_p2p_disallowed_freq(wpa_s->global, params->freq) &&
@@ -5195,11 +5192,7 @@
 			goto out;
 	}
 
-<<<<<<< HEAD
 	wpa_printf(MSG_DEBUG, "P2P: No 2.4, 5, or 60 GHz channel allowed");
-=======
-	wpa_printf(MSG_DEBUG, "P2P: No 2.4 and 60 GHz channel allowed");
->>>>>>> 32645019
 	return -1;
 out:
 	wpa_printf(MSG_DEBUG, "P2P: Set GO freq %d MHz (no preference known)",
