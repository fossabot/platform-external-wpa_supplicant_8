--- conflicted
+++ resolved
@@ -1960,16 +1960,9 @@
 		if (num > 0 && freq > 0 && freq != params.freq.freq) {
 			wpa_printf(MSG_DEBUG,
 				   "Assoc conflicting freq found (%d != %d)",
-<<<<<<< HEAD
-				   freq, params.freq);
-			if (wpas_p2p_handle_frequency_conflicts(wpa_s,
-								params.freq,
-								ssid) < 0) {
-=======
 				   freq, params.freq.freq);
 			if (wpas_p2p_handle_frequency_conflicts(
 				    wpa_s, params.freq.freq, ssid) < 0) {
->>>>>>> 32645019
 				wpas_connect_work_done(wpa_s);
 				return;
 			}
