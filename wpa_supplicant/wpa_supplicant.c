--- conflicted
+++ resolved
@@ -2259,13 +2259,9 @@
 
 	if (wpa_s->conf->key_mgmt_offload) {
 		if (params.key_mgmt_suite == WPA_KEY_MGMT_IEEE8021X ||
-<<<<<<< HEAD
-		    params.key_mgmt_suite == WPA_KEY_MGMT_IEEE8021X_SHA256)
-=======
 		    params.key_mgmt_suite == WPA_KEY_MGMT_IEEE8021X_SHA256 ||
 		    params.key_mgmt_suite == WPA_KEY_MGMT_IEEE8021X_SUITE_B ||
 		    params.key_mgmt_suite == WPA_KEY_MGMT_IEEE8021X_SUITE_B_192)
->>>>>>> c748fdcc
 			params.req_key_mgmt_offload =
 				ssid->proactive_key_caching < 0 ?
 				wpa_s->conf->okc : ssid->proactive_key_caching;
@@ -2331,16 +2327,9 @@
 		if (num > 0 && freq > 0 && freq != params.freq.freq) {
 			wpa_printf(MSG_DEBUG,
 				   "Assoc conflicting freq found (%d != %d)",
-<<<<<<< HEAD
-				   freq, params.freq);
-			if (wpas_p2p_handle_frequency_conflicts(wpa_s,
-								params.freq,
-								ssid) < 0) {
-=======
 				   freq, params.freq.freq);
 			if (wpas_p2p_handle_frequency_conflicts(
 				    wpa_s, params.freq.freq, ssid) < 0) {
->>>>>>> c748fdcc
 				wpas_connect_work_done(wpa_s);
 				return;
 			}
@@ -2415,7 +2404,8 @@
 	}
 	old_ssid = wpa_s->current_ssid;
 	wpa_s->current_ssid = ssid;
-	wpa_s->current_bss = bss;
+	if (!wpas_driver_bss_selection(wpa_s) || ssid->bssid_set)
+		wpa_s->current_bss = bss;
 	wpa_supplicant_rsn_supp_set_config(wpa_s, wpa_s->current_ssid);
 	wpa_supplicant_initiate_eapol(wpa_s);
 	if (old_ssid != wpa_s->current_ssid)
@@ -3270,22 +3260,14 @@
 			wpa_supplicant_set_state(wpa_s, WPA_DISCONNECTED);
 			interface_count = 0;
 		}
-<<<<<<< HEAD
 #if !defined (ANDROID) || defined (QCA_WIFI_3_0_EMU_SUPPLICANT)
-=======
-#ifndef ANDROID
->>>>>>> c748fdcc
 		if (!wpa_s->p2p_mgmt &&
 		    wpa_supplicant_delayed_sched_scan(wpa_s,
 						      interface_count % 3,
 						      100000))
 			wpa_supplicant_req_scan(wpa_s, interface_count % 3,
 						100000);
-<<<<<<< HEAD
 #endif /* ANDROID && QCA_WIFI_3_0_EMU_SUPPLICANT */
-=======
-#endif /* ANDROID */
->>>>>>> c748fdcc
 		interface_count++;
 	} else
 		wpa_supplicant_set_state(wpa_s, WPA_INACTIVE);
