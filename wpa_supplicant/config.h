--- conflicted
+++ resolved
@@ -30,14 +30,10 @@
 #define DEFAULT_ACCESS_NETWORK_TYPE 15
 #define DEFAULT_SCAN_CUR_FREQ 0
 #define DEFAULT_P2P_SEARCH_DELAY 500
-<<<<<<< HEAD
-#define DEFAULT_KEY_MGMT_OFFLOAD 1
-=======
 #define DEFAULT_RAND_ADDR_LIFETIME 60
 #define DEFAULT_KEY_MGMT_OFFLOAD 1
 #define DEFAULT_CERT_IN_CB 1
 #define DEFAULT_P2P_GO_CTWINDOW 0
->>>>>>> c748fdcc
 
 #include "config_ssid.h"
 #include "wps/wps.h"
@@ -1082,8 +1078,6 @@
 	unsigned int p2p_search_delay;
 
 	/**
-<<<<<<< HEAD
-=======
 	 * mac_addr - MAC address policy default
 	 *
 	 * 0 = use permanent MAC address
@@ -1111,7 +1105,6 @@
 	int preassoc_mac_addr;
 
 	/**
->>>>>>> c748fdcc
 	 * key_mgmt_offload - Use key management offload
 	 *
 	 * Key management offload should be used if the device supports it.
@@ -1121,8 +1114,6 @@
 	 * rekeying operation.
 	 */
 	int key_mgmt_offload;
-<<<<<<< HEAD
-=======
 
 	/**
 	 * user_mpm - MPM residency
@@ -1173,7 +1164,6 @@
 	 * reassoc_same_bss_optim - Whether to optimize reassoc-to-same-BSS
 	 */
 	int reassoc_same_bss_optim;
->>>>>>> c748fdcc
 };
 
 
