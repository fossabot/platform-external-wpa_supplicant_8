/*
 * WPA Supplicant / Network configuration structures
 * Copyright (c) 2003-2013, Jouni Malinen <j@w1.fi>
 *
 * This software may be distributed under the terms of the BSD license.
 * See README for more details.
 */

#ifndef CONFIG_SSID_H
#define CONFIG_SSID_H

#include "common/defs.h"
#include "utils/list.h"
#include "eap_peer/eap_config.h"


#define DEFAULT_EAP_WORKAROUND ((unsigned int) -1)
#define DEFAULT_EAPOL_FLAGS (EAPOL_FLAG_REQUIRE_KEY_UNICAST | \
			     EAPOL_FLAG_REQUIRE_KEY_BROADCAST)
#define DEFAULT_PROTO (WPA_PROTO_WPA | WPA_PROTO_RSN)
#define DEFAULT_KEY_MGMT (WPA_KEY_MGMT_PSK | WPA_KEY_MGMT_IEEE8021X)
#define DEFAULT_PAIRWISE (WPA_CIPHER_CCMP | WPA_CIPHER_TKIP)
#define DEFAULT_GROUP (WPA_CIPHER_CCMP | WPA_CIPHER_TKIP | \
		       WPA_CIPHER_WEP104 | WPA_CIPHER_WEP40)
#define DEFAULT_FRAGMENT_SIZE 1398

#define DEFAULT_BG_SCAN_PERIOD -1
#define DEFAULT_MESH_MAX_RETRIES 2
#define DEFAULT_MESH_RETRY_TIMEOUT 40
#define DEFAULT_MESH_CONFIRM_TIMEOUT 40
#define DEFAULT_MESH_HOLDING_TIMEOUT 40
#define DEFAULT_DISABLE_HT 0
#define DEFAULT_DISABLE_HT40 0
#define DEFAULT_DISABLE_SGI 0
#define DEFAULT_DISABLE_LDPC 0
#define DEFAULT_DISABLE_MAX_AMSDU -1 /* no change */
#define DEFAULT_AMPDU_FACTOR -1 /* no change */
#define DEFAULT_AMPDU_DENSITY -1 /* no change */
#define DEFAULT_USER_SELECTED_SIM 1

struct psk_list_entry {
	struct dl_list list;
	u8 addr[ETH_ALEN];
	u8 psk[32];
	u8 p2p;
};

/**
 * struct wpa_ssid - Network configuration data
 *
 * This structure includes all the configuration variables for a network. This
 * data is included in the per-interface configuration data as an element of
 * the network list, struct wpa_config::ssid. Each network block in the
 * configuration is mapped to a struct wpa_ssid instance.
 */
struct wpa_ssid {
	/**
	 * next - Next network in global list
	 *
	 * This pointer can be used to iterate over all networks. The head of
	 * this list is stored in the ssid field of struct wpa_config.
	 */
	struct wpa_ssid *next;

	/**
	 * pnext - Next network in per-priority list
	 *
	 * This pointer can be used to iterate over all networks in the same
	 * priority class. The heads of these list are stored in the pssid
	 * fields of struct wpa_config.
	 */
	struct wpa_ssid *pnext;

	/**
	 * id - Unique id for the network
	 *
	 * This identifier is used as a unique identifier for each network
	 * block when using the control interface. Each network is allocated an
	 * id when it is being created, either when reading the configuration
	 * file or when a new network is added through the control interface.
	 */
	int id;

	/**
	 * priority - Priority group
	 *
	 * By default, all networks will get same priority group (0). If some
	 * of the networks are more desirable, this field can be used to change
	 * the order in which wpa_supplicant goes through the networks when
	 * selecting a BSS. The priority groups will be iterated in decreasing
	 * priority (i.e., the larger the priority value, the sooner the
	 * network is matched against the scan results). Within each priority
	 * group, networks will be selected based on security policy, signal
	 * strength, etc.
	 *
	 * Please note that AP scanning with scan_ssid=1 and ap_scan=2 mode are
	 * not using this priority to select the order for scanning. Instead,
	 * they try the networks in the order that used in the configuration
	 * file.
	 */
	int priority;

	/**
	 * ssid - Service set identifier (network name)
	 *
	 * This is the SSID for the network. For wireless interfaces, this is
	 * used to select which network will be used. If set to %NULL (or
	 * ssid_len=0), any SSID can be used. For wired interfaces, this must
	 * be set to %NULL. Note: SSID may contain any characters, even nul
	 * (ASCII 0) and as such, this should not be assumed to be a nul
	 * terminated string. ssid_len defines how many characters are valid
	 * and the ssid field is not guaranteed to be nul terminated.
	 */
	u8 *ssid;

	/**
	 * ssid_len - Length of the SSID
	 */
	size_t ssid_len;

	/**
	 * bssid - BSSID
	 *
	 * If set, this network block is used only when associating with the AP
	 * using the configured BSSID
	 *
	 * If this is a persistent P2P group (disabled == 2), this is the GO
	 * Device Address.
	 */
	u8 bssid[ETH_ALEN];

	/**
	 * bssid_blacklist - List of inacceptable BSSIDs
	 */
	u8 *bssid_blacklist;
	size_t num_bssid_blacklist;

	/**
	 * bssid_blacklist - List of acceptable BSSIDs
	 */
	u8 *bssid_whitelist;
	size_t num_bssid_whitelist;

	/**
	 * bssid_set - Whether BSSID is configured for this network
	 */
	int bssid_set;

	/**
	 * go_p2p_dev_addr - GO's P2P Device Address or all zeros if not set
	 */
	u8 go_p2p_dev_addr[ETH_ALEN];

	/**
	 * psk - WPA pre-shared key (256 bits)
	 */
	u8 psk[32];

	/**
	 * psk_set - Whether PSK field is configured
	 */
	int psk_set;

	/**
	 * passphrase - WPA ASCII passphrase
	 *
	 * If this is set, psk will be generated using the SSID and passphrase
	 * configured for the network. ASCII passphrase must be between 8 and
	 * 63 characters (inclusive).
	 */
	char *passphrase;

	/**
	 * ext_psk - PSK/passphrase name in external storage
	 *
	 * If this is set, PSK/passphrase will be fetched from external storage
	 * when requesting association with the network.
	 */
	char *ext_psk;

	/**
	 * mem_only_psk - Whether to keep PSK/passphrase only in memory
	 *
	 * 0 = allow psk/passphrase to be stored to the configuration file
	 * 1 = do not store psk/passphrase to the configuration file
	 */
	int mem_only_psk;

	/**
	 * pairwise_cipher - Bitfield of allowed pairwise ciphers, WPA_CIPHER_*
	 */
	int pairwise_cipher;

	/**
	 * group_cipher - Bitfield of allowed group ciphers, WPA_CIPHER_*
	 */
	int group_cipher;

	/**
	 * key_mgmt - Bitfield of allowed key management protocols
	 *
	 * WPA_KEY_MGMT_*
	 */
	int key_mgmt;

	/**
	 * bg_scan_period - Background scan period in seconds, 0 to disable, or
	 * -1 to indicate no change to default driver configuration
	 */
	int bg_scan_period;

	/**
	 * proto - Bitfield of allowed protocols, WPA_PROTO_*
	 */
	int proto;

	/**
	 * auth_alg -  Bitfield of allowed authentication algorithms
	 *
	 * WPA_AUTH_ALG_*
	 */
	int auth_alg;

	/**
	 * scan_ssid - Scan this SSID with Probe Requests
	 *
	 * scan_ssid can be used to scan for APs using hidden SSIDs.
	 * Note: Many drivers do not support this. ap_mode=2 can be used with
	 * such drivers to use hidden SSIDs.
	 */
	int scan_ssid;

#ifdef IEEE8021X_EAPOL
#define EAPOL_FLAG_REQUIRE_KEY_UNICAST BIT(0)
#define EAPOL_FLAG_REQUIRE_KEY_BROADCAST BIT(1)
	/**
	 * eapol_flags - Bit field of IEEE 802.1X/EAPOL options (EAPOL_FLAG_*)
	 */
	int eapol_flags;

	/**
	 * eap - EAP peer configuration for this network
	 */
	struct eap_peer_config eap;
#endif /* IEEE8021X_EAPOL */

#define NUM_WEP_KEYS 4
#define MAX_WEP_KEY_LEN 16
	/**
	 * wep_key - WEP keys
	 */
	u8 wep_key[NUM_WEP_KEYS][MAX_WEP_KEY_LEN];

	/**
	 * wep_key_len - WEP key lengths
	 */
	size_t wep_key_len[NUM_WEP_KEYS];

	/**
	 * wep_tx_keyidx - Default key index for TX frames using WEP
	 */
	int wep_tx_keyidx;

	/**
	 * proactive_key_caching - Enable proactive key caching
	 *
	 * This field can be used to enable proactive key caching which is also
	 * known as opportunistic PMKSA caching for WPA2. This is disabled (0)
	 * by default unless default value is changed with the global okc=1
	 * parameter. Enable by setting this to 1.
	 *
	 * Proactive key caching is used to make supplicant assume that the APs
	 * are using the same PMK and generate PMKSA cache entries without
	 * doing RSN pre-authentication. This requires support from the AP side
	 * and is normally used with wireless switches that co-locate the
	 * authenticator.
	 *
	 * Internally, special value -1 is used to indicate that the parameter
	 * was not specified in the configuration (i.e., default behavior is
	 * followed).
	 */
	int proactive_key_caching;

	/**
	 * mixed_cell - Whether mixed cells are allowed
	 *
	 * This option can be used to configure whether so called mixed cells,
	 * i.e., networks that use both plaintext and encryption in the same
	 * SSID, are allowed. This is disabled (0) by default. Enable by
	 * setting this to 1.
	 */
	int mixed_cell;

#ifdef IEEE8021X_EAPOL

	/**
	 * leap - Number of EAP methods using LEAP
	 *
	 * This field should be set to 1 if LEAP is enabled. This is used to
	 * select IEEE 802.11 authentication algorithm.
	 */
	int leap;

	/**
	 * non_leap - Number of EAP methods not using LEAP
	 *
	 * This field should be set to >0 if any EAP method other than LEAP is
	 * enabled. This is used to select IEEE 802.11 authentication
	 * algorithm.
	 */
	int non_leap;

	/**
	 * eap_workaround - EAP workarounds enabled
	 *
	 * wpa_supplicant supports number of "EAP workarounds" to work around
	 * interoperability issues with incorrectly behaving authentication
	 * servers. This is recommended to be enabled by default because some
	 * of the issues are present in large number of authentication servers.
	 *
	 * Strict EAP conformance mode can be configured by disabling
	 * workarounds with eap_workaround = 0.
	 */
	unsigned int eap_workaround;

#endif /* IEEE8021X_EAPOL */

	/**
	 * mode - IEEE 802.11 operation mode (Infrastucture/IBSS)
	 *
	 * 0 = infrastructure (Managed) mode, i.e., associate with an AP.
	 *
	 * 1 = IBSS (ad-hoc, peer-to-peer)
	 *
	 * 2 = AP (access point)
	 *
	 * 3 = P2P Group Owner (can be set in the configuration file)
	 *
	 * 4 = P2P Group Formation (used internally; not in configuration
	 * files)
	 *
	 * 5 = Mesh
	 *
	 * Note: IBSS can only be used with key_mgmt NONE (plaintext and static
	 * WEP) and WPA-PSK (with proto=RSN). In addition, key_mgmt=WPA-NONE
	 * (fixed group key TKIP/CCMP) is available for backwards compatibility,
	 * but its use is deprecated. WPA-None requires following network block
	 * options: proto=WPA, key_mgmt=WPA-NONE, pairwise=NONE, group=TKIP (or
	 * CCMP, but not both), and psk must also be set (either directly or
	 * using ASCII passphrase).
	 */
	enum wpas_mode {
		WPAS_MODE_INFRA = 0,
		WPAS_MODE_IBSS = 1,
		WPAS_MODE_AP = 2,
		WPAS_MODE_P2P_GO = 3,
		WPAS_MODE_P2P_GROUP_FORMATION = 4,
		WPAS_MODE_MESH = 5,
	} mode;

	/**
	 * disabled - Whether this network is currently disabled
	 *
	 * 0 = this network can be used (default).
	 * 1 = this network block is disabled (can be enabled through
	 * ctrl_iface, e.g., with wpa_cli or wpa_gui).
	 * 2 = this network block includes parameters for a persistent P2P
	 * group (can be used with P2P ctrl_iface commands)
	 */
	int disabled;

	/**
	 * disabled_for_connect - Whether this network was temporarily disabled
	 *
	 * This flag is used to reenable all the temporarily disabled networks
	 * after either the success or failure of a WPS connection.
	 */
	int disabled_for_connect;

	/**
	 * peerkey -  Whether PeerKey handshake for direct links is allowed
	 *
	 * This is only used when both RSN/WPA2 and IEEE 802.11e (QoS) are
	 * enabled.
	 *
	 * 0 = disabled (default)
	 * 1 = enabled
	 */
	int peerkey;

	/**
	 * id_str - Network identifier string for external scripts
	 *
	 * This value is passed to external ctrl_iface monitors in
	 * WPA_EVENT_CONNECTED event and wpa_cli sets this as WPA_ID_STR
	 * environment variable for action scripts.
	 */
	char *id_str;

#ifdef CONFIG_IEEE80211W
	/**
	 * ieee80211w - Whether management frame protection is enabled
	 *
	 * This value is used to configure policy for management frame
	 * protection (IEEE 802.11w). 0 = disabled, 1 = optional, 2 = required.
	 * This is disabled by default unless the default value has been changed
	 * with the global pmf=1/2 parameter.
	 *
	 * Internally, special value 3 is used to indicate that the parameter
	 * was not specified in the configuration (i.e., default behavior is
	 * followed).
	 */
	enum mfp_options ieee80211w;
#endif /* CONFIG_IEEE80211W */

	/**
	 * frequency - Channel frequency in megahertz (MHz) for IBSS
	 *
	 * This value is used to configure the initial channel for IBSS (adhoc)
	 * networks, e.g., 2412 = IEEE 802.11b/g channel 1. It is ignored in
	 * the infrastructure mode. In addition, this value is only used by the
	 * station that creates the IBSS. If an IBSS network with the
	 * configured SSID is already present, the frequency of the network
	 * will be used instead of this configured value.
	 */
	int frequency;

	/**
	 * fixed_freq - Use fixed frequency for IBSS
	 */
	int fixed_freq;

	/**
	 * mesh_basic_rates - BSS Basic rate set for mesh network
	 *
	 */
	int *mesh_basic_rates;

	/**
	 * Mesh network plink parameters
	 */
	int dot11MeshMaxRetries;
	int dot11MeshRetryTimeout; /* msec */
	int dot11MeshConfirmTimeout; /* msec */
	int dot11MeshHoldingTimeout; /* msec */

	int ht40;

	int vht;

	/**
	 * wpa_ptk_rekey - Maximum lifetime for PTK in seconds
	 *
	 * This value can be used to enforce rekeying of PTK to mitigate some
	 * attacks against TKIP deficiencies.
	 */
	int wpa_ptk_rekey;

	/**
	 * scan_freq - Array of frequencies to scan or %NULL for all
	 *
	 * This is an optional zero-terminated array of frequencies in
	 * megahertz (MHz) to include in scan requests when searching for this
	 * network. This can be used to speed up scanning when the network is
	 * known to not use all possible channels.
	 */
	int *scan_freq;

	/**
	 * bgscan - Background scan and roaming parameters or %NULL if none
	 *
	 * This is an optional set of parameters for background scanning and
	 * roaming within a network (ESS) in following format:
	 * <bgscan module name>:<module parameters>
	 */
	char *bgscan;

	/**
	 * ignore_broadcast_ssid - Hide SSID in AP mode
	 *
	 * Send empty SSID in beacons and ignore probe request frames that do
	 * not specify full SSID, i.e., require stations to know SSID.
	 * default: disabled (0)
	 * 1 = send empty (length=0) SSID in beacon and ignore probe request
	 * for broadcast SSID
	 * 2 = clear SSID (ASCII 0), but keep the original length (this may be
	 * required with some clients that do not support empty SSID) and
	 * ignore probe requests for broadcast SSID
	 */
	int ignore_broadcast_ssid;

	/**
	 * freq_list - Array of allowed frequencies or %NULL for all
	 *
	 * This is an optional zero-terminated array of frequencies in
	 * megahertz (MHz) to allow for selecting the BSS. If set, scan results
	 * that do not match any of the specified frequencies are not
	 * considered when selecting a BSS.
	 */
	int *freq_list;

	/**
	 * p2p_client_list - List of P2P Clients in a persistent group (GO)
	 *
	 * This is a list of P2P Clients (P2P Device Address) that have joined
	 * the persistent group. This is maintained on the GO for persistent
	 * group entries (disabled == 2).
	 */
	u8 *p2p_client_list;

	/**
	 * num_p2p_clients - Number of entries in p2p_client_list
	 */
	size_t num_p2p_clients;

#ifndef P2P_MAX_STORED_CLIENTS
#define P2P_MAX_STORED_CLIENTS 100
#endif /* P2P_MAX_STORED_CLIENTS */

	/**
	 * psk_list - Per-client PSKs (struct psk_list_entry)
	 */
	struct dl_list psk_list;

	/**
	 * p2p_group - Network generated as a P2P group (used internally)
	 */
	int p2p_group;

	/**
	 * p2p_persistent_group - Whether this is a persistent group
	 */
	int p2p_persistent_group;

	/**
	 * temporary - Whether this network is temporary and not to be saved
	 */
	int temporary;

	/**
	 * export_keys - Whether keys may be exported
	 *
	 * This attribute will be set when keys are determined through
	 * WPS or similar so that they may be exported.
	 */
	int export_keys;

#ifdef CONFIG_HT_OVERRIDES
	/**
	 * disable_ht - Disable HT (IEEE 802.11n) for this network
	 *
	 * By default, use it if it is available, but this can be configured
	 * to 1 to have it disabled.
	 */
	int disable_ht;

	/**
	 * disable_ht40 - Disable HT40 for this network
	 *
	 * By default, use it if it is available, but this can be configured
	 * to 1 to have it disabled.
	 */
	int disable_ht40;

	/**
	 * disable_sgi - Disable SGI (Short Guard Interval) for this network
	 *
	 * By default, use it if it is available, but this can be configured
	 * to 1 to have it disabled.
	 */
	int disable_sgi;

	/**
	 * disable_ldpc - Disable LDPC for this network
	 *
	 * By default, use it if it is available, but this can be configured
	 * to 1 to have it disabled.
	 */
	int disable_ldpc;

	/**
	 * ht40_intolerant - Indicate 40 MHz intolerant for this network
	 */
	int ht40_intolerant;

	/**
	 * disable_max_amsdu - Disable MAX A-MSDU
	 *
	 * A-MDSU will be 3839 bytes when disabled, or 7935
	 * when enabled (assuming it is otherwise supported)
	 * -1 (default) means do not apply any settings to the kernel.
	 */
	int disable_max_amsdu;

	/**
	 * ampdu_factor - Maximum A-MPDU Length Exponent
	 *
	 * Value: 0-3, see 7.3.2.56.3 in IEEE Std 802.11n-2009.
	 */
	int ampdu_factor;

	/**
	 * ampdu_density - Minimum A-MPDU Start Spacing
	 *
	 * Value: 0-7, see 7.3.2.56.3 in IEEE Std 802.11n-2009.
	 */
	int ampdu_density;

	/**
	 * ht_mcs - Allowed HT-MCS rates, in ASCII hex: ffff0000...
	 *
	 * By default (empty string): Use whatever the OS has configured.
	 */
	char *ht_mcs;
#endif /* CONFIG_HT_OVERRIDES */

#ifdef CONFIG_VHT_OVERRIDES
	/**
	 * disable_vht - Disable VHT (IEEE 802.11ac) for this network
	 *
	 * By default, use it if it is available, but this can be configured
	 * to 1 to have it disabled.
	 */
	int disable_vht;

	/**
	 * vht_capa - VHT capabilities to use
	 */
	unsigned int vht_capa;

	/**
	 * vht_capa_mask - mask for VHT capabilities
	 */
	unsigned int vht_capa_mask;

	int vht_rx_mcs_nss_1, vht_rx_mcs_nss_2,
	    vht_rx_mcs_nss_3, vht_rx_mcs_nss_4,
	    vht_rx_mcs_nss_5, vht_rx_mcs_nss_6,
	    vht_rx_mcs_nss_7, vht_rx_mcs_nss_8;
	int vht_tx_mcs_nss_1, vht_tx_mcs_nss_2,
	    vht_tx_mcs_nss_3, vht_tx_mcs_nss_4,
	    vht_tx_mcs_nss_5, vht_tx_mcs_nss_6,
	    vht_tx_mcs_nss_7, vht_tx_mcs_nss_8;
#endif /* CONFIG_VHT_OVERRIDES */

	/**
	 * ap_max_inactivity - Timeout in seconds to detect STA's inactivity
	 *
	 * This timeout value is used in AP mode to clean up inactive stations.
	 * By default: 300 seconds.
	 */
	int ap_max_inactivity;

	/**
	 * dtim_period - DTIM period in Beacon intervals
	 * By default: 2
	 */
	int dtim_period;

	/**
	 * beacon_int - Beacon interval (default: 100 TU)
	 */
	int beacon_int;

	/**
	 * auth_failures - Number of consecutive authentication failures
	 */
	unsigned int auth_failures;

	/**
	 * disabled_until - Network block disabled until this time if non-zero
	 */
	struct os_reltime disabled_until;

	/**
	 * parent_cred - Pointer to parent wpa_cred entry
	 *
	 * This pointer can be used to delete temporary networks when a wpa_cred
	 * that was used to create them is removed. This pointer should not be
	 * dereferences since it may not be updated in all cases.
	 */
	void *parent_cred;

#ifdef CONFIG_MACSEC
	/**
	 * macsec_policy - Determines the policy for MACsec secure session
	 *
	 * 0: MACsec not in use (default)
	 * 1: MACsec enabled - Should secure, accept key server's advice to
	 *    determine whether to use a secure session or not.
	 */
	int macsec_policy;
#endif /* CONFIG_MACSEC */

#ifdef CONFIG_HS20
	int update_identifier;
#endif /* CONFIG_HS20 */

	unsigned int wps_run;
<<<<<<< HEAD
=======

	/**
	 * mac_addr - MAC address policy
	 *
	 * 0 = use permanent MAC address
	 * 1 = use random MAC address for each ESS connection
	 * 2 = like 1, but maintain OUI (with local admin bit set)
	 *
	 * Internally, special value -1 is used to indicate that the parameter
	 * was not specified in the configuration (i.e., default behavior is
	 * followed).
	 */
	int mac_addr;

	/**
	 * no_auto_peer - Do not automatically peer with compatible mesh peers
	 *
	 * When unset, the reception of a beacon from a another mesh peer in
	 * this MBSS will trigger a peering attempt.
	 */
	int no_auto_peer;
>>>>>>> c748fdcc
};

#endif /* CONFIG_SSID_H */<|MERGE_RESOLUTION|>--- conflicted
+++ resolved
@@ -697,8 +697,6 @@
 #endif /* CONFIG_HS20 */
 
 	unsigned int wps_run;
-<<<<<<< HEAD
-=======
 
 	/**
 	 * mac_addr - MAC address policy
@@ -720,7 +718,6 @@
 	 * this MBSS will trigger a peering attempt.
 	 */
 	int no_auto_peer;
->>>>>>> c748fdcc
 };
 
 #endif /* CONFIG_SSID_H */