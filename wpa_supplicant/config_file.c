/*
 * WPA Supplicant / Configuration backend: text file
 * Copyright (c) 2003-2012, Jouni Malinen <j@w1.fi>
 *
 * This software may be distributed under the terms of the BSD license.
 * See README for more details.
 *
 * This file implements a configuration backend for text files. All the
 * configuration information is stored in a text file that uses a format
 * described in the sample configuration file, wpa_supplicant.conf.
 */

#include "includes.h"

#include "common.h"
#include "config.h"
#include "base64.h"
#include "uuid.h"
#include "p2p/p2p.h"
#include "eap_peer/eap_methods.h"
#include "eap_peer/eap.h"

#ifdef ANDROID
#include <sys/stat.h>
#endif

static int newline_terminated(const char *buf, size_t buflen)
{
	size_t len = os_strlen(buf);
	if (len == 0)
		return 0;
	if (len == buflen - 1 && buf[buflen - 1] != '\r' &&
	    buf[len - 1] != '\n')
		return 0;
	return 1;
}


static void skip_line_end(FILE *stream)
{
	char buf[100];
	while (fgets(buf, sizeof(buf), stream)) {
		buf[sizeof(buf) - 1] = '\0';
		if (newline_terminated(buf, sizeof(buf)))
			return;
	}
}


/**
 * wpa_config_get_line - Read the next configuration file line
 * @s: Buffer for the line
 * @size: The buffer length
 * @stream: File stream to read from
 * @line: Pointer to a variable storing the file line number
 * @_pos: Buffer for the pointer to the beginning of data on the text line or
 * %NULL if not needed (returned value used instead)
 * Returns: Pointer to the beginning of data on the text line or %NULL if no
 * more text lines are available.
 *
 * This function reads the next non-empty line from the configuration file and
 * removes comments. The returned string is guaranteed to be null-terminated.
 */
static char * wpa_config_get_line(char *s, int size, FILE *stream, int *line,
				  char **_pos)
{
	char *pos, *end, *sstart;

	while (fgets(s, size, stream)) {
		(*line)++;
		s[size - 1] = '\0';
		if (!newline_terminated(s, size)) {
			/*
			 * The line was truncated - skip rest of it to avoid
			 * confusing error messages.
			 */
			wpa_printf(MSG_INFO, "Long line in configuration file "
				   "truncated");
			skip_line_end(stream);
		}
		pos = s;

		/* Skip white space from the beginning of line. */
		while (*pos == ' ' || *pos == '\t' || *pos == '\r')
			pos++;

		/* Skip comment lines and empty lines */
		if (*pos == '#' || *pos == '\n' || *pos == '\0')
			continue;

		/*
		 * Remove # comments unless they are within a double quoted
		 * string.
		 */
		sstart = os_strchr(pos, '"');
		if (sstart)
			sstart = os_strrchr(sstart + 1, '"');
		if (!sstart)
			sstart = pos;
		end = os_strchr(sstart, '#');
		if (end)
			*end-- = '\0';
		else
			end = pos + os_strlen(pos) - 1;

		/* Remove trailing white space. */
		while (end > pos &&
		       (*end == '\n' || *end == ' ' || *end == '\t' ||
			*end == '\r'))
			*end-- = '\0';

		if (*pos == '\0')
			continue;

		if (_pos)
			*_pos = pos;
		return pos;
	}

	if (_pos)
		*_pos = NULL;
	return NULL;
}


static int wpa_config_validate_network(struct wpa_ssid *ssid, int line)
{
	int errors = 0;

	if (ssid->passphrase) {
		if (ssid->psk_set) {
			wpa_printf(MSG_ERROR, "Line %d: both PSK and "
				   "passphrase configured.", line);
			errors++;
		}
		wpa_config_update_psk(ssid);
	}

	if ((ssid->group_cipher & WPA_CIPHER_CCMP) &&
	    !(ssid->pairwise_cipher & WPA_CIPHER_CCMP) &&
	    !(ssid->pairwise_cipher & WPA_CIPHER_NONE)) {
		/* Group cipher cannot be stronger than the pairwise cipher. */
		wpa_printf(MSG_DEBUG, "Line %d: removed CCMP from group cipher"
			   " list since it was not allowed for pairwise "
			   "cipher", line);
		ssid->group_cipher &= ~WPA_CIPHER_CCMP;
	}

	return errors;
}


static struct wpa_ssid * wpa_config_read_network(FILE *f, int *line, int id)
{
	struct wpa_ssid *ssid;
	int errors = 0, end = 0;
	char buf[2000], *pos, *pos2;

	wpa_printf(MSG_MSGDUMP, "Line: %d - start of a new network block",
		   *line);
	ssid = os_zalloc(sizeof(*ssid));
	if (ssid == NULL)
		return NULL;
	dl_list_init(&ssid->psk_list);
	ssid->id = id;

	wpa_config_set_network_defaults(ssid);

	while (wpa_config_get_line(buf, sizeof(buf), f, line, &pos)) {
		if (os_strcmp(pos, "}") == 0) {
			end = 1;
			break;
		}

		pos2 = os_strchr(pos, '=');
		if (pos2 == NULL) {
			wpa_printf(MSG_ERROR, "Line %d: Invalid SSID line "
				   "'%s'.", *line, pos);
			errors++;
			continue;
		}

		*pos2++ = '\0';
		if (*pos2 == '"') {
			if (os_strchr(pos2 + 1, '"') == NULL) {
				wpa_printf(MSG_ERROR, "Line %d: invalid "
					   "quotation '%s'.", *line, pos2);
				errors++;
				continue;
			}
		}

		if (wpa_config_set(ssid, pos, pos2, *line) < 0)
			errors++;
	}

	if (!end) {
		wpa_printf(MSG_ERROR, "Line %d: network block was not "
			   "terminated properly.", *line);
		errors++;
	}

	errors += wpa_config_validate_network(ssid, *line);

	if (errors) {
		wpa_config_free_ssid(ssid);
		ssid = NULL;
	}

	return ssid;
}


static struct wpa_cred * wpa_config_read_cred(FILE *f, int *line, int id)
{
	struct wpa_cred *cred;
	int errors = 0, end = 0;
	char buf[256], *pos, *pos2;

	wpa_printf(MSG_MSGDUMP, "Line: %d - start of a new cred block", *line);
	cred = os_zalloc(sizeof(*cred));
	if (cred == NULL)
		return NULL;
	cred->id = id;
	cred->sim_num = DEFAULT_USER_SELECTED_SIM;

	while (wpa_config_get_line(buf, sizeof(buf), f, line, &pos)) {
		if (os_strcmp(pos, "}") == 0) {
			end = 1;
			break;
		}

		pos2 = os_strchr(pos, '=');
		if (pos2 == NULL) {
			wpa_printf(MSG_ERROR, "Line %d: Invalid cred line "
				   "'%s'.", *line, pos);
			errors++;
			continue;
		}

		*pos2++ = '\0';
		if (*pos2 == '"') {
			if (os_strchr(pos2 + 1, '"') == NULL) {
				wpa_printf(MSG_ERROR, "Line %d: invalid "
					   "quotation '%s'.", *line, pos2);
				errors++;
				continue;
			}
		}

		if (wpa_config_set_cred(cred, pos, pos2, *line) < 0)
			errors++;
	}

	if (!end) {
		wpa_printf(MSG_ERROR, "Line %d: cred block was not "
			   "terminated properly.", *line);
		errors++;
	}

	if (errors) {
		wpa_config_free_cred(cred);
		cred = NULL;
	}

	return cred;
}


#ifndef CONFIG_NO_CONFIG_BLOBS
static struct wpa_config_blob * wpa_config_read_blob(FILE *f, int *line,
						     const char *name)
{
	struct wpa_config_blob *blob;
	char buf[256], *pos;
	unsigned char *encoded = NULL, *nencoded;
	int end = 0;
	size_t encoded_len = 0, len;

	wpa_printf(MSG_MSGDUMP, "Line: %d - start of a new named blob '%s'",
		   *line, name);

	while (wpa_config_get_line(buf, sizeof(buf), f, line, &pos)) {
		if (os_strcmp(pos, "}") == 0) {
			end = 1;
			break;
		}

		len = os_strlen(pos);
		nencoded = os_realloc(encoded, encoded_len + len);
		if (nencoded == NULL) {
			wpa_printf(MSG_ERROR, "Line %d: not enough memory for "
				   "blob", *line);
			os_free(encoded);
			return NULL;
		}
		encoded = nencoded;
		os_memcpy(encoded + encoded_len, pos, len);
		encoded_len += len;
	}

	if (!end) {
		wpa_printf(MSG_ERROR, "Line %d: blob was not terminated "
			   "properly", *line);
		os_free(encoded);
		return NULL;
	}

	blob = os_zalloc(sizeof(*blob));
	if (blob == NULL) {
		os_free(encoded);
		return NULL;
	}
	blob->name = os_strdup(name);
	blob->data = base64_decode(encoded, encoded_len, &blob->len);
	os_free(encoded);

	if (blob->name == NULL || blob->data == NULL) {
		wpa_config_free_blob(blob);
		return NULL;
	}

	return blob;
}


static int wpa_config_process_blob(struct wpa_config *config, FILE *f,
				   int *line, char *bname)
{
	char *name_end;
	struct wpa_config_blob *blob;

	name_end = os_strchr(bname, '=');
	if (name_end == NULL) {
		wpa_printf(MSG_ERROR, "Line %d: no blob name terminator",
			   *line);
		return -1;
	}
	*name_end = '\0';

	blob = wpa_config_read_blob(f, line, bname);
	if (blob == NULL) {
		wpa_printf(MSG_ERROR, "Line %d: failed to read blob %s",
			   *line, bname);
		return -1;
	}
	wpa_config_set_blob(config, blob);
	return 0;
}
#endif /* CONFIG_NO_CONFIG_BLOBS */


struct wpa_config * wpa_config_read(const char *name, struct wpa_config *cfgp)
{
	FILE *f;
	char buf[512], *pos;
	int errors = 0, line = 0;
	struct wpa_ssid *ssid, *tail, *head;
	struct wpa_cred *cred, *cred_tail, *cred_head;
	struct wpa_config *config;
	int id = 0;
	int cred_id = 0;

	if (name == NULL)
		return NULL;
	if (cfgp)
		config = cfgp;
	else
		config = wpa_config_alloc_empty(NULL, NULL);
	if (config == NULL) {
		wpa_printf(MSG_ERROR, "Failed to allocate config file "
			   "structure");
		return NULL;
	}
	tail = head = config->ssid;
	while (tail && tail->next)
		tail = tail->next;
	cred_tail = cred_head = config->cred;
	while (cred_tail && cred_tail->next)
		cred_tail = cred_tail->next;

	wpa_printf(MSG_DEBUG, "Reading configuration file '%s'", name);
	f = fopen(name, "r");
	if (f == NULL) {
		wpa_printf(MSG_ERROR, "Failed to open config file '%s', "
			   "error: %s", name, strerror(errno));
		os_free(config);
		return NULL;
	}

	while (wpa_config_get_line(buf, sizeof(buf), f, &line, &pos)) {
		if (os_strcmp(pos, "network={") == 0) {
			ssid = wpa_config_read_network(f, &line, id++);
			if (ssid == NULL) {
				wpa_printf(MSG_ERROR, "Line %d: failed to "
					   "parse network block.", line);
				errors++;
				continue;
			}
			if (head == NULL) {
				head = tail = ssid;
			} else {
				tail->next = ssid;
				tail = ssid;
			}
			if (wpa_config_add_prio_network(config, ssid)) {
				wpa_printf(MSG_ERROR, "Line %d: failed to add "
					   "network block to priority list.",
					   line);
				errors++;
				continue;
			}
		} else if (os_strcmp(pos, "cred={") == 0) {
			cred = wpa_config_read_cred(f, &line, cred_id++);
			if (cred == NULL) {
				wpa_printf(MSG_ERROR, "Line %d: failed to "
					   "parse cred block.", line);
				errors++;
				continue;
			}
			if (cred_head == NULL) {
				cred_head = cred_tail = cred;
			} else {
				cred_tail->next = cred;
				cred_tail = cred;
			}
#ifndef CONFIG_NO_CONFIG_BLOBS
		} else if (os_strncmp(pos, "blob-base64-", 12) == 0) {
			if (wpa_config_process_blob(config, f, &line, pos + 12)
			    < 0) {
				wpa_printf(MSG_ERROR, "Line %d: failed to "
					   "process blob.", line);
				errors++;
				continue;
			}
#endif /* CONFIG_NO_CONFIG_BLOBS */
		} else if (wpa_config_process_global(config, pos, line) < 0) {
			wpa_printf(MSG_ERROR, "Line %d: Invalid configuration "
				   "line '%s'.", line, pos);
			errors++;
			continue;
		}
	}

	fclose(f);

	config->ssid = head;
	wpa_config_debug_dump_networks(config);
	config->cred = cred_head;

#ifndef WPA_IGNORE_CONFIG_ERRORS
	if (errors) {
		wpa_config_free(config);
		config = NULL;
		head = NULL;
	}
#endif /* WPA_IGNORE_CONFIG_ERRORS */

	return config;
}


#ifndef CONFIG_NO_CONFIG_WRITE

static void write_str(FILE *f, const char *field, struct wpa_ssid *ssid)
{
	char *value = wpa_config_get(ssid, field);
	if (value == NULL)
		return;
	fprintf(f, "\t%s=%s\n", field, value);
	os_free(value);
}


static void write_int(FILE *f, const char *field, int value, int def)
{
	if (value == def)
		return;
	fprintf(f, "\t%s=%d\n", field, value);
}


static void write_bssid(FILE *f, struct wpa_ssid *ssid)
{
	char *value = wpa_config_get(ssid, "bssid");
	if (value == NULL)
		return;
	fprintf(f, "\tbssid=%s\n", value);
	os_free(value);
}


static void write_psk(FILE *f, struct wpa_ssid *ssid)
{
	char *value = wpa_config_get(ssid, "psk");
	if (value == NULL)
		return;
	fprintf(f, "\tpsk=%s\n", value);
	os_free(value);
}


static void write_proto(FILE *f, struct wpa_ssid *ssid)
{
	char *value;

	if (ssid->proto == DEFAULT_PROTO)
		return;

	value = wpa_config_get(ssid, "proto");
	if (value == NULL)
		return;
	if (value[0])
		fprintf(f, "\tproto=%s\n", value);
	os_free(value);
}


static void write_key_mgmt(FILE *f, struct wpa_ssid *ssid)
{
	char *value;

	if (ssid->key_mgmt == DEFAULT_KEY_MGMT)
		return;

	value = wpa_config_get(ssid, "key_mgmt");
	if (value == NULL)
		return;
	if (value[0])
		fprintf(f, "\tkey_mgmt=%s\n", value);
	os_free(value);
}


static void write_pairwise(FILE *f, struct wpa_ssid *ssid)
{
	char *value;

	if (ssid->pairwise_cipher == DEFAULT_PAIRWISE)
		return;

	value = wpa_config_get(ssid, "pairwise");
	if (value == NULL)
		return;
	if (value[0])
		fprintf(f, "\tpairwise=%s\n", value);
	os_free(value);
}


static void write_group(FILE *f, struct wpa_ssid *ssid)
{
	char *value;

	if (ssid->group_cipher == DEFAULT_GROUP)
		return;

	value = wpa_config_get(ssid, "group");
	if (value == NULL)
		return;
	if (value[0])
		fprintf(f, "\tgroup=%s\n", value);
	os_free(value);
}


static void write_auth_alg(FILE *f, struct wpa_ssid *ssid)
{
	char *value;

	if (ssid->auth_alg == 0)
		return;

	value = wpa_config_get(ssid, "auth_alg");
	if (value == NULL)
		return;
	if (value[0])
		fprintf(f, "\tauth_alg=%s\n", value);
	os_free(value);
}


#ifdef IEEE8021X_EAPOL
static void write_eap(FILE *f, struct wpa_ssid *ssid)
{
	char *value;

	value = wpa_config_get(ssid, "eap");
	if (value == NULL)
		return;

	if (value[0])
		fprintf(f, "\teap=%s\n", value);
	os_free(value);
}
#endif /* IEEE8021X_EAPOL */


static void write_wep_key(FILE *f, int idx, struct wpa_ssid *ssid)
{
	char field[20], *value;
	int res;

	res = os_snprintf(field, sizeof(field), "wep_key%d", idx);
	if (res < 0 || (size_t) res >= sizeof(field))
		return;
	value = wpa_config_get(ssid, field);
	if (value) {
		fprintf(f, "\t%s=%s\n", field, value);
		os_free(value);
	}
}


#ifdef CONFIG_P2P

static void write_go_p2p_dev_addr(FILE *f, struct wpa_ssid *ssid)
{
	char *value = wpa_config_get(ssid, "go_p2p_dev_addr");
	if (value == NULL)
		return;
	fprintf(f, "\tgo_p2p_dev_addr=%s\n", value);
	os_free(value);
}

static void write_p2p_client_list(FILE *f, struct wpa_ssid *ssid)
{
	char *value = wpa_config_get(ssid, "p2p_client_list");
	if (value == NULL)
		return;
	fprintf(f, "\tp2p_client_list=%s\n", value);
	os_free(value);
}


static void write_psk_list(FILE *f, struct wpa_ssid *ssid)
{
	struct psk_list_entry *psk;
	char hex[32 * 2 + 1];

	dl_list_for_each(psk, &ssid->psk_list, struct psk_list_entry, list) {
		wpa_snprintf_hex(hex, sizeof(hex), psk->psk, sizeof(psk->psk));
		fprintf(f, "\tpsk_list=%s" MACSTR "-%s\n",
			psk->p2p ? "P2P-" : "", MAC2STR(psk->addr), hex);
	}
}

#endif /* CONFIG_P2P */


static void wpa_config_write_network(FILE *f, struct wpa_ssid *ssid)
{
	int i;

#define STR(t) write_str(f, #t, ssid)
#define INT(t) write_int(f, #t, ssid->t, 0)
#define INTe(t) write_int(f, #t, ssid->eap.t, 0)
#define INT_DEF(t, def) write_int(f, #t, ssid->t, def)
#define INT_DEFe(t, def) write_int(f, #t, ssid->eap.t, def)

	STR(ssid);
	INT(scan_ssid);
	write_bssid(f, ssid);
	write_psk(f, ssid);
	write_proto(f, ssid);
	write_key_mgmt(f, ssid);
	INT_DEF(bg_scan_period, DEFAULT_BG_SCAN_PERIOD);
	write_pairwise(f, ssid);
	write_group(f, ssid);
	write_auth_alg(f, ssid);
	STR(bgscan);
	STR(autoscan);
	STR(scan_freq);
#ifdef IEEE8021X_EAPOL
	write_eap(f, ssid);
	STR(identity);
	STR(anonymous_identity);
	STR(password);
	STR(ca_cert);
	STR(ca_path);
	STR(client_cert);
	STR(private_key);
	STR(private_key_passwd);
	STR(dh_file);
	STR(subject_match);
	STR(altsubject_match);
	STR(domain_suffix_match);
	STR(ca_cert2);
	STR(ca_path2);
	STR(client_cert2);
	STR(private_key2);
	STR(private_key2_passwd);
	STR(dh_file2);
	STR(subject_match2);
	STR(altsubject_match2);
	STR(domain_suffix_match2);
	STR(phase1);
	STR(phase2);
	STR(pcsc);
	STR(pin);
	STR(engine_id);
	STR(key_id);
	STR(cert_id);
	STR(ca_cert_id);
	STR(key2_id);
	STR(pin2);
	STR(engine2_id);
	STR(cert2_id);
	STR(ca_cert2_id);
	INTe(engine);
	INTe(engine2);
	INT_DEF(eapol_flags, DEFAULT_EAPOL_FLAGS);
	INTe(sim_num);
#endif /* IEEE8021X_EAPOL */
	for (i = 0; i < 4; i++)
		write_wep_key(f, i, ssid);
	INT(wep_tx_keyidx);
	INT(priority);
#ifdef IEEE8021X_EAPOL
	INT_DEF(eap_workaround, DEFAULT_EAP_WORKAROUND);
	STR(pac_file);
	INT_DEFe(fragment_size, DEFAULT_FRAGMENT_SIZE);
	INTe(ocsp);
#endif /* IEEE8021X_EAPOL */
	INT(mode);
	INT(frequency);
	write_int(f, "proactive_key_caching", ssid->proactive_key_caching, -1);
	INT(disabled);
	INT(peerkey);
#ifdef CONFIG_IEEE80211W
	write_int(f, "ieee80211w", ssid->ieee80211w,
		  MGMT_FRAME_PROTECTION_DEFAULT);
#endif /* CONFIG_IEEE80211W */
	STR(id_str);
#ifdef CONFIG_P2P
	write_go_p2p_dev_addr(f, ssid);
	write_p2p_client_list(f, ssid);
	write_psk_list(f, ssid);
#endif /* CONFIG_P2P */
	INT(dtim_period);
	INT(beacon_int);
#ifdef CONFIG_MACSEC
	INT(macsec_policy);
#endif /* CONFIG_MACSEC */
#ifdef CONFIG_HS20
	INT(update_identifier);
#endif /* CONFIG_HS20 */
	write_int(f, "mac_addr", ssid->mac_addr, -1);

#undef STR
#undef INT
#undef INT_DEF
}


static void wpa_config_write_cred(FILE *f, struct wpa_cred *cred)
{
	size_t i;

	if (cred->priority)
		fprintf(f, "\tpriority=%d\n", cred->priority);
	if (cred->pcsc)
		fprintf(f, "\tpcsc=%d\n", cred->pcsc);
	if (cred->realm)
		fprintf(f, "\trealm=\"%s\"\n", cred->realm);
	if (cred->username)
		fprintf(f, "\tusername=\"%s\"\n", cred->username);
	if (cred->password && cred->ext_password)
		fprintf(f, "\tpassword=ext:%s\n", cred->password);
	else if (cred->password)
		fprintf(f, "\tpassword=\"%s\"\n", cred->password);
	if (cred->ca_cert)
		fprintf(f, "\tca_cert=\"%s\"\n", cred->ca_cert);
	if (cred->client_cert)
		fprintf(f, "\tclient_cert=\"%s\"\n", cred->client_cert);
	if (cred->private_key)
		fprintf(f, "\tprivate_key=\"%s\"\n", cred->private_key);
	if (cred->private_key_passwd)
		fprintf(f, "\tprivate_key_passwd=\"%s\"\n",
			cred->private_key_passwd);
	if (cred->imsi)
		fprintf(f, "\timsi=\"%s\"\n", cred->imsi);
	if (cred->milenage)
		fprintf(f, "\tmilenage=\"%s\"\n", cred->milenage);
	for (i = 0; i < cred->num_domain; i++)
		fprintf(f, "\tdomain=\"%s\"\n", cred->domain[i]);
	if (cred->domain_suffix_match)
		fprintf(f, "\tdomain_suffix_match=\"%s\"\n",
			cred->domain_suffix_match);
	if (cred->roaming_consortium_len) {
		fprintf(f, "\troaming_consortium=");
		for (i = 0; i < cred->roaming_consortium_len; i++)
			fprintf(f, "%02x", cred->roaming_consortium[i]);
		fprintf(f, "\n");
	}
	if (cred->eap_method) {
		const char *name;
		name = eap_get_name(cred->eap_method[0].vendor,
				    cred->eap_method[0].method);
		if (name)
			fprintf(f, "\teap=%s\n", name);
	}
	if (cred->phase1)
		fprintf(f, "\tphase1=\"%s\"\n", cred->phase1);
	if (cred->phase2)
		fprintf(f, "\tphase2=\"%s\"\n", cred->phase2);
	if (cred->excluded_ssid) {
		size_t j;
		for (i = 0; i < cred->num_excluded_ssid; i++) {
			struct excluded_ssid *e = &cred->excluded_ssid[i];
			fprintf(f, "\texcluded_ssid=");
			for (j = 0; j < e->ssid_len; j++)
				fprintf(f, "%02x", e->ssid[j]);
			fprintf(f, "\n");
		}
	}
	if (cred->roaming_partner) {
		for (i = 0; i < cred->num_roaming_partner; i++) {
			struct roaming_partner *p = &cred->roaming_partner[i];
			fprintf(f, "\troaming_partner=\"%s,%d,%u,%s\"\n",
				p->fqdn, p->exact_match, p->priority,
				p->country);
		}
	}
	if (cred->update_identifier)
		fprintf(f, "\tupdate_identifier=%d\n", cred->update_identifier);

	if (cred->provisioning_sp)
		fprintf(f, "\tprovisioning_sp=\"%s\"\n", cred->provisioning_sp);
	if (cred->sp_priority)
		fprintf(f, "\tsp_priority=%d\n", cred->sp_priority);

	if (cred->min_dl_bandwidth_home)
		fprintf(f, "\tmin_dl_bandwidth_home=%u\n",
			cred->min_dl_bandwidth_home);
	if (cred->min_ul_bandwidth_home)
		fprintf(f, "\tmin_ul_bandwidth_home=%u\n",
			cred->min_ul_bandwidth_home);
	if (cred->min_dl_bandwidth_roaming)
		fprintf(f, "\tmin_dl_bandwidth_roaming=%u\n",
			cred->min_dl_bandwidth_roaming);
	if (cred->min_ul_bandwidth_roaming)
		fprintf(f, "\tmin_ul_bandwidth_roaming=%u\n",
			cred->min_ul_bandwidth_roaming);

	if (cred->max_bss_load)
		fprintf(f, "\tmax_bss_load=%u\n",
			cred->max_bss_load);

	if (cred->ocsp)
		fprintf(f, "\tocsp=%d\n", cred->ocsp);

	if (cred->num_req_conn_capab) {
		for (i = 0; i < cred->num_req_conn_capab; i++) {
			int *ports;

			fprintf(f, "\treq_conn_capab=%u",
				cred->req_conn_capab_proto[i]);
			ports = cred->req_conn_capab_port[i];
			if (ports) {
				int j;
				for (j = 0; ports[j] != -1; j++) {
					fprintf(f, "%s%d", j > 0 ? "," : ":",
						ports[j]);
				}
			}
			fprintf(f, "\n");
		}
	}

	if (cred->required_roaming_consortium_len) {
		fprintf(f, "\trequired_roaming_consortium=");
		for (i = 0; i < cred->required_roaming_consortium_len; i++)
			fprintf(f, "%02x",
				cred->required_roaming_consortium[i]);
		fprintf(f, "\n");
	}

	if (cred->sim_num != DEFAULT_USER_SELECTED_SIM)
		fprintf(f, "\tsim_num=%d\n", cred->sim_num);
}


#ifndef CONFIG_NO_CONFIG_BLOBS
static int wpa_config_write_blob(FILE *f, struct wpa_config_blob *blob)
{
	unsigned char *encoded;

	encoded = base64_encode(blob->data, blob->len, NULL);
	if (encoded == NULL)
		return -1;

	fprintf(f, "\nblob-base64-%s={\n%s}\n", blob->name, encoded);
	os_free(encoded);
	return 0;
}
#endif /* CONFIG_NO_CONFIG_BLOBS */


static void write_global_bin(FILE *f, const char *field,
			     const struct wpabuf *val)
{
	size_t i;
	const u8 *pos;

	if (val == NULL)
		return;

	fprintf(f, "%s=", field);
	pos = wpabuf_head(val);
	for (i = 0; i < wpabuf_len(val); i++)
		fprintf(f, "%02X", *pos++);
	fprintf(f, "\n");
}


static void wpa_config_write_global(FILE *f, struct wpa_config *config)
{
#ifdef CONFIG_CTRL_IFACE
	if (config->ctrl_interface)
		fprintf(f, "ctrl_interface=%s\n", config->ctrl_interface);
	if (config->ctrl_interface_group)
		fprintf(f, "ctrl_interface_group=%s\n",
			config->ctrl_interface_group);
#endif /* CONFIG_CTRL_IFACE */
	if (config->eapol_version != DEFAULT_EAPOL_VERSION)
		fprintf(f, "eapol_version=%d\n", config->eapol_version);
	if (config->ap_scan != DEFAULT_AP_SCAN)
		fprintf(f, "ap_scan=%d\n", config->ap_scan);
	if (config->disable_scan_offload)
		fprintf(f, "disable_scan_offload=%d\n",
			config->disable_scan_offload);
	if (config->fast_reauth != DEFAULT_FAST_REAUTH)
		fprintf(f, "fast_reauth=%d\n", config->fast_reauth);
	if (config->opensc_engine_path)
		fprintf(f, "opensc_engine_path=%s\n",
			config->opensc_engine_path);
	if (config->pkcs11_engine_path)
		fprintf(f, "pkcs11_engine_path=%s\n",
			config->pkcs11_engine_path);
	if (config->pkcs11_module_path)
		fprintf(f, "pkcs11_module_path=%s\n",
			config->pkcs11_module_path);
	if (config->pcsc_reader)
		fprintf(f, "pcsc_reader=%s\n", config->pcsc_reader);
	if (config->pcsc_pin)
		fprintf(f, "pcsc_pin=%s\n", config->pcsc_pin);
	if (config->driver_param)
		fprintf(f, "driver_param=%s\n", config->driver_param);
	if (config->dot11RSNAConfigPMKLifetime)
		fprintf(f, "dot11RSNAConfigPMKLifetime=%d\n",
			config->dot11RSNAConfigPMKLifetime);
	if (config->dot11RSNAConfigPMKReauthThreshold)
		fprintf(f, "dot11RSNAConfigPMKReauthThreshold=%d\n",
			config->dot11RSNAConfigPMKReauthThreshold);
	if (config->dot11RSNAConfigSATimeout)
		fprintf(f, "dot11RSNAConfigSATimeout=%d\n",
			config->dot11RSNAConfigSATimeout);
	if (config->update_config)
		fprintf(f, "update_config=%d\n", config->update_config);
#ifdef CONFIG_WPS
	if (!is_nil_uuid(config->uuid)) {
		char buf[40];
		uuid_bin2str(config->uuid, buf, sizeof(buf));
		fprintf(f, "uuid=%s\n", buf);
	}
	if (config->device_name)
		fprintf(f, "device_name=%s\n", config->device_name);
	if (config->manufacturer)
		fprintf(f, "manufacturer=%s\n", config->manufacturer);
	if (config->model_name)
		fprintf(f, "model_name=%s\n", config->model_name);
	if (config->model_number)
		fprintf(f, "model_number=%s\n", config->model_number);
	if (config->serial_number)
		fprintf(f, "serial_number=%s\n", config->serial_number);
	{
		char _buf[WPS_DEV_TYPE_BUFSIZE], *buf;
		buf = wps_dev_type_bin2str(config->device_type,
					   _buf, sizeof(_buf));
		if (os_strcmp(buf, "0-00000000-0") != 0)
			fprintf(f, "device_type=%s\n", buf);
	}
	if (WPA_GET_BE32(config->os_version))
		fprintf(f, "os_version=%08x\n",
			WPA_GET_BE32(config->os_version));
	if (config->config_methods)
		fprintf(f, "config_methods=%s\n", config->config_methods);
	if (config->wps_cred_processing)
		fprintf(f, "wps_cred_processing=%d\n",
			config->wps_cred_processing);
	if (config->wps_vendor_ext_m1) {
		int i, len = wpabuf_len(config->wps_vendor_ext_m1);
		const u8 *p = wpabuf_head_u8(config->wps_vendor_ext_m1);
		if (len > 0) {
			fprintf(f, "wps_vendor_ext_m1=");
			for (i = 0; i < len; i++)
				fprintf(f, "%02x", *p++);
			fprintf(f, "\n");
		}
	}
#endif /* CONFIG_WPS */
#ifdef CONFIG_P2P
	if (config->p2p_listen_reg_class)
		fprintf(f, "p2p_listen_reg_class=%u\n",
			config->p2p_listen_reg_class);
	if (config->p2p_listen_channel)
		fprintf(f, "p2p_listen_channel=%u\n",
			config->p2p_listen_channel);
	if (config->p2p_oper_reg_class)
		fprintf(f, "p2p_oper_reg_class=%u\n",
			config->p2p_oper_reg_class);
	if (config->p2p_oper_channel)
		fprintf(f, "p2p_oper_channel=%u\n", config->p2p_oper_channel);
	if (config->p2p_go_intent != DEFAULT_P2P_GO_INTENT)
		fprintf(f, "p2p_go_intent=%u\n", config->p2p_go_intent);
	if (config->p2p_ssid_postfix)
		fprintf(f, "p2p_ssid_postfix=%s\n", config->p2p_ssid_postfix);
	if (config->persistent_reconnect)
		fprintf(f, "persistent_reconnect=%u\n",
			config->persistent_reconnect);
	if (config->p2p_intra_bss != DEFAULT_P2P_INTRA_BSS)
		fprintf(f, "p2p_intra_bss=%u\n", config->p2p_intra_bss);
	if (config->p2p_group_idle)
		fprintf(f, "p2p_group_idle=%u\n", config->p2p_group_idle);
	if (config->p2p_passphrase_len)
		fprintf(f, "p2p_passphrase_len=%u\n",
			config->p2p_passphrase_len);
	if (config->p2p_pref_chan) {
		unsigned int i;
		fprintf(f, "p2p_pref_chan=");
		for (i = 0; i < config->num_p2p_pref_chan; i++) {
			fprintf(f, "%s%u:%u", i > 0 ? "," : "",
				config->p2p_pref_chan[i].op_class,
				config->p2p_pref_chan[i].chan);
		}
		fprintf(f, "\n");
	}
	if (config->p2p_no_go_freq.num) {
		char *val = freq_range_list_str(&config->p2p_no_go_freq);
		if (val) {
			fprintf(f, "p2p_no_go_freq=%s\n", val);
			os_free(val);
		}
	}
	if (config->p2p_add_cli_chan)
		fprintf(f, "p2p_add_cli_chan=%d\n", config->p2p_add_cli_chan);
	if (config->p2p_optimize_listen_chan !=
	    DEFAULT_P2P_OPTIMIZE_LISTEN_CHAN)
		fprintf(f, "p2p_optimize_listen_chan=%d\n",
			config->p2p_optimize_listen_chan);
	if (config->p2p_go_ht40)
		fprintf(f, "p2p_go_ht40=%u\n", config->p2p_go_ht40);
	if (config->p2p_go_vht)
		fprintf(f, "p2p_go_vht=%u\n", config->p2p_go_vht);
	if (config->p2p_disabled)
		fprintf(f, "p2p_disabled=%u\n", config->p2p_disabled);
	if (config->p2p_no_group_iface)
		fprintf(f, "p2p_no_group_iface=%u\n",
			config->p2p_no_group_iface);
	if (config->p2p_ignore_shared_freq)
		fprintf(f, "p2p_ignore_shared_freq=%u\n",
			config->p2p_ignore_shared_freq);
#endif /* CONFIG_P2P */
	if (config->country[0] && config->country[1]) {
		fprintf(f, "country=%c%c\n",
			config->country[0], config->country[1]);
	}
	if (config->bss_max_count != DEFAULT_BSS_MAX_COUNT)
		fprintf(f, "bss_max_count=%u\n", config->bss_max_count);
	if (config->bss_expiration_age != DEFAULT_BSS_EXPIRATION_AGE)
		fprintf(f, "bss_expiration_age=%u\n",
			config->bss_expiration_age);
	if (config->bss_expiration_scan_count !=
	    DEFAULT_BSS_EXPIRATION_SCAN_COUNT)
		fprintf(f, "bss_expiration_scan_count=%u\n",
			config->bss_expiration_scan_count);
	if (config->filter_ssids)
		fprintf(f, "filter_ssids=%d\n", config->filter_ssids);
	if (config->max_num_sta != DEFAULT_MAX_NUM_STA)
		fprintf(f, "max_num_sta=%u\n", config->max_num_sta);
	if (config->disassoc_low_ack)
		fprintf(f, "disassoc_low_ack=%u\n", config->disassoc_low_ack);
#ifdef CONFIG_HS20
	if (config->hs20)
		fprintf(f, "hs20=1\n");
#endif /* CONFIG_HS20 */
#ifdef CONFIG_INTERWORKING
	if (config->interworking)
		fprintf(f, "interworking=%u\n", config->interworking);
	if (!is_zero_ether_addr(config->hessid))
		fprintf(f, "hessid=" MACSTR "\n", MAC2STR(config->hessid));
	if (config->access_network_type != DEFAULT_ACCESS_NETWORK_TYPE)
		fprintf(f, "access_network_type=%d\n",
			config->access_network_type);
#endif /* CONFIG_INTERWORKING */
	if (config->pbc_in_m1)
		fprintf(f, "pbc_in_m1=%u\n", config->pbc_in_m1);
	if (config->wps_nfc_pw_from_config) {
		if (config->wps_nfc_dev_pw_id)
			fprintf(f, "wps_nfc_dev_pw_id=%d\n",
				config->wps_nfc_dev_pw_id);
		write_global_bin(f, "wps_nfc_dh_pubkey",
				 config->wps_nfc_dh_pubkey);
		write_global_bin(f, "wps_nfc_dh_privkey",
				 config->wps_nfc_dh_privkey);
		write_global_bin(f, "wps_nfc_dev_pw", config->wps_nfc_dev_pw);
	}

	if (config->ext_password_backend)
		fprintf(f, "ext_password_backend=%s\n",
			config->ext_password_backend);
	if (config->p2p_go_max_inactivity != DEFAULT_P2P_GO_MAX_INACTIVITY)
		fprintf(f, "p2p_go_max_inactivity=%d\n",
			config->p2p_go_max_inactivity);
	if (config->auto_interworking)
		fprintf(f, "auto_interworking=%d\n",
			config->auto_interworking);
	if (config->okc)
		fprintf(f, "okc=%d\n", config->okc);
	if (config->pmf)
		fprintf(f, "pmf=%d\n", config->pmf);
	if (config->dtim_period)
		fprintf(f, "dtim_period=%d\n", config->dtim_period);
	if (config->beacon_int)
		fprintf(f, "beacon_int=%d\n", config->beacon_int);

	if (config->sae_groups) {
		int i;
		fprintf(f, "sae_groups=");
		for (i = 0; config->sae_groups[i] >= 0; i++) {
			fprintf(f, "%s%d", i > 0 ? " " : "",
				config->sae_groups[i]);
		}
		fprintf(f, "\n");
	}

	if (config->ap_vendor_elements) {
		int i, len = wpabuf_len(config->ap_vendor_elements);
		const u8 *p = wpabuf_head_u8(config->ap_vendor_elements);
		if (len > 0) {
			fprintf(f, "ap_vendor_elements=");
			for (i = 0; i < len; i++)
				fprintf(f, "%02x", *p++);
			fprintf(f, "\n");
		}
	}

	if (config->ignore_old_scan_res)
		fprintf(f, "ignore_old_scan_res=%d\n",
			config->ignore_old_scan_res);

	if (config->freq_list && config->freq_list[0]) {
		int i;
		fprintf(f, "freq_list=");
		for (i = 0; config->freq_list[i]; i++) {
			fprintf(f, "%s%u", i > 0 ? " " : "",
				config->freq_list[i]);
		}
		fprintf(f, "\n");
	}
	if (config->scan_cur_freq != DEFAULT_SCAN_CUR_FREQ)
		fprintf(f, "scan_cur_freq=%d\n", config->scan_cur_freq);

	if (config->sched_scan_interval)
		fprintf(f, "sched_scan_interval=%u\n",
			config->sched_scan_interval);

	if (config->external_sim)
		fprintf(f, "external_sim=%d\n", config->external_sim);

	if (config->tdls_external_control)
		fprintf(f, "tdls_external_control=%d\n",
			config->tdls_external_control);

	if (config->wowlan_triggers)
		fprintf(f, "wowlan_triggers=%s\n",
			config->wowlan_triggers);

	if (config->bgscan)
		fprintf(f, "bgscan=\"%s\"\n", config->bgscan);

	if (config->p2p_search_delay != DEFAULT_P2P_SEARCH_DELAY)
		fprintf(f, "p2p_search_delay=%u\n",
			config->p2p_search_delay);

<<<<<<< HEAD
	if (config->key_mgmt_offload)
		fprintf(f, "key_mgmt_offload=%u\n",
			config->key_mgmt_offload);
=======
	if (config->mac_addr)
		fprintf(f, "mac_addr=%d\n", config->mac_addr);

	if (config->rand_addr_lifetime != DEFAULT_RAND_ADDR_LIFETIME)
		fprintf(f, "rand_addr_lifetime=%u\n",
			config->rand_addr_lifetime);

	if (config->preassoc_mac_addr)
		fprintf(f, "preassoc_mac_addr=%d\n", config->preassoc_mac_addr);
>>>>>>> 32645019
}

#endif /* CONFIG_NO_CONFIG_WRITE */


int wpa_config_write(const char *name, struct wpa_config *config)
{
#ifndef CONFIG_NO_CONFIG_WRITE
	FILE *f;
	struct wpa_ssid *ssid;
	struct wpa_cred *cred;
#ifndef CONFIG_NO_CONFIG_BLOBS
	struct wpa_config_blob *blob;
#endif /* CONFIG_NO_CONFIG_BLOBS */
	int ret = 0;
	int tmp_len = os_strlen(name) + 5;       /* allow space for .tmp suffix */
	char *tmp_name = os_malloc(tmp_len);

	if (tmp_name == NULL)
		tmp_name = (char *)name;
	else
		os_snprintf(tmp_name, tmp_len, "%s.tmp", name);

	wpa_printf(MSG_DEBUG, "Writing configuration file '%s'", tmp_name);

	f = fopen(tmp_name, "w");
	if (f == NULL) {
		wpa_printf(MSG_DEBUG, "Failed to open '%s' for writing", tmp_name);
		if (tmp_name != name)
			os_free(tmp_name);
		return -1;
	}

	wpa_config_write_global(f, config);

	for (cred = config->cred; cred; cred = cred->next) {
		if (cred->temporary)
			continue;
		fprintf(f, "\ncred={\n");
		wpa_config_write_cred(f, cred);
		fprintf(f, "}\n");
	}

	for (ssid = config->ssid; ssid; ssid = ssid->next) {
		if (ssid->key_mgmt == WPA_KEY_MGMT_WPS || ssid->temporary)
			continue; /* do not save temporary networks */
		if (wpa_key_mgmt_wpa_psk(ssid->key_mgmt) && !ssid->psk_set &&
		    !ssid->passphrase)
			continue; /* do not save invalid network */
		fprintf(f, "\nnetwork={\n");
		wpa_config_write_network(f, ssid);
		fprintf(f, "}\n");
	}

#ifndef CONFIG_NO_CONFIG_BLOBS
	for (blob = config->blobs; blob; blob = blob->next) {
		ret = wpa_config_write_blob(f, blob);
		if (ret)
			break;
	}
#endif /* CONFIG_NO_CONFIG_BLOBS */

	fclose(f);

	if (tmp_name != name) {
		int chmod_ret = 0;
#ifdef ANDROID
		chmod_ret = chmod(tmp_name, S_IRUSR | S_IWUSR | S_IRGRP | S_IWGRP);
#endif
		if (chmod_ret != 0 || rename(tmp_name, name) != 0)
			ret = -1;

		os_free(tmp_name);
	}

	wpa_printf(MSG_DEBUG, "Configuration file '%s' written %ssuccessfully",
		   name, ret ? "un" : "");
	return ret;
#else /* CONFIG_NO_CONFIG_WRITE */
	return -1;
#endif /* CONFIG_NO_CONFIG_WRITE */
}<|MERGE_RESOLUTION|>--- conflicted
+++ resolved
@@ -1184,11 +1184,10 @@
 		fprintf(f, "p2p_search_delay=%u\n",
 			config->p2p_search_delay);
 
-<<<<<<< HEAD
 	if (config->key_mgmt_offload)
 		fprintf(f, "key_mgmt_offload=%u\n",
 			config->key_mgmt_offload);
-=======
+
 	if (config->mac_addr)
 		fprintf(f, "mac_addr=%d\n", config->mac_addr);
 
@@ -1198,7 +1197,6 @@
 
 	if (config->preassoc_mac_addr)
 		fprintf(f, "preassoc_mac_addr=%d\n", config->preassoc_mac_addr);
->>>>>>> 32645019
 }
 
 #endif /* CONFIG_NO_CONFIG_WRITE */
