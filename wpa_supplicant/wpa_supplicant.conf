##### Example wpa_supplicant configuration file ###############################
#
# This file describes configuration file format and lists all available option.
# Please also take a look at simpler configuration examples in 'examples'
# subdirectory.
#
# Empty lines and lines starting with # are ignored

# NOTE! This file may contain password information and should probably be made
# readable only by root user on multiuser systems.

# Note: All file paths in this configuration file should use full (absolute,
# not relative to working directory) path in order to allow working directory
# to be changed. This can happen if wpa_supplicant is run in the background.

# Whether to allow wpa_supplicant to update (overwrite) configuration
#
# This option can be used to allow wpa_supplicant to overwrite configuration
# file whenever configuration is changed (e.g., new network block is added with
# wpa_cli or wpa_gui, or a password is changed). This is required for
# wpa_cli/wpa_gui to be able to store the configuration changes permanently.
# Please note that overwriting configuration file will remove the comments from
# it.
#update_config=1

# global configuration (shared by all network blocks)
#
# Parameters for the control interface. If this is specified, wpa_supplicant
# will open a control interface that is available for external programs to
# manage wpa_supplicant. The meaning of this string depends on which control
# interface mechanism is used. For all cases, the existence of this parameter
# in configuration is used to determine whether the control interface is
# enabled.
#
# For UNIX domain sockets (default on Linux and BSD): This is a directory that
# will be created for UNIX domain sockets for listening to requests from
# external programs (CLI/GUI, etc.) for status information and configuration.
# The socket file will be named based on the interface name, so multiple
# wpa_supplicant processes can be run at the same time if more than one
# interface is used.
# /var/run/wpa_supplicant is the recommended directory for sockets and by
# default, wpa_cli will use it when trying to connect with wpa_supplicant.
#
# Access control for the control interface can be configured by setting the
# directory to allow only members of a group to use sockets. This way, it is
# possible to run wpa_supplicant as root (since it needs to change network
# configuration and open raw sockets) and still allow GUI/CLI components to be
# run as non-root users. However, since the control interface can be used to
# change the network configuration, this access needs to be protected in many
# cases. By default, wpa_supplicant is configured to use gid 0 (root). If you
# want to allow non-root users to use the control interface, add a new group
# and change this value to match with that group. Add users that should have
# control interface access to this group. If this variable is commented out or
# not included in the configuration file, group will not be changed from the
# value it got by default when the directory or socket was created.
#
# When configuring both the directory and group, use following format:
# DIR=/var/run/wpa_supplicant GROUP=wheel
# DIR=/var/run/wpa_supplicant GROUP=0
# (group can be either group name or gid)
#
# For UDP connections (default on Windows): The value will be ignored. This
# variable is just used to select that the control interface is to be created.
# The value can be set to, e.g., udp (ctrl_interface=udp)
#
# For Windows Named Pipe: This value can be used to set the security descriptor
# for controlling access to the control interface. Security descriptor can be
# set using Security Descriptor String Format (see http://msdn.microsoft.com/
# library/default.asp?url=/library/en-us/secauthz/security/
# security_descriptor_string_format.asp). The descriptor string needs to be
# prefixed with SDDL=. For example, ctrl_interface=SDDL=D: would set an empty
# DACL (which will reject all connections). See README-Windows.txt for more
# information about SDDL string format.
#
ctrl_interface=/var/run/wpa_supplicant

# IEEE 802.1X/EAPOL version
# wpa_supplicant is implemented based on IEEE Std 802.1X-2004 which defines
# EAPOL version 2. However, there are many APs that do not handle the new
# version number correctly (they seem to drop the frames completely). In order
# to make wpa_supplicant interoperate with these APs, the version number is set
# to 1 by default. This configuration value can be used to set it to the new
# version (2).
# Note: When using MACsec, eapol_version shall be set to 3, which is
# defined in IEEE Std 802.1X-2010.
eapol_version=1

# AP scanning/selection
# By default, wpa_supplicant requests driver to perform AP scanning and then
# uses the scan results to select a suitable AP. Another alternative is to
# allow the driver to take care of AP scanning and selection and use
# wpa_supplicant just to process EAPOL frames based on IEEE 802.11 association
# information from the driver.
# 1: wpa_supplicant initiates scanning and AP selection; if no APs matching to
#    the currently enabled networks are found, a new network (IBSS or AP mode
#    operation) may be initialized (if configured) (default)
# 0: driver takes care of scanning, AP selection, and IEEE 802.11 association
#    parameters (e.g., WPA IE generation); this mode can also be used with
#    non-WPA drivers when using IEEE 802.1X mode; do not try to associate with
#    APs (i.e., external program needs to control association). This mode must
#    also be used when using wired Ethernet drivers.
#    Note: macsec_qca driver is one type of Ethernet driver which implements
#    macsec feature.
# 2: like 0, but associate with APs using security policy and SSID (but not
#    BSSID); this can be used, e.g., with ndiswrapper and NDIS drivers to
#    enable operation with hidden SSIDs and optimized roaming; in this mode,
#    the network blocks in the configuration file are tried one by one until
#    the driver reports successful association; each network block should have
#    explicit security policy (i.e., only one option in the lists) for
#    key_mgmt, pairwise, group, proto variables
# When using IBSS or AP mode, ap_scan=2 mode can force the new network to be
# created immediately regardless of scan results. ap_scan=1 mode will first try
# to scan for existing networks and only if no matches with the enabled
# networks are found, a new IBSS or AP mode network is created.
ap_scan=1

# MPM residency
# By default, wpa_supplicant implements the mesh peering manager (MPM) for an
# open mesh. However, if the driver can implement the MPM, you may set this to
# 0 to use the driver version. When AMPE is enabled, the wpa_supplicant MPM is
# always used.
# 0: MPM lives in the driver
# 1: wpa_supplicant provides an MPM which handles peering (default)
#user_mpm=1

# Maximum number of peer links (0-255; default: 99)
# Maximum number of mesh peering currently maintained by the STA.
#max_peer_links=99

# Timeout in seconds to detect STA inactivity (default: 300 seconds)
#
# This timeout value is used in mesh STA to clean up inactive stations.
#mesh_max_inactivity=300

# cert_in_cb - Whether to include a peer certificate dump in events
# This controls whether peer certificates for authentication server and
# its certificate chain are included in EAP peer certificate events. This is
# enabled by default.
#cert_in_cb=1

# EAP fast re-authentication
# By default, fast re-authentication is enabled for all EAP methods that
# support it. This variable can be used to disable fast re-authentication.
# Normally, there is no need to disable this.
fast_reauth=1

# OpenSSL Engine support
# These options can be used to load OpenSSL engines.
# The two engines that are supported currently are shown below:
# They are both from the opensc project (http://www.opensc.org/)
# By default no engines are loaded.
# make the opensc engine available
#opensc_engine_path=/usr/lib/opensc/engine_opensc.so
# make the pkcs11 engine available
#pkcs11_engine_path=/usr/lib/opensc/engine_pkcs11.so
# configure the path to the pkcs11 module required by the pkcs11 engine
#pkcs11_module_path=/usr/lib/pkcs11/opensc-pkcs11.so

# OpenSSL cipher string
#
# This is an OpenSSL specific configuration option for configuring the default
# ciphers. If not set, "DEFAULT:!EXP:!LOW" is used as the default.
# See https://www.openssl.org/docs/apps/ciphers.html for OpenSSL documentation
# on cipher suite configuration. This is applicable only if wpa_supplicant is
# built to use OpenSSL.
#openssl_ciphers=DEFAULT:!EXP:!LOW


# Dynamic EAP methods
# If EAP methods were built dynamically as shared object files, they need to be
# loaded here before being used in the network blocks. By default, EAP methods
# are included statically in the build, so these lines are not needed
#load_dynamic_eap=/usr/lib/wpa_supplicant/eap_tls.so
#load_dynamic_eap=/usr/lib/wpa_supplicant/eap_md5.so

# Driver interface parameters
# This field can be used to configure arbitrary driver interace parameters. The
# format is specific to the selected driver interface. This field is not used
# in most cases.
#driver_param="field=value"

# Country code
# The ISO/IEC alpha2 country code for the country in which this device is
# currently operating.
#country=US

# Maximum lifetime for PMKSA in seconds; default 43200
#dot11RSNAConfigPMKLifetime=43200
# Threshold for reauthentication (percentage of PMK lifetime); default 70
#dot11RSNAConfigPMKReauthThreshold=70
# Timeout for security association negotiation in seconds; default 60
#dot11RSNAConfigSATimeout=60

# Wi-Fi Protected Setup (WPS) parameters

# Universally Unique IDentifier (UUID; see RFC 4122) of the device
# If not configured, UUID will be generated based on the local MAC address.
#uuid=12345678-9abc-def0-1234-56789abcdef0

# Device Name
# User-friendly description of device; up to 32 octets encoded in UTF-8
#device_name=Wireless Client

# Manufacturer
# The manufacturer of the device (up to 64 ASCII characters)
#manufacturer=Company

# Model Name
# Model of the device (up to 32 ASCII characters)
#model_name=cmodel

# Model Number
# Additional device description (up to 32 ASCII characters)
#model_number=123

# Serial Number
# Serial number of the device (up to 32 characters)
#serial_number=12345

# Primary Device Type
# Used format: <categ>-<OUI>-<subcateg>
# categ = Category as an integer value
# OUI = OUI and type octet as a 4-octet hex-encoded value; 0050F204 for
#       default WPS OUI
# subcateg = OUI-specific Sub Category as an integer value
# Examples:
#   1-0050F204-1 (Computer / PC)
#   1-0050F204-2 (Computer / Server)
#   5-0050F204-1 (Storage / NAS)
#   6-0050F204-1 (Network Infrastructure / AP)
#device_type=1-0050F204-1

# OS Version
# 4-octet operating system version number (hex string)
#os_version=01020300

# Config Methods
# List of the supported configuration methods
# Available methods: usba ethernet label display ext_nfc_token int_nfc_token
#	nfc_interface push_button keypad virtual_display physical_display
#	virtual_push_button physical_push_button
# For WSC 1.0:
#config_methods=label display push_button keypad
# For WSC 2.0:
#config_methods=label virtual_display virtual_push_button keypad

# Credential processing
#   0 = process received credentials internally (default)
#   1 = do not process received credentials; just pass them over ctrl_iface to
#	external program(s)
#   2 = process received credentials internally and pass them over ctrl_iface
#	to external program(s)
#wps_cred_processing=0

# Vendor attribute in WPS M1, e.g., Windows 7 Vertical Pairing
# The vendor attribute contents to be added in M1 (hex string)
#wps_vendor_ext_m1=000137100100020001

# NFC password token for WPS
# These parameters can be used to configure a fixed NFC password token for the
# station. This can be generated, e.g., with nfc_pw_token. When these
# parameters are used, the station is assumed to be deployed with a NFC tag
# that includes the matching NFC password token (e.g., written based on the
# NDEF record from nfc_pw_token).
#
#wps_nfc_dev_pw_id: Device Password ID (16..65535)
#wps_nfc_dh_pubkey: Hexdump of DH Public Key
#wps_nfc_dh_privkey: Hexdump of DH Private Key
#wps_nfc_dev_pw: Hexdump of Device Password

# Maximum number of BSS entries to keep in memory
# Default: 200
# This can be used to limit memory use on the BSS entries (cached scan
# results). A larger value may be needed in environments that have huge number
# of APs when using ap_scan=1 mode.
#bss_max_count=200

# Automatic scan
# This is an optional set of parameters for automatic scanning
# within an interface in following format:
#autoscan=<autoscan module name>:<module parameters>
# autoscan is like bgscan but on disconnected or inactive state.
# For instance, on exponential module parameters would be <base>:<limit>
#autoscan=exponential:3:300
# Which means a delay between scans on a base exponential of 3,
# up to the limit of 300 seconds (3, 9, 27 ... 300)
# For periodic module, parameters would be <fixed interval>
#autoscan=periodic:30
# So a delay of 30 seconds will be applied between each scan

# filter_ssids - SSID-based scan result filtering
# 0 = do not filter scan results (default)
# 1 = only include configured SSIDs in scan results/BSS table
#filter_ssids=0

# Password (and passphrase, etc.) backend for external storage
# format: <backend name>[:<optional backend parameters>]
#ext_password_backend=test:pw1=password|pw2=testing


# Disable P2P functionality
# p2p_disabled=1

# Timeout in seconds to detect STA inactivity (default: 300 seconds)
#
# This timeout value is used in P2P GO mode to clean up
# inactive stations.
#p2p_go_max_inactivity=300

# Passphrase length (8..63) for P2P GO
#
# This parameter controls the length of the random passphrase that is
# generated at the GO. Default: 8.
#p2p_passphrase_len=8

# Extra delay between concurrent P2P search iterations
#
# This value adds extra delay in milliseconds between concurrent search
# iterations to make p2p_find friendlier to concurrent operations by avoiding
# it from taking 100% of radio resources. The default value is 500 ms.
#p2p_search_delay=500

# Opportunistic Key Caching (also known as Proactive Key Caching) default
# This parameter can be used to set the default behavior for the
# proactive_key_caching parameter. By default, OKC is disabled unless enabled
# with the global okc=1 parameter or with the per-network
# proactive_key_caching=1 parameter. With okc=1, OKC is enabled by default, but
# can be disabled with per-network proactive_key_caching=0 parameter.
#okc=0

# Protected Management Frames default
# This parameter can be used to set the default behavior for the ieee80211w
# parameter. By default, PMF is disabled unless enabled with the global pmf=1/2
# parameter or with the per-network ieee80211w=1/2 parameter. With pmf=1/2, PMF
# is enabled/required by default, but can be disabled with the per-network
# ieee80211w parameter.
#pmf=0

# Enabled SAE finite cyclic groups in preference order
# By default (if this parameter is not set), the mandatory group 19 (ECC group
# defined over a 256-bit prime order field) is preferred, but other groups are
# also enabled. If this parameter is set, the groups will be tried in the
# indicated order. The group values are listed in the IANA registry:
# http://www.iana.org/assignments/ipsec-registry/ipsec-registry.xml#ipsec-registry-9
#sae_groups=21 20 19 26 25

# Default value for DTIM period (if not overridden in network block)
#dtim_period=2

# Default value for Beacon interval (if not overridden in network block)
#beacon_int=100

# Additional vendor specific elements for Beacon and Probe Response frames
# This parameter can be used to add additional vendor specific element(s) into
# the end of the Beacon and Probe Response frames. The format for these
# element(s) is a hexdump of the raw information elements (id+len+payload for
# one or more elements). This is used in AP and P2P GO modes.
#ap_vendor_elements=dd0411223301

# Ignore scan results older than request
#
# The driver may have a cache of scan results that makes it return
# information that is older than our scan trigger. This parameter can
# be used to configure such old information to be ignored instead of
# allowing it to update the internal BSS table.
#ignore_old_scan_res=0

# scan_cur_freq: Whether to scan only the current frequency
# 0:  Scan all available frequencies. (Default)
# 1:  Scan current operating frequency if another VIF on the same radio
#     is already associated.

# MAC address policy default
# 0 = use permanent MAC address
# 1 = use random MAC address for each ESS connection
# 2 = like 1, but maintain OUI (with local admin bit set)
#
# By default, permanent MAC address is used unless policy is changed by
# the per-network mac_addr parameter. Global mac_addr=1 can be used to
# change this default behavior.
#mac_addr=0

# Lifetime of random MAC address in seconds (default: 60)
#rand_addr_lifetime=60

# MAC address policy for pre-association operations (scanning, ANQP)
# 0 = use permanent MAC address
# 1 = use random MAC address
# 2 = like 1, but maintain OUI (with local admin bit set)
#preassoc_mac_addr=0

# Interworking (IEEE 802.11u)

# Enable Interworking
# interworking=1

# Homogenous ESS identifier
# If this is set, scans will be used to request response only from BSSes
# belonging to the specified Homogeneous ESS. This is used only if interworking
# is enabled.
# hessid=00:11:22:33:44:55

# Automatic network selection behavior
# 0 = do not automatically go through Interworking network selection
#     (i.e., require explicit interworking_select command for this; default)
# 1 = perform Interworking network selection if one or more
#     credentials have been configured and scan did not find a
#     matching network block
#auto_interworking=0

# credential block
#
# Each credential used for automatic network selection is configured as a set
# of parameters that are compared to the information advertised by the APs when
# interworking_select and interworking_connect commands are used.
#
# credential fields:
#
# temporary: Whether this credential is temporary and not to be saved
#
# priority: Priority group
#	By default, all networks and credentials get the same priority group
#	(0). This field can be used to give higher priority for credentials
#	(and similarly in struct wpa_ssid for network blocks) to change the
#	Interworking automatic networking selection behavior. The matching
#	network (based on either an enabled network block or a credential)
#	with the highest priority value will be selected.
#
# pcsc: Use PC/SC and SIM/USIM card
#
# realm: Home Realm for Interworking
#
# username: Username for Interworking network selection
#
# password: Password for Interworking network selection
#
# ca_cert: CA certificate for Interworking network selection
#
# client_cert: File path to client certificate file (PEM/DER)
#	This field is used with Interworking networking selection for a case
#	where client certificate/private key is used for authentication
#	(EAP-TLS). Full path to the file should be used since working
#	directory may change when wpa_supplicant is run in the background.
#
#	Alternatively, a named configuration blob can be used by setting
#	this to blob://blob_name.
#
# private_key: File path to client private key file (PEM/DER/PFX)
#	When PKCS#12/PFX file (.p12/.pfx) is used, client_cert should be
#	commented out. Both the private key and certificate will be read
#	from the PKCS#12 file in this case. Full path to the file should be
#	used since working directory may change when wpa_supplicant is run
#	in the background.
#
#	Windows certificate store can be used by leaving client_cert out and
#	configuring private_key in one of the following formats:
#
#	cert://substring_to_match
#
#	hash://certificate_thumbprint_in_hex
#
#	For example: private_key="hash://63093aa9c47f56ae88334c7b65a4"
#
#	Note that when running wpa_supplicant as an application, the user
#	certificate store (My user account) is used, whereas computer store
#	(Computer account) is used when running wpasvc as a service.
#
#	Alternatively, a named configuration blob can be used by setting
#	this to blob://blob_name.
#
# private_key_passwd: Password for private key file
#
# imsi: IMSI in <MCC> | <MNC> | '-' | <MSIN> format
#
# milenage: Milenage parameters for SIM/USIM simulator in <Ki>:<OPc>:<SQN>
#	format
#
# domain: Home service provider FQDN(s)
#	This is used to compare against the Domain Name List to figure out
#	whether the AP is operated by the Home SP. Multiple domain entries can
#	be used to configure alternative FQDNs that will be considered home
#	networks.
#
# roaming_consortium: Roaming Consortium OI
#	If roaming_consortium_len is non-zero, this field contains the
#	Roaming Consortium OI that can be used to determine which access
#	points support authentication with this credential. This is an
#	alternative to the use of the realm parameter. When using Roaming
#	Consortium to match the network, the EAP parameters need to be
#	pre-configured with the credential since the NAI Realm information
#	may not be available or fetched.
#
# eap: Pre-configured EAP method
#	This optional field can be used to specify which EAP method will be
#	used with this credential. If not set, the EAP method is selected
#	automatically based on ANQP information (e.g., NAI Realm).
#
# phase1: Pre-configure Phase 1 (outer authentication) parameters
#	This optional field is used with like the 'eap' parameter.
#
# phase2: Pre-configure Phase 2 (inner authentication) parameters
#	This optional field is used with like the 'eap' parameter.
#
# excluded_ssid: Excluded SSID
#	This optional field can be used to excluded specific SSID(s) from
#	matching with the network. Multiple entries can be used to specify more
#	than one SSID.
#
# roaming_partner: Roaming partner information
#	This optional field can be used to configure preferences between roaming
#	partners. The field is a string in following format:
#	<FQDN>,<0/1 exact match>,<priority>,<* or country code>
#	(non-exact match means any subdomain matches the entry; priority is in
#	0..255 range with 0 being the highest priority)
#
# update_identifier: PPS MO ID
#	(Hotspot 2.0 PerProviderSubscription/UpdateIdentifier)
#
# provisioning_sp: FQDN of the SP that provisioned the credential
#	This optional field can be used to keep track of the SP that provisioned
#	the credential to find the PPS MO (./Wi-Fi/<provisioning_sp>).
#
# Minimum backhaul threshold (PPS/<X+>/Policy/MinBackhauldThreshold/*)
#	These fields can be used to specify minimum download/upload backhaul
#	bandwidth that is preferred for the credential. This constraint is
#	ignored if the AP does not advertise WAN Metrics information or if the
#	limit would prevent any connection. Values are in kilobits per second.
# min_dl_bandwidth_home
# min_ul_bandwidth_home
# min_dl_bandwidth_roaming
# min_ul_bandwidth_roaming
#
# max_bss_load: Maximum BSS Load Channel Utilization (1..255)
#	(PPS/<X+>/Policy/MaximumBSSLoadValue)
#	This value is used as the maximum channel utilization for network
#	selection purposes for home networks. If the AP does not advertise
#	BSS Load or if the limit would prevent any connection, this constraint
#	will be ignored.
#
# req_conn_capab: Required connection capability
#	(PPS/<X+>/Policy/RequiredProtoPortTuple)
#	This value is used to configure set of required protocol/port pairs that
#	a roaming network shall support (include explicitly in Connection
#	Capability ANQP element). This constraint is ignored if the AP does not
#	advertise Connection Capability or if this constraint would prevent any
#	network connection. This policy is not used in home networks.
#	Format: <protocol>[:<comma-separated list of ports]
#	Multiple entries can be used to list multiple requirements.
#	For example, number of common TCP protocols:
#	req_conn_capab=6,22,80,443
#	For example, IPSec/IKE:
#	req_conn_capab=17:500
#	req_conn_capab=50
#
# ocsp: Whether to use/require OCSP to check server certificate
#	0 = do not use OCSP stapling (TLS certificate status extension)
#	1 = try to use OCSP stapling, but not require response
#	2 = require valid OCSP stapling response
#
# sim_num: Identifier for which SIM to use in multi-SIM devices
#
# for example:
#
#cred={
#	realm="example.com"
#	username="user@example.com"
#	password="password"
#	ca_cert="/etc/wpa_supplicant/ca.pem"
#	domain="example.com"
#}
#
#cred={
#	imsi="310026-000000000"
#	milenage="90dca4eda45b53cf0f12d7c9c3bc6a89:cb9cccc4b9258e6dca4760379fb82"
#}
#
#cred={
#	realm="example.com"
#	username="user"
#	password="password"
#	ca_cert="/etc/wpa_supplicant/ca.pem"
#	domain="example.com"
#	roaming_consortium=223344
#	eap=TTLS
#	phase2="auth=MSCHAPV2"
#}

# Hotspot 2.0
# hs20=1

# network block
#
# Each network (usually AP's sharing the same SSID) is configured as a separate
# block in this configuration file. The network blocks are in preference order
# (the first match is used).
#
# network block fields:
#
# disabled:
#	0 = this network can be used (default)
#	1 = this network block is disabled (can be enabled through ctrl_iface,
#	    e.g., with wpa_cli or wpa_gui)
#
# id_str: Network identifier string for external scripts. This value is passed
#	to external action script through wpa_cli as WPA_ID_STR environment
#	variable to make it easier to do network specific configuration.
#
# ssid: SSID (mandatory); network name in one of the optional formats:
#	- an ASCII string with double quotation
#	- a hex string (two characters per octet of SSID)
#	- a printf-escaped ASCII string P"<escaped string>"
#
# scan_ssid:
#	0 = do not scan this SSID with specific Probe Request frames (default)
#	1 = scan with SSID-specific Probe Request frames (this can be used to
#	    find APs that do not accept broadcast SSID or use multiple SSIDs;
#	    this will add latency to scanning, so enable this only when needed)
#
# bssid: BSSID (optional); if set, this network block is used only when
#	associating with the AP using the configured BSSID
#
# priority: priority group (integer)
# By default, all networks will get same priority group (0). If some of the
# networks are more desirable, this field can be used to change the order in
# which wpa_supplicant goes through the networks when selecting a BSS. The
# priority groups will be iterated in decreasing priority (i.e., the larger the
# priority value, the sooner the network is matched against the scan results).
# Within each priority group, networks will be selected based on security
# policy, signal strength, etc.
# Please note that AP scanning with scan_ssid=1 and ap_scan=2 mode are not
# using this priority to select the order for scanning. Instead, they try the
# networks in the order that used in the configuration file.
#
# mode: IEEE 802.11 operation mode
# 0 = infrastructure (Managed) mode, i.e., associate with an AP (default)
# 1 = IBSS (ad-hoc, peer-to-peer)
# 2 = AP (access point)
# Note: IBSS can only be used with key_mgmt NONE (plaintext and static WEP) and
# WPA-PSK (with proto=RSN). In addition, key_mgmt=WPA-NONE (fixed group key
# TKIP/CCMP) is available for backwards compatibility, but its use is
# deprecated. WPA-None requires following network block options:
# proto=WPA, key_mgmt=WPA-NONE, pairwise=NONE, group=TKIP (or CCMP, but not
# both), and psk must also be set.
#
# frequency: Channel frequency in megahertz (MHz) for IBSS, e.g.,
# 2412 = IEEE 802.11b/g channel 1. This value is used to configure the initial
# channel for IBSS (adhoc) networks. It is ignored in the infrastructure mode.
# In addition, this value is only used by the station that creates the IBSS. If
# an IBSS network with the configured SSID is already present, the frequency of
# the network will be used instead of this configured value.
#
# scan_freq: List of frequencies to scan
# Space-separated list of frequencies in MHz to scan when searching for this
# BSS. If the subset of channels used by the network is known, this option can
# be used to optimize scanning to not occur on channels that the network does
# not use. Example: scan_freq=2412 2437 2462
#
# freq_list: Array of allowed frequencies
# Space-separated list of frequencies in MHz to allow for selecting the BSS. If
# set, scan results that do not match any of the specified frequencies are not
# considered when selecting a BSS.
#
# This can also be set on the outside of the network block. In this case,
# it limits the frequencies that will be scanned.
#
# bgscan: Background scanning
# wpa_supplicant behavior for background scanning can be specified by
# configuring a bgscan module. These modules are responsible for requesting
# background scans for the purpose of roaming within an ESS (i.e., within a
# single network block with all the APs using the same SSID). The bgscan
# parameter uses following format: "<bgscan module name>:<module parameters>"
# Following bgscan modules are available:
# simple - Periodic background scans based on signal strength
# bgscan="simple:<short bgscan interval in seconds>:<signal strength threshold>:
# <long interval>"
# bgscan="simple:30:-45:300"
# learn - Learn channels used by the network and try to avoid bgscans on other
# channels (experimental)
# bgscan="learn:<short bgscan interval in seconds>:<signal strength threshold>:
# <long interval>[:<database file name>]"
# bgscan="learn:30:-45:300:/etc/wpa_supplicant/network1.bgscan"
# Explicitly disable bgscan by setting
# bgscan=""
#
# This option can also be set outside of all network blocks for the bgscan
# parameter to apply for all the networks that have no specific bgscan
# parameter.
#
# proto: list of accepted protocols
# WPA = WPA/IEEE 802.11i/D3.0
# RSN = WPA2/IEEE 802.11i (also WPA2 can be used as an alias for RSN)
# If not set, this defaults to: WPA RSN
#
# key_mgmt: list of accepted authenticated key management protocols
# WPA-PSK = WPA pre-shared key (this requires 'psk' field)
# WPA-EAP = WPA using EAP authentication
# IEEE8021X = IEEE 802.1X using EAP authentication and (optionally) dynamically
#	generated WEP keys
# NONE = WPA is not used; plaintext or static WEP could be used
# WPA-PSK-SHA256 = Like WPA-PSK but using stronger SHA256-based algorithms
# WPA-EAP-SHA256 = Like WPA-EAP but using stronger SHA256-based algorithms
# If not set, this defaults to: WPA-PSK WPA-EAP
#
# ieee80211w: whether management frame protection is enabled
# 0 = disabled (default unless changed with the global pmf parameter)
# 1 = optional
# 2 = required
# The most common configuration options for this based on the PMF (protected
# management frames) certification program are:
# PMF enabled: ieee80211w=1 and key_mgmt=WPA-EAP WPA-EAP-SHA256
# PMF required: ieee80211w=2 and key_mgmt=WPA-EAP-SHA256
# (and similarly for WPA-PSK and WPA-WPSK-SHA256 if WPA2-Personal is used)
#
# auth_alg: list of allowed IEEE 802.11 authentication algorithms
# OPEN = Open System authentication (required for WPA/WPA2)
# SHARED = Shared Key authentication (requires static WEP keys)
# LEAP = LEAP/Network EAP (only used with LEAP)
# If not set, automatic selection is used (Open System with LEAP enabled if
# LEAP is allowed as one of the EAP methods).
#
# pairwise: list of accepted pairwise (unicast) ciphers for WPA
# CCMP = AES in Counter mode with CBC-MAC [RFC 3610, IEEE 802.11i/D7.0]
# TKIP = Temporal Key Integrity Protocol [IEEE 802.11i/D7.0]
# NONE = Use only Group Keys (deprecated, should not be included if APs support
#	pairwise keys)
# If not set, this defaults to: CCMP TKIP
#
# group: list of accepted group (broadcast/multicast) ciphers for WPA
# CCMP = AES in Counter mode with CBC-MAC [RFC 3610, IEEE 802.11i/D7.0]
# TKIP = Temporal Key Integrity Protocol [IEEE 802.11i/D7.0]
# WEP104 = WEP (Wired Equivalent Privacy) with 104-bit key
# WEP40 = WEP (Wired Equivalent Privacy) with 40-bit key [IEEE 802.11]
# If not set, this defaults to: CCMP TKIP WEP104 WEP40
#
# psk: WPA preshared key; 256-bit pre-shared key
# The key used in WPA-PSK mode can be entered either as 64 hex-digits, i.e.,
# 32 bytes or as an ASCII passphrase (in which case, the real PSK will be
# generated using the passphrase and SSID). ASCII passphrase must be between
# 8 and 63 characters (inclusive). ext:<name of external PSK field> format can
# be used to indicate that the PSK/passphrase is stored in external storage.
# This field is not needed, if WPA-EAP is used.
# Note: Separate tool, wpa_passphrase, can be used to generate 256-bit keys
# from ASCII passphrase. This process uses lot of CPU and wpa_supplicant
# startup and reconfiguration time can be optimized by generating the PSK only
# only when the passphrase or SSID has actually changed.
#
# mem_only_psk: Whether to keep PSK/passphrase only in memory
# 0 = allow psk/passphrase to be stored to the configuration file
# 1 = do not store psk/passphrase to the configuration file
#mem_only_psk=0
#
# eapol_flags: IEEE 802.1X/EAPOL options (bit field)
# Dynamic WEP key required for non-WPA mode
# bit0 (1): require dynamically generated unicast WEP key
# bit1 (2): require dynamically generated broadcast WEP key
# 	(3 = require both keys; default)
# Note: When using wired authentication (including macsec_qca driver),
# eapol_flags must be set to 0 for the authentication to be completed
# successfully.
#
# macsec_policy: IEEE 802.1X/MACsec options
# This determines how sessions are secured with MACsec. It is currently
# applicable only when using the macsec_qca driver interface.
# 0: MACsec not in use (default)
# 1: MACsec enabled - Should secure, accept key server's advice to
#    determine whether to use a secure session or not.
#
# mixed_cell: This option can be used to configure whether so called mixed
# cells, i.e., networks that use both plaintext and encryption in the same
# SSID, are allowed when selecting a BSS from scan results.
# 0 = disabled (default)
# 1 = enabled
#
# proactive_key_caching:
# Enable/disable opportunistic PMKSA caching for WPA2.
# 0 = disabled (default unless changed with the global okc parameter)
# 1 = enabled
#
# wep_key0..3: Static WEP key (ASCII in double quotation, e.g. "abcde" or
# hex without quotation, e.g., 0102030405)
# wep_tx_keyidx: Default WEP key index (TX) (0..3)
#
# peerkey: Whether PeerKey negotiation for direct links (IEEE 802.11e DLS) is
# allowed. This is only used with RSN/WPA2.
# 0 = disabled (default)
# 1 = enabled
#peerkey=1
#
# wpa_ptk_rekey: Maximum lifetime for PTK in seconds. This can be used to
# enforce rekeying of PTK to mitigate some attacks against TKIP deficiencies.
#
# Following fields are only used with internal EAP implementation.
# eap: space-separated list of accepted EAP methods
#	MD5 = EAP-MD5 (unsecure and does not generate keying material ->
#			cannot be used with WPA; to be used as a Phase 2 method
#			with EAP-PEAP or EAP-TTLS)
#       MSCHAPV2 = EAP-MSCHAPv2 (cannot be used separately with WPA; to be used
#		as a Phase 2 method with EAP-PEAP or EAP-TTLS)
#       OTP = EAP-OTP (cannot be used separately with WPA; to be used
#		as a Phase 2 method with EAP-PEAP or EAP-TTLS)
#       GTC = EAP-GTC (cannot be used separately with WPA; to be used
#		as a Phase 2 method with EAP-PEAP or EAP-TTLS)
#	TLS = EAP-TLS (client and server certificate)
#	PEAP = EAP-PEAP (with tunnelled EAP authentication)
#	TTLS = EAP-TTLS (with tunnelled EAP or PAP/CHAP/MSCHAP/MSCHAPV2
#			 authentication)
#	If not set, all compiled in methods are allowed.
#
# identity: Identity string for EAP
#	This field is also used to configure user NAI for
#	EAP-PSK/PAX/SAKE/GPSK.
# anonymous_identity: Anonymous identity string for EAP (to be used as the
#	unencrypted identity with EAP types that support different tunnelled
#	identity, e.g., EAP-TTLS). This field can also be used with
#	EAP-SIM/AKA/AKA' to store the pseudonym identity.
# password: Password string for EAP. This field can include either the
#	plaintext password (using ASCII or hex string) or a NtPasswordHash
#	(16-byte MD4 hash of password) in hash:<32 hex digits> format.
#	NtPasswordHash can only be used when the password is for MSCHAPv2 or
#	MSCHAP (EAP-MSCHAPv2, EAP-TTLS/MSCHAPv2, EAP-TTLS/MSCHAP, LEAP).
#	EAP-PSK (128-bit PSK), EAP-PAX (128-bit PSK), and EAP-SAKE (256-bit
#	PSK) is also configured using this field. For EAP-GPSK, this is a
#	variable length PSK. ext:<name of external password field> format can
#	be used to indicate that the password is stored in external storage.
# ca_cert: File path to CA certificate file (PEM/DER). This file can have one
#	or more trusted CA certificates. If ca_cert and ca_path are not
#	included, server certificate will not be verified. This is insecure and
#	a trusted CA certificate should always be configured when using
#	EAP-TLS/TTLS/PEAP. Full path should be used since working directory may
#	change when wpa_supplicant is run in the background.
#
#	Alternatively, this can be used to only perform matching of the server
#	certificate (SHA-256 hash of the DER encoded X.509 certificate). In
#	this case, the possible CA certificates in the server certificate chain
#	are ignored and only the server certificate is verified. This is
#	configured with the following format:
#	hash:://server/sha256/cert_hash_in_hex
#	For example: "hash://server/sha256/
#	5a1bc1296205e6fdbe3979728efe3920798885c1c4590b5f90f43222d239ca6a"
#
#	On Windows, trusted CA certificates can be loaded from the system
#	certificate store by setting this to cert_store://<name>, e.g.,
#	ca_cert="cert_store://CA" or ca_cert="cert_store://ROOT".
#	Note that when running wpa_supplicant as an application, the user
#	certificate store (My user account) is used, whereas computer store
#	(Computer account) is used when running wpasvc as a service.
# ca_path: Directory path for CA certificate files (PEM). This path may
#	contain multiple CA certificates in OpenSSL format. Common use for this
#	is to point to system trusted CA list which is often installed into
#	directory like /etc/ssl/certs. If configured, these certificates are
#	added to the list of trusted CAs. ca_cert may also be included in that
#	case, but it is not required.
# client_cert: File path to client certificate file (PEM/DER)
#	Full path should be used since working directory may change when
#	wpa_supplicant is run in the background.
#	Alternatively, a named configuration blob can be used by setting this
#	to blob://<blob name>.
# private_key: File path to client private key file (PEM/DER/PFX)
#	When PKCS#12/PFX file (.p12/.pfx) is used, client_cert should be
#	commented out. Both the private key and certificate will be read from
#	the PKCS#12 file in this case. Full path should be used since working
#	directory may change when wpa_supplicant is run in the background.
#	Windows certificate store can be used by leaving client_cert out and
#	configuring private_key in one of the following formats:
#	cert://substring_to_match
#	hash://certificate_thumbprint_in_hex
#	for example: private_key="hash://63093aa9c47f56ae88334c7b65a4"
#	Note that when running wpa_supplicant as an application, the user
#	certificate store (My user account) is used, whereas computer store
#	(Computer account) is used when running wpasvc as a service.
#	Alternatively, a named configuration blob can be used by setting this
#	to blob://<blob name>.
# private_key_passwd: Password for private key file (if left out, this will be
#	asked through control interface)
# dh_file: File path to DH/DSA parameters file (in PEM format)
#	This is an optional configuration file for setting parameters for an
#	ephemeral DH key exchange. In most cases, the default RSA
#	authentication does not use this configuration. However, it is possible
#	setup RSA to use ephemeral DH key exchange. In addition, ciphers with
#	DSA keys always use ephemeral DH keys. This can be used to achieve
#	forward secrecy. If the file is in DSA parameters format, it will be
#	automatically converted into DH params.
# subject_match: Substring to be matched against the subject of the
#	authentication server certificate. If this string is set, the server
#	sertificate is only accepted if it contains this string in the subject.
#	The subject string is in following format:
#	/C=US/ST=CA/L=San Francisco/CN=Test AS/emailAddress=as@example.com
#	Note: Since this is a substring match, this cannot be used securily to
#	do a suffix match against a possible domain name in the CN entry. For
<<<<<<< HEAD
#	such a use case, domain_suffix_match should be used instead.
=======
#	such a use case, domain_suffix_match or domain_match should be used
#	instead.
>>>>>>> c748fdcc
# altsubject_match: Semicolon separated string of entries to be matched against
#	the alternative subject name of the authentication server certificate.
#	If this string is set, the server sertificate is only accepted if it
#	contains one of the entries in an alternative subject name extension.
#	altSubjectName string is in following format: TYPE:VALUE
#	Example: EMAIL:server@example.com
#	Example: DNS:server.example.com;DNS:server2.example.com
#	Following types are supported: EMAIL, DNS, URI
# domain_suffix_match: Constraint for server domain name. If set, this FQDN is
#	used as a suffix match requirement for the AAAserver certificate in
#	SubjectAltName dNSName element(s). If a matching dNSName is found, this
#	constraint is met. If no dNSName values are present, this constraint is
#	matched against SubjectName CN using same suffix match comparison.
#
#	Suffix match here means that the host/domain name is compared one label
#	at a time starting from the top-level domain and all the labels in
#	domain_suffix_match shall be included in the certificate. The
#	certificate may include additional sub-level labels in addition to the
#	required labels.
#
#	For example, domain_suffix_match=example.com would match
#	test.example.com but would not match test-example.com.
<<<<<<< HEAD
=======
# domain_match: Constraint for server domain name
#	If set, this FQDN is used as a full match requirement for the
#	server certificate in SubjectAltName dNSName element(s). If a
#	matching dNSName is found, this constraint is met. If no dNSName
#	values are present, this constraint is matched against SubjectName CN
#	using same full match comparison. This behavior is similar to
#	domain_suffix_match, but has the requirement of a full match, i.e.,
#	no subdomains or wildcard matches are allowed. Case-insensitive
#	comparison is used, so "Example.com" matches "example.com", but would
#	not match "test.Example.com".
>>>>>>> c748fdcc
# phase1: Phase1 (outer authentication, i.e., TLS tunnel) parameters
#	(string with field-value pairs, e.g., "peapver=0" or
#	"peapver=1 peaplabel=1")
#	'peapver' can be used to force which PEAP version (0 or 1) is used.
#	'peaplabel=1' can be used to force new label, "client PEAP encryption",
#	to be used during key derivation when PEAPv1 or newer. Most existing
#	PEAPv1 implementation seem to be using the old label, "client EAP
#	encryption", and wpa_supplicant is now using that as the default value.
#	Some servers, e.g., Radiator, may require peaplabel=1 configuration to
#	interoperate with PEAPv1; see eap_testing.txt for more details.
#	'peap_outer_success=0' can be used to terminate PEAP authentication on
#	tunneled EAP-Success. This is required with some RADIUS servers that
#	implement draft-josefsson-pppext-eap-tls-eap-05.txt (e.g.,
#	Lucent NavisRadius v4.4.0 with PEAP in "IETF Draft 5" mode)
#	include_tls_length=1 can be used to force wpa_supplicant to include
#	TLS Message Length field in all TLS messages even if they are not
#	fragmented.
#	sim_min_num_chal=3 can be used to configure EAP-SIM to require three
#	challenges (by default, it accepts 2 or 3)
#	result_ind=1 can be used to enable EAP-SIM and EAP-AKA to use
#	protected result indication.
#	'crypto_binding' option can be used to control PEAPv0 cryptobinding
#	behavior:
#	 * 0 = do not use cryptobinding (default)
#	 * 1 = use cryptobinding if server supports it
#	 * 2 = require cryptobinding
#	EAP-WSC (WPS) uses following options: pin=<Device Password> or
#	pbc=1.
#
#	For wired IEEE 802.1X authentication, "allow_canned_success=1" can be
#	used to configure a mode that allows EAP-Success (and EAP-Failure)
#	without going through authentication step. Some switches use such
#	sequence when forcing the port to be authorized/unauthorized or as a
#	fallback option if the authentication server is unreachable. By default,
#	wpa_supplicant discards such frames to protect against potential attacks
#	by rogue devices, but this option can be used to disable that protection
#	for cases where the server/authenticator does not need to be
#	authenticated.
# phase2: Phase2 (inner authentication with TLS tunnel) parameters
#	(string with field-value pairs, e.g., "auth=MSCHAPV2" for EAP-PEAP or
#	"autheap=MSCHAPV2 autheap=MD5" for EAP-TTLS). "mschapv2_retry=0" can be
#	used to disable MSCHAPv2 password retry in authentication failure cases.
#
# TLS-based methods can use the following parameters to control TLS behavior
# (these are normally in the phase1 parameter, but can be used also in the
# phase2 parameter when EAP-TLS is used within the inner tunnel):
# tls_allow_md5=1 - allow MD5-based certificate signatures (depending on the
#	TLS library, these may be disabled by default to enforce stronger
#	security)
# tls_disable_time_checks=1 - ignore certificate validity time (this requests
#	the TLS library to accept certificates even if they are not currently
#	valid, i.e., have expired or have not yet become valid; this should be
#	used only for testing purposes)
# tls_disable_session_ticket=1 - disable TLS Session Ticket extension
# tls_disable_session_ticket=0 - allow TLS Session Ticket extension to be used
#	Note: If not set, this is automatically set to 1 for EAP-TLS/PEAP/TTLS
#	as a workaround for broken authentication server implementations unless
#	EAP workarounds are disabled with eap_workaround=0.
#	For EAP-FAST, this must be set to 0 (or left unconfigured for the
#	default value to be used automatically).
# tls_disable_tlsv1_1=1 - disable use of TLSv1.1 (a workaround for AAA servers
#	that have issues interoperating with updated TLS version)
# tls_disable_tlsv1_2=1 - disable use of TLSv1.2 (a workaround for AAA servers
#	that have issues interoperating with updated TLS version)
#
# Following certificate/private key fields are used in inner Phase2
# authentication when using EAP-TTLS or EAP-PEAP.
# ca_cert2: File path to CA certificate file. This file can have one or more
#	trusted CA certificates. If ca_cert2 and ca_path2 are not included,
#	server certificate will not be verified. This is insecure and a trusted
#	CA certificate should always be configured.
# ca_path2: Directory path for CA certificate files (PEM)
# client_cert2: File path to client certificate file
# private_key2: File path to client private key file
# private_key2_passwd: Password for private key file
# dh_file2: File path to DH/DSA parameters file (in PEM format)
# subject_match2: Substring to be matched against the subject of the
#	authentication server certificate. See subject_match for more details.
# altsubject_match2: Semicolon separated string of entries to be matched
#	against the alternative subject name of the authentication server
#	certificate. See altsubject_match documentation for more details.
# domain_suffix_match2: Constraint for server domain name. See
#	domain_suffix_match for more details.
#
# fragment_size: Maximum EAP fragment size in bytes (default 1398).
#	This value limits the fragment size for EAP methods that support
#	fragmentation (e.g., EAP-TLS and EAP-PEAP). This value should be set
#	small enough to make the EAP messages fit in MTU of the network
#	interface used for EAPOL. The default value is suitable for most
#	cases.
#
# ocsp: Whether to use/require OCSP to check server certificate
#	0 = do not use OCSP stapling (TLS certificate status extension)
#	1 = try to use OCSP stapling, but not require response
#	2 = require valid OCSP stapling response
#
# openssl_ciphers: OpenSSL specific cipher configuration
#	This can be used to override the global openssl_ciphers configuration
#	parameter (see above).
#
# erp: Whether EAP Re-authentication Protocol (ERP) is enabled
#
# EAP-FAST variables:
# pac_file: File path for the PAC entries. wpa_supplicant will need to be able
#	to create this file and write updates to it when PAC is being
#	provisioned or refreshed. Full path to the file should be used since
#	working directory may change when wpa_supplicant is run in the
#	background. Alternatively, a named configuration blob can be used by
#	setting this to blob://<blob name>
# phase1: fast_provisioning option can be used to enable in-line provisioning
#         of EAP-FAST credentials (PAC):
#         0 = disabled,
#         1 = allow unauthenticated provisioning,
#         2 = allow authenticated provisioning,
#         3 = allow both unauthenticated and authenticated provisioning
#	fast_max_pac_list_len=<num> option can be used to set the maximum
#		number of PAC entries to store in a PAC list (default: 10)
#	fast_pac_format=binary option can be used to select binary format for
#		storing PAC entries in order to save some space (the default
#		text format uses about 2.5 times the size of minimal binary
#		format)
#
# wpa_supplicant supports number of "EAP workarounds" to work around
# interoperability issues with incorrectly behaving authentication servers.
# These are enabled by default because some of the issues are present in large
# number of authentication servers. Strict EAP conformance mode can be
# configured by disabling workarounds with eap_workaround=0.

# Station inactivity limit
#
# If a station does not send anything in ap_max_inactivity seconds, an
# empty data frame is sent to it in order to verify whether it is
# still in range. If this frame is not ACKed, the station will be
# disassociated and then deauthenticated. This feature is used to
# clear station table of old entries when the STAs move out of the
# range.
#
# The station can associate again with the AP if it is still in range;
# this inactivity poll is just used as a nicer way of verifying
# inactivity; i.e., client will not report broken connection because
# disassociation frame is not sent immediately without first polling
# the STA with a data frame.
# default: 300 (i.e., 5 minutes)
#ap_max_inactivity=300

# DTIM period in Beacon intervals for AP mode (default: 2)
#dtim_period=2

# Beacon interval (default: 100 TU)
#beacon_int=100

# MAC address policy
# 0 = use permanent MAC address
# 1 = use random MAC address for each ESS connection
# 2 = like 1, but maintain OUI (with local admin bit set)
#mac_addr=0

# disable_ht: Whether HT (802.11n) should be disabled.
# 0 = HT enabled (if AP supports it)
# 1 = HT disabled
#
# disable_ht40: Whether HT-40 (802.11n) should be disabled.
# 0 = HT-40 enabled (if AP supports it)
# 1 = HT-40 disabled
#
# disable_sgi: Whether SGI (short guard interval) should be disabled.
# 0 = SGI enabled (if AP supports it)
# 1 = SGI disabled
#
# disable_ldpc: Whether LDPC should be disabled.
# 0 = LDPC enabled (if AP supports it)
# 1 = LDPC disabled
#
# ht40_intolerant: Whether 40 MHz intolerant should be indicated.
# 0 = 40 MHz tolerant (default)
# 1 = 40 MHz intolerant
#
# ht_mcs:  Configure allowed MCS rates.
#  Parsed as an array of bytes, in base-16 (ascii-hex)
# ht_mcs=""                                   // Use all available (default)
# ht_mcs="0xff 00 00 00 00 00 00 00 00 00 "   // Use MCS 0-7 only
# ht_mcs="0xff ff 00 00 00 00 00 00 00 00 "   // Use MCS 0-15 only
#
# disable_max_amsdu:  Whether MAX_AMSDU should be disabled.
# -1 = Do not make any changes.
# 0  = Enable MAX-AMSDU if hardware supports it.
# 1  = Disable AMSDU
#
# ampdu_factor: Maximum A-MPDU Length Exponent
# Value: 0-3, see 7.3.2.56.3 in IEEE Std 802.11n-2009.
#
# ampdu_density:  Allow overriding AMPDU density configuration.
#  Treated as hint by the kernel.
# -1 = Do not make any changes.
# 0-3 = Set AMPDU density (aka factor) to specified value.

# disable_vht: Whether VHT should be disabled.
# 0 = VHT enabled (if AP supports it)
# 1 = VHT disabled
#
# vht_capa: VHT capabilities to set in the override
# vht_capa_mask: mask of VHT capabilities
#
# vht_rx_mcs_nss_1/2/3/4/5/6/7/8: override the MCS set for RX NSS 1-8
# vht_tx_mcs_nss_1/2/3/4/5/6/7/8: override the MCS set for TX NSS 1-8
#  0: MCS 0-7
#  1: MCS 0-8
#  2: MCS 0-9
#  3: not supported

# Example blocks:

# Simple case: WPA-PSK, PSK as an ASCII passphrase, allow all valid ciphers
network={
	ssid="simple"
	psk="very secret passphrase"
	priority=5
}

# Same as previous, but request SSID-specific scanning (for APs that reject
# broadcast SSID)
network={
	ssid="second ssid"
	scan_ssid=1
	psk="very secret passphrase"
	priority=2
}

# Only WPA-PSK is used. Any valid cipher combination is accepted.
network={
	ssid="example"
	proto=WPA
	key_mgmt=WPA-PSK
	pairwise=CCMP TKIP
	group=CCMP TKIP WEP104 WEP40
	psk=06b4be19da289f475aa46a33cb793029d4ab3db7a23ee92382eb0106c72ac7bb
	priority=2
}

# WPA-Personal(PSK) with TKIP and enforcement for frequent PTK rekeying
network={
	ssid="example"
	proto=WPA
	key_mgmt=WPA-PSK
	pairwise=TKIP
	group=TKIP
	psk="not so secure passphrase"
	wpa_ptk_rekey=600
}

# Only WPA-EAP is used. Both CCMP and TKIP is accepted. An AP that used WEP104
# or WEP40 as the group cipher will not be accepted.
network={
	ssid="example"
	proto=RSN
	key_mgmt=WPA-EAP
	pairwise=CCMP TKIP
	group=CCMP TKIP
	eap=TLS
	identity="user@example.com"
	ca_cert="/etc/cert/ca.pem"
	client_cert="/etc/cert/user.pem"
	private_key="/etc/cert/user.prv"
	private_key_passwd="password"
	priority=1
}

# EAP-PEAP/MSCHAPv2 configuration for RADIUS servers that use the new peaplabel
# (e.g., Radiator)
network={
	ssid="example"
	key_mgmt=WPA-EAP
	eap=PEAP
	identity="user@example.com"
	password="foobar"
	ca_cert="/etc/cert/ca.pem"
	phase1="peaplabel=1"
	phase2="auth=MSCHAPV2"
	priority=10
}

# EAP-TTLS/EAP-MD5-Challenge configuration with anonymous identity for the
# unencrypted use. Real identity is sent only within an encrypted TLS tunnel.
network={
	ssid="example"
	key_mgmt=WPA-EAP
	eap=TTLS
	identity="user@example.com"
	anonymous_identity="anonymous@example.com"
	password="foobar"
	ca_cert="/etc/cert/ca.pem"
	priority=2
}

# EAP-TTLS/MSCHAPv2 configuration with anonymous identity for the unencrypted
# use. Real identity is sent only within an encrypted TLS tunnel.
network={
	ssid="example"
	key_mgmt=WPA-EAP
	eap=TTLS
	identity="user@example.com"
	anonymous_identity="anonymous@example.com"
	password="foobar"
	ca_cert="/etc/cert/ca.pem"
	phase2="auth=MSCHAPV2"
}

# WPA-EAP, EAP-TTLS with different CA certificate used for outer and inner
# authentication.
network={
	ssid="example"
	key_mgmt=WPA-EAP
	eap=TTLS
	# Phase1 / outer authentication
	anonymous_identity="anonymous@example.com"
	ca_cert="/etc/cert/ca.pem"
	# Phase 2 / inner authentication
	phase2="autheap=TLS"
	ca_cert2="/etc/cert/ca2.pem"
	client_cert2="/etc/cer/user.pem"
	private_key2="/etc/cer/user.prv"
	private_key2_passwd="password"
	priority=2
}

# Both WPA-PSK and WPA-EAP is accepted. Only CCMP is accepted as pairwise and
# group cipher.
network={
	ssid="example"
	bssid=00:11:22:33:44:55
	proto=WPA RSN
	key_mgmt=WPA-PSK WPA-EAP
	pairwise=CCMP
	group=CCMP
	psk=06b4be19da289f475aa46a33cb793029d4ab3db7a23ee92382eb0106c72ac7bb
}

# Special characters in SSID, so use hex string. Default to WPA-PSK, WPA-EAP
# and all valid ciphers.
network={
	ssid=00010203
	psk=000102030405060708090a0b0c0d0e0f101112131415161718191a1b1c1d1e1f
}


# EAP-SIM with a GSM SIM or USIM
network={
	ssid="eap-sim-test"
	key_mgmt=WPA-EAP
	eap=SIM
	pin="1234"
	pcsc=""
}


# EAP-PSK
network={
	ssid="eap-psk-test"
	key_mgmt=WPA-EAP
	eap=PSK
	anonymous_identity="eap_psk_user"
	password=06b4be19da289f475aa46a33cb793029
	identity="eap_psk_user@example.com"
}


# IEEE 802.1X/EAPOL with dynamically generated WEP keys (i.e., no WPA) using
# EAP-TLS for authentication and key generation; require both unicast and
# broadcast WEP keys.
network={
	ssid="1x-test"
	key_mgmt=IEEE8021X
	eap=TLS
	identity="user@example.com"
	ca_cert="/etc/cert/ca.pem"
	client_cert="/etc/cert/user.pem"
	private_key="/etc/cert/user.prv"
	private_key_passwd="password"
	eapol_flags=3
}


# LEAP with dynamic WEP keys
network={
	ssid="leap-example"
	key_mgmt=IEEE8021X
	eap=LEAP
	identity="user"
	password="foobar"
}

# EAP-IKEv2 using shared secrets for both server and peer authentication
network={
	ssid="ikev2-example"
	key_mgmt=WPA-EAP
	eap=IKEV2
	identity="user"
	password="foobar"
}

# EAP-FAST with WPA (WPA or WPA2)
network={
	ssid="eap-fast-test"
	key_mgmt=WPA-EAP
	eap=FAST
	anonymous_identity="FAST-000102030405"
	identity="username"
	password="password"
	phase1="fast_provisioning=1"
	pac_file="/etc/wpa_supplicant.eap-fast-pac"
}

network={
	ssid="eap-fast-test"
	key_mgmt=WPA-EAP
	eap=FAST
	anonymous_identity="FAST-000102030405"
	identity="username"
	password="password"
	phase1="fast_provisioning=1"
	pac_file="blob://eap-fast-pac"
}

# Plaintext connection (no WPA, no IEEE 802.1X)
network={
	ssid="plaintext-test"
	key_mgmt=NONE
}


# Shared WEP key connection (no WPA, no IEEE 802.1X)
network={
	ssid="static-wep-test"
	key_mgmt=NONE
	wep_key0="abcde"
	wep_key1=0102030405
	wep_key2="1234567890123"
	wep_tx_keyidx=0
	priority=5
}


# Shared WEP key connection (no WPA, no IEEE 802.1X) using Shared Key
# IEEE 802.11 authentication
network={
	ssid="static-wep-test2"
	key_mgmt=NONE
	wep_key0="abcde"
	wep_key1=0102030405
	wep_key2="1234567890123"
	wep_tx_keyidx=0
	priority=5
	auth_alg=SHARED
}


# IBSS/ad-hoc network with RSN
network={
	ssid="ibss-rsn"
	key_mgmt=WPA-PSK
	proto=RSN
	psk="12345678"
	mode=1
	frequency=2412
	pairwise=CCMP
	group=CCMP
}

# IBSS/ad-hoc network with WPA-None/TKIP (deprecated)
network={
	ssid="test adhoc"
	mode=1
	frequency=2412
	proto=WPA
	key_mgmt=WPA-NONE
	pairwise=NONE
	group=TKIP
	psk="secret passphrase"
}

# open mesh network
network={
	ssid="test mesh"
	mode=5
	frequency=2437
	key_mgmt=NONE
}

# secure (SAE + AMPE) network
network={
	ssid="secure mesh"
	mode=5
	frequency=2437
	key_mgmt=SAE
	psk="very secret passphrase"
}


# Catch all example that allows more or less all configuration modes
network={
	ssid="example"
	scan_ssid=1
	key_mgmt=WPA-EAP WPA-PSK IEEE8021X NONE
	pairwise=CCMP TKIP
	group=CCMP TKIP WEP104 WEP40
	psk="very secret passphrase"
	eap=TTLS PEAP TLS
	identity="user@example.com"
	password="foobar"
	ca_cert="/etc/cert/ca.pem"
	client_cert="/etc/cert/user.pem"
	private_key="/etc/cert/user.prv"
	private_key_passwd="password"
	phase1="peaplabel=0"
}

# Example of EAP-TLS with smartcard (openssl engine)
network={
	ssid="example"
	key_mgmt=WPA-EAP
	eap=TLS
	proto=RSN
	pairwise=CCMP TKIP
	group=CCMP TKIP
	identity="user@example.com"
	ca_cert="/etc/cert/ca.pem"
	client_cert="/etc/cert/user.pem"

	engine=1

	# The engine configured here must be available. Look at
	# OpenSSL engine support in the global section.
	# The key available through the engine must be the private key
	# matching the client certificate configured above.

	# use the opensc engine
	#engine_id="opensc"
	#key_id="45"

	# use the pkcs11 engine
	engine_id="pkcs11"
	key_id="id_45"

	# Optional PIN configuration; this can be left out and PIN will be
	# asked through the control interface
	pin="1234"
}

# Example configuration showing how to use an inlined blob as a CA certificate
# data instead of using external file
network={
	ssid="example"
	key_mgmt=WPA-EAP
	eap=TTLS
	identity="user@example.com"
	anonymous_identity="anonymous@example.com"
	password="foobar"
	ca_cert="blob://exampleblob"
	priority=20
}

blob-base64-exampleblob={
SGVsbG8gV29ybGQhCg==
}


# Wildcard match for SSID (plaintext APs only). This example select any
# open AP regardless of its SSID.
network={
	key_mgmt=NONE
}

# Example configuration blacklisting two APs - these will be ignored
# for this network.
network={
	ssid="example"
	psk="very secret passphrase"
	bssid_blacklist=02:11:22:33:44:55 02:22:aa:44:55:66
}

# Example configuration limiting AP selection to a specific set of APs;
# any other AP not matching the masked address will be ignored.
network={
	ssid="example"
	psk="very secret passphrase"
	bssid_whitelist=02:55:ae:bc:00:00/ff:ff:ff:ff:00:00 00:00:77:66:55:44/00:00:ff:ff:ff:ff
}

# Example config file that will only scan on channel 36.
freq_list=5180
network={
	key_mgmt=NONE
}


# Example MACsec configuration
#network={
#	key_mgmt=IEEE8021X
#	eap=TTLS
#	phase2="auth=PAP"
#	anonymous_identity="anonymous@example.com"
#	identity="user@example.com"
#	password="secretr"
#	ca_cert="/etc/cert/ca.pem"
#	eapol_flags=0
#	macsec_policy=1
#}<|MERGE_RESOLUTION|>--- conflicted
+++ resolved
@@ -887,12 +887,8 @@
 #	/C=US/ST=CA/L=San Francisco/CN=Test AS/emailAddress=as@example.com
 #	Note: Since this is a substring match, this cannot be used securily to
 #	do a suffix match against a possible domain name in the CN entry. For
-<<<<<<< HEAD
-#	such a use case, domain_suffix_match should be used instead.
-=======
 #	such a use case, domain_suffix_match or domain_match should be used
 #	instead.
->>>>>>> c748fdcc
 # altsubject_match: Semicolon separated string of entries to be matched against
 #	the alternative subject name of the authentication server certificate.
 #	If this string is set, the server sertificate is only accepted if it
@@ -915,8 +911,6 @@
 #
 #	For example, domain_suffix_match=example.com would match
 #	test.example.com but would not match test-example.com.
-<<<<<<< HEAD
-=======
 # domain_match: Constraint for server domain name
 #	If set, this FQDN is used as a full match requirement for the
 #	server certificate in SubjectAltName dNSName element(s). If a
@@ -927,7 +921,6 @@
 #	no subdomains or wildcard matches are allowed. Case-insensitive
 #	comparison is used, so "Example.com" matches "example.com", but would
 #	not match "test.Example.com".
->>>>>>> c748fdcc
 # phase1: Phase1 (outer authentication, i.e., TLS tunnel) parameters
 #	(string with field-value pairs, e.g., "peapver=0" or
 #	"peapver=1 peaplabel=1")
