/*
 * wpa_supplicant - Internal definitions
 * Copyright (c) 2003-2014, Jouni Malinen <j@w1.fi>
 *
 * This software may be distributed under the terms of the BSD license.
 * See README for more details.
 */

#ifndef WPA_SUPPLICANT_I_H
#define WPA_SUPPLICANT_I_H

#include "utils/list.h"
#include "common/defs.h"
#include "common/sae.h"
#include "common/wpa_ctrl.h"
#include "wps/wps_defs.h"
#include "config_ssid.h"
#include "wmm_ac.h"

extern const char *const wpa_supplicant_version;
extern const char *const wpa_supplicant_license;
#ifndef CONFIG_NO_STDOUT_DEBUG
extern const char *const wpa_supplicant_full_license1;
extern const char *const wpa_supplicant_full_license2;
extern const char *const wpa_supplicant_full_license3;
extern const char *const wpa_supplicant_full_license4;
extern const char *const wpa_supplicant_full_license5;
#endif /* CONFIG_NO_STDOUT_DEBUG */

struct wpa_sm;
struct wpa_supplicant;
struct ibss_rsn;
struct scan_info;
struct wpa_bss;
struct wpa_scan_results;
struct hostapd_hw_modes;
struct wpa_driver_associate_params;

/*
 * Forward declarations of private structures used within the ctrl_iface
 * backends. Other parts of wpa_supplicant do not have access to data stored in
 * these structures.
 */
struct ctrl_iface_priv;
struct ctrl_iface_global_priv;
struct wpas_dbus_priv;

/**
 * struct wpa_interface - Parameters for wpa_supplicant_add_iface()
 */
struct wpa_interface {
	/**
	 * confname - Configuration name (file or profile) name
	 *
	 * This can also be %NULL when a configuration file is not used. In
	 * that case, ctrl_interface must be set to allow the interface to be
	 * configured.
	 */
	const char *confname;

	/**
	 * confanother - Additional configuration name (file or profile) name
	 *
	 * This can also be %NULL when the additional configuration file is not
	 * used.
	 */
	const char *confanother;

#ifdef CONFIG_P2P
	/**
	 * conf_p2p_dev - Configuration file used to hold the
	 * P2P Device configuration parameters.
	 *
	 * This can also be %NULL. In such a case, if a P2P Device dedicated
	 * interfaces is created, the main configuration file will be used.
	 */
	const char *conf_p2p_dev;
#endif /* CONFIG_P2P */

	/**
	 * ctrl_interface - Control interface parameter
	 *
	 * If a configuration file is not used, this variable can be used to
	 * set the ctrl_interface parameter that would have otherwise been read
	 * from the configuration file. If both confname and ctrl_interface are
	 * set, ctrl_interface is used to override the value from configuration
	 * file.
	 */
	const char *ctrl_interface;

	/**
	 * driver - Driver interface name, or %NULL to use the default driver
	 */
	const char *driver;

	/**
	 * driver_param - Driver interface parameters
	 *
	 * If a configuration file is not used, this variable can be used to
	 * set the driver_param parameters that would have otherwise been read
	 * from the configuration file. If both confname and driver_param are
	 * set, driver_param is used to override the value from configuration
	 * file.
	 */
	const char *driver_param;

	/**
	 * ifname - Interface name
	 */
	const char *ifname;

	/**
	 * bridge_ifname - Optional bridge interface name
	 *
	 * If the driver interface (ifname) is included in a Linux bridge
	 * device, the bridge interface may need to be used for receiving EAPOL
	 * frames. This can be enabled by setting this variable to enable
	 * receiving of EAPOL frames from an additional interface.
	 */
	const char *bridge_ifname;

	/**
	 * p2p_mgmt - Interface used for P2P management (P2P Device operations)
	 *
	 * Indicates whether wpas_p2p_init() must be called for this interface.
	 * This is used only when the driver supports a dedicated P2P Device
	 * interface that is not a network interface.
	 */
	int p2p_mgmt;
};

/**
 * struct wpa_params - Parameters for wpa_supplicant_init()
 */
struct wpa_params {
	/**
	 * daemonize - Run %wpa_supplicant in the background
	 */
	int daemonize;

	/**
	 * wait_for_monitor - Wait for a monitor program before starting
	 */
	int wait_for_monitor;

	/**
	 * pid_file - Path to a PID (process ID) file
	 *
	 * If this and daemonize are set, process ID of the background process
	 * will be written to the specified file.
	 */
	char *pid_file;

	/**
	 * wpa_debug_level - Debugging verbosity level (e.g., MSG_INFO)
	 */
	int wpa_debug_level;

	/**
	 * wpa_debug_show_keys - Whether keying material is included in debug
	 *
	 * This parameter can be used to allow keying material to be included
	 * in debug messages. This is a security risk and this option should
	 * not be enabled in normal configuration. If needed during
	 * development or while troubleshooting, this option can provide more
	 * details for figuring out what is happening.
	 */
	int wpa_debug_show_keys;

	/**
	 * wpa_debug_timestamp - Whether to include timestamp in debug messages
	 */
	int wpa_debug_timestamp;

	/**
	 * ctrl_interface - Global ctrl_iface path/parameter
	 */
	char *ctrl_interface;

	/**
	 * ctrl_interface_group - Global ctrl_iface group
	 */
	char *ctrl_interface_group;

	/**
	 * dbus_ctrl_interface - Enable the DBus control interface
	 */
	int dbus_ctrl_interface;

	/**
	 * wpa_debug_file_path - Path of debug file or %NULL to use stdout
	 */
	const char *wpa_debug_file_path;

	/**
	 * wpa_debug_syslog - Enable log output through syslog
	 */
	int wpa_debug_syslog;

	/**
	 * wpa_debug_tracing - Enable log output through Linux tracing
	 */
	int wpa_debug_tracing;

	/**
	 * override_driver - Optional driver parameter override
	 *
	 * This parameter can be used to override the driver parameter in
	 * dynamic interface addition to force a specific driver wrapper to be
	 * used instead.
	 */
	char *override_driver;

	/**
	 * override_ctrl_interface - Optional ctrl_interface override
	 *
	 * This parameter can be used to override the ctrl_interface parameter
	 * in dynamic interface addition to force a control interface to be
	 * created.
	 */
	char *override_ctrl_interface;

	/**
	 * entropy_file - Optional entropy file
	 *
	 * This parameter can be used to configure wpa_supplicant to maintain
	 * its internal entropy store over restarts.
	 */
	char *entropy_file;
};

struct p2p_srv_bonjour {
	struct dl_list list;
	struct wpabuf *query;
	struct wpabuf *resp;
};

struct p2p_srv_upnp {
	struct dl_list list;
	u8 version;
	char *service;
};

/**
 * struct wpa_global - Internal, global data for all %wpa_supplicant interfaces
 *
 * This structure is initialized by calling wpa_supplicant_init() when starting
 * %wpa_supplicant.
 */
struct wpa_global {
	struct wpa_supplicant *ifaces;
	struct wpa_params params;
	struct ctrl_iface_global_priv *ctrl_iface;
	struct wpas_dbus_priv *dbus;
	void **drv_priv;
	size_t drv_count;
	struct os_time suspend_time;
	struct p2p_data *p2p;
	struct wpa_supplicant *p2p_init_wpa_s;
	struct wpa_supplicant *p2p_group_formation;
	struct wpa_supplicant *p2p_invite_group;
	u8 p2p_dev_addr[ETH_ALEN];
	struct os_reltime p2p_go_wait_client;
	struct dl_list p2p_srv_bonjour; /* struct p2p_srv_bonjour */
	struct dl_list p2p_srv_upnp; /* struct p2p_srv_upnp */
	int p2p_disabled;
	int cross_connection;
	struct wpa_freq_range_list p2p_disallow_freq;
	struct wpa_freq_range_list p2p_go_avoid_freq;
	enum wpa_conc_pref {
		WPA_CONC_PREF_NOT_SET,
		WPA_CONC_PREF_STA,
		WPA_CONC_PREF_P2P
	} conc_pref;
	unsigned int p2p_per_sta_psk:1;
	unsigned int p2p_fail_on_wps_complete:1;
	unsigned int p2p_24ghz_social_channels:1;
	unsigned int pending_p2ps_group:1;
	unsigned int pending_group_iface_for_p2ps:1;

#ifdef CONFIG_WIFI_DISPLAY
	int wifi_display;
#define MAX_WFD_SUBELEMS 10
	struct wpabuf *wfd_subelem[MAX_WFD_SUBELEMS];
#endif /* CONFIG_WIFI_DISPLAY */

	struct psk_list_entry *add_psk; /* From group formation */
};


/**
 * struct wpa_radio - Internal data for per-radio information
 *
 * This structure is used to share data about configured interfaces
 * (struct wpa_supplicant) that share the same physical radio, e.g., to allow
 * better coordination of offchannel operations.
 */
struct wpa_radio {
	char name[16]; /* from driver_ops get_radio_name() or empty if not
			* available */
	unsigned int external_scan_running:1;
	struct dl_list ifaces; /* struct wpa_supplicant::radio_list entries */
	struct dl_list work; /* struct wpa_radio_work::list entries */
};

/**
 * struct wpa_radio_work - Radio work item
 */
struct wpa_radio_work {
	struct dl_list list;
	unsigned int freq; /* known frequency (MHz) or 0 for multiple/unknown */
	const char *type;
	struct wpa_supplicant *wpa_s;
	void (*cb)(struct wpa_radio_work *work, int deinit);
	void *ctx;
	unsigned int started:1;
	struct os_reltime time;
};

int radio_add_work(struct wpa_supplicant *wpa_s, unsigned int freq,
		   const char *type, int next,
		   void (*cb)(struct wpa_radio_work *work, int deinit),
		   void *ctx);
void radio_work_done(struct wpa_radio_work *work);
void radio_remove_works(struct wpa_supplicant *wpa_s,
			const char *type, int remove_all);
void radio_work_check_next(struct wpa_supplicant *wpa_s);
struct wpa_radio_work *
radio_work_pending(struct wpa_supplicant *wpa_s, const char *type);

struct wpa_connect_work {
	unsigned int sme:1;
	unsigned int bss_removed:1;
	struct wpa_bss *bss;
	struct wpa_ssid *ssid;
};

int wpas_valid_bss_ssid(struct wpa_supplicant *wpa_s, struct wpa_bss *test_bss,
			struct wpa_ssid *test_ssid);
void wpas_connect_work_free(struct wpa_connect_work *cwork);
void wpas_connect_work_done(struct wpa_supplicant *wpa_s);

struct wpa_external_work {
	unsigned int id;
	char type[100];
	unsigned int timeout;
};

/**
 * offchannel_send_action_result - Result of offchannel send Action frame
 */
enum offchannel_send_action_result {
	OFFCHANNEL_SEND_ACTION_SUCCESS /**< Frame was send and acknowledged */,
	OFFCHANNEL_SEND_ACTION_NO_ACK /**< Frame was sent, but not acknowledged
				       */,
	OFFCHANNEL_SEND_ACTION_FAILED /**< Frame was not sent due to a failure
				       */
};

struct wps_ap_info {
	u8 bssid[ETH_ALEN];
	enum wps_ap_info_type {
		WPS_AP_NOT_SEL_REG,
		WPS_AP_SEL_REG,
		WPS_AP_SEL_REG_OUR
	} type;
	unsigned int tries;
	struct os_reltime last_attempt;
};

struct wpa_ssid_value {
	u8 ssid[SSID_MAX_LEN];
	size_t ssid_len;
};

#define WPA_FREQ_USED_BY_INFRA_STATION BIT(0)
#define WPA_FREQ_USED_BY_P2P_CLIENT BIT(1)

struct wpa_used_freq_data {
	int freq;
	unsigned int flags;
};

#define RRM_NEIGHBOR_REPORT_TIMEOUT 1 /* 1 second for AP to send a report */

/*
 * struct rrm_data - Data used for managing RRM features
 */
struct rrm_data {
	/* rrm_used - indication regarding the current connection */
	unsigned int rrm_used:1;

	/*
	 * notify_neighbor_rep - Callback for notifying report requester
	 */
	void (*notify_neighbor_rep)(void *ctx, struct wpabuf *neighbor_rep);

	/*
	 * neighbor_rep_cb_ctx - Callback context
	 * Received in the callback registration, and sent to the callback
	 * function as a parameter.
	 */
	void *neighbor_rep_cb_ctx;

	/* next_neighbor_rep_token - Next request's dialog token */
	u8 next_neighbor_rep_token;
};

enum wpa_supplicant_test_failure {
	WPAS_TEST_FAILURE_NONE,
	WPAS_TEST_FAILURE_SCAN_TRIGGER,
};

/**
 * struct wpa_supplicant - Internal data for wpa_supplicant interface
 *
 * This structure contains the internal data for core wpa_supplicant code. This
 * should be only used directly from the core code. However, a pointer to this
 * data is used from other files as an arbitrary context pointer in calls to
 * core functions.
 */
struct wpa_supplicant {
	struct wpa_global *global;
	struct wpa_radio *radio; /* shared radio context */
	struct dl_list radio_list; /* list head: struct wpa_radio::ifaces */
	struct wpa_supplicant *parent;
	struct wpa_supplicant *next;
	struct l2_packet_data *l2;
	struct l2_packet_data *l2_br;
	unsigned char own_addr[ETH_ALEN];
	unsigned char perm_addr[ETH_ALEN];
	char ifname[100];
#ifdef CONFIG_CTRL_IFACE_DBUS
	char *dbus_path;
#endif /* CONFIG_CTRL_IFACE_DBUS */
#ifdef CONFIG_CTRL_IFACE_DBUS_NEW
	char *dbus_new_path;
	char *dbus_groupobj_path;
#ifdef CONFIG_AP
	char *preq_notify_peer;
#endif /* CONFIG_AP */
#endif /* CONFIG_CTRL_IFACE_DBUS_NEW */
	char bridge_ifname[16];

	char *confname;
	char *confanother;

	struct wpa_config *conf;
	int countermeasures;
	struct os_reltime last_michael_mic_error;
	u8 bssid[ETH_ALEN];
	u8 pending_bssid[ETH_ALEN]; /* If wpa_state == WPA_ASSOCIATING, this
				     * field contains the target BSSID. */
	int reassociate; /* reassociation requested */
	int reassoc_same_bss; /* reassociating to the same bss */
	int disconnected; /* all connections disabled; i.e., do no reassociate
			   * before this has been cleared */
	struct wpa_ssid *current_ssid;
	struct wpa_ssid *last_ssid;
	struct wpa_bss *current_bss;
	int ap_ies_from_associnfo;
	unsigned int assoc_freq;

	/* Selected configuration (based on Beacon/ProbeResp WPA IE) */
	int pairwise_cipher;
	int group_cipher;
	int key_mgmt;
	int wpa_proto;
	int mgmt_group_cipher;

	void *drv_priv; /* private data used by driver_ops */
	void *global_drv_priv;

	u8 *bssid_filter;
	size_t bssid_filter_count;

	u8 *disallow_aps_bssid;
	size_t disallow_aps_bssid_count;
	struct wpa_ssid_value *disallow_aps_ssid;
	size_t disallow_aps_ssid_count;

	enum { WPA_SETBAND_AUTO, WPA_SETBAND_5G, WPA_SETBAND_2G } setband;

	/* Preferred network for the next connection attempt */
	struct wpa_ssid *next_ssid;

	/* previous scan was wildcard when interleaving between
	 * wildcard scans and specific SSID scan when max_ssids=1 */
	int prev_scan_wildcard;
	struct wpa_ssid *prev_scan_ssid; /* previously scanned SSID;
					  * NULL = not yet initialized (start
					  * with wildcard SSID)
					  * WILDCARD_SSID_SCAN = wildcard
					  * SSID was used in the previous scan
					  */
#define WILDCARD_SSID_SCAN ((struct wpa_ssid *) 1)

	struct wpa_ssid *prev_sched_ssid; /* last SSID used in sched scan */
	int sched_scan_timeout;
	int sched_scan_interval;
	int first_sched_scan;
	int sched_scan_timed_out;

	void (*scan_res_handler)(struct wpa_supplicant *wpa_s,
				 struct wpa_scan_results *scan_res);
	struct dl_list bss; /* struct wpa_bss::list */
	struct dl_list bss_id; /* struct wpa_bss::list_id */
	size_t num_bss;
	unsigned int bss_update_idx;
	unsigned int bss_next_id;

	 /*
	  * Pointers to BSS entries in the order they were in the last scan
	  * results.
	  */
	struct wpa_bss **last_scan_res;
	unsigned int last_scan_res_used;
	unsigned int last_scan_res_size;
	struct os_reltime last_scan;

	const struct wpa_driver_ops *driver;
	int interface_removed; /* whether the network interface has been
				* removed */
	struct wpa_sm *wpa;
	struct eapol_sm *eapol;

	struct ctrl_iface_priv *ctrl_iface;

	enum wpa_states wpa_state;
	struct wpa_radio_work *scan_work;
	int scanning;
	int sched_scanning;
	int new_connection;

	int eapol_received; /* number of EAPOL packets received after the
			     * previous association event */

	struct scard_data *scard;
	char imsi[20];
	int mnc_len;

	unsigned char last_eapol_src[ETH_ALEN];

	unsigned int keys_cleared; /* bitfield of key indexes that the driver is
				    * known not to be configured with a key */

	struct wpa_blacklist *blacklist;

	/**
	 * extra_blacklist_count - Sum of blacklist counts after last connection
	 *
	 * This variable is used to maintain a count of temporary blacklisting
	 * failures (maximum number for any BSS) over blacklist clear
	 * operations. This is needed for figuring out whether there has been
	 * failures prior to the last blacklist clear operation which happens
	 * whenever no other not-blacklisted BSS candidates are available. This
	 * gets cleared whenever a connection has been established successfully.
	 */
	int extra_blacklist_count;

	/**
	 * scan_req - Type of the scan request
	 */
	enum scan_req_type {
		/**
		 * NORMAL_SCAN_REQ - Normal scan request
		 *
		 * This is used for scans initiated by wpa_supplicant to find an
		 * AP for a connection.
		 */
		NORMAL_SCAN_REQ,

		/**
		 * INITIAL_SCAN_REQ - Initial scan request
		 *
		 * This is used for the first scan on an interface to force at
		 * least one scan to be run even if the configuration does not
		 * include any enabled networks.
		 */
		INITIAL_SCAN_REQ,

		/**
		 * MANUAL_SCAN_REQ - Manual scan request
		 *
		 * This is used for scans where the user request a scan or
		 * a specific wpa_supplicant operation (e.g., WPS) requires scan
		 * to be run.
		 */
		MANUAL_SCAN_REQ
	} scan_req, last_scan_req;
	enum wpa_states scan_prev_wpa_state;
	struct os_reltime scan_trigger_time, scan_start_time;
	int scan_runs; /* number of scan runs since WPS was started */
	int *next_scan_freqs;
	int *manual_scan_freqs;
	int *manual_sched_scan_freqs;
	unsigned int manual_scan_passive:1;
	unsigned int manual_scan_use_id:1;
	unsigned int manual_scan_only_new:1;
	unsigned int own_scan_requested:1;
	unsigned int own_scan_running:1;
	unsigned int clear_driver_scan_cache:1;
	unsigned int manual_scan_id;
	int scan_interval; /* time in sec between scans to find suitable AP */
	int normal_scans; /* normal scans run before sched_scan */
	int scan_for_connection; /* whether the scan request was triggered for
				  * finding a connection */
#define MAX_SCAN_ID 16
	int scan_id[MAX_SCAN_ID];
	unsigned int scan_id_count;

	u64 drv_flags;
	unsigned int drv_enc;
	unsigned int drv_smps_modes;
	unsigned int drv_rrm_flags;

	/*
	 * A bitmap of supported protocols for probe response offload. See
	 * struct wpa_driver_capa in driver.h
	 */
	unsigned int probe_resp_offloads;

	/* extended capabilities supported by the driver */
	const u8 *extended_capa, *extended_capa_mask;
	unsigned int extended_capa_len;

	int max_scan_ssids;
	int max_sched_scan_ssids;
	int sched_scan_supported;
	unsigned int max_match_sets;
	unsigned int max_remain_on_chan;
	unsigned int max_stations;

	int pending_mic_error_report;
	int pending_mic_error_pairwise;
	int mic_errors_seen; /* Michael MIC errors with the current PTK */

	struct wps_context *wps;
	int wps_success; /* WPS success event received */
	struct wps_er *wps_er;
	unsigned int wps_run;
<<<<<<< HEAD
=======
	struct os_reltime wps_pin_start_time;
>>>>>>> c748fdcc
	int blacklist_cleared;

	struct wpabuf *pending_eapol_rx;
	struct os_reltime pending_eapol_rx_time;
	u8 pending_eapol_rx_src[ETH_ALEN];
	unsigned int last_eapol_matches_bssid:1;
	unsigned int eap_expected_failure:1;
	unsigned int reattach:1; /* reassociation to the same BSS requested */
	unsigned int mac_addr_changed:1;
	unsigned int added_vif:1;

	struct os_reltime last_mac_addr_change;
	int last_mac_addr_style;

	struct ibss_rsn *ibss_rsn;

	int set_sta_uapsd;
	int sta_uapsd;
	int set_ap_uapsd;
	int ap_uapsd;

#ifdef CONFIG_SME
	struct {
		u8 ssid[SSID_MAX_LEN];
		size_t ssid_len;
		int freq;
		u8 assoc_req_ie[200];
		size_t assoc_req_ie_len;
		int mfp;
		int ft_used;
		u8 mobility_domain[2];
		u8 *ft_ies;
		size_t ft_ies_len;
		u8 prev_bssid[ETH_ALEN];
		int prev_bssid_set;
		int auth_alg;
		int proto;

		int sa_query_count; /* number of pending SA Query requests;
				     * 0 = no SA Query in progress */
		int sa_query_timed_out;
		u8 *sa_query_trans_id; /* buffer of WLAN_SA_QUERY_TR_ID_LEN *
					* sa_query_count octets of pending
					* SA Query transaction identifiers */
		struct os_reltime sa_query_start;
		struct os_reltime last_unprot_disconnect;
		enum { HT_SEC_CHAN_UNKNOWN,
		       HT_SEC_CHAN_ABOVE,
		       HT_SEC_CHAN_BELOW } ht_sec_chan;
		u8 sched_obss_scan;
		u16 obss_scan_int;
		u16 bss_max_idle_period;
#ifdef CONFIG_SAE
		struct sae_data sae;
		struct wpabuf *sae_token;
		int sae_group_index;
		unsigned int sae_pmksa_caching:1;
#endif /* CONFIG_SAE */
	} sme;
#endif /* CONFIG_SME */

#ifdef CONFIG_AP
	struct hostapd_iface *ap_iface;
	void (*ap_configured_cb)(void *ctx, void *data);
	void *ap_configured_cb_ctx;
	void *ap_configured_cb_data;
#endif /* CONFIG_AP */

	struct hostapd_iface *ifmsh;
#ifdef CONFIG_MESH
	struct mesh_rsn *mesh_rsn;
	int mesh_if_idx;
	unsigned int mesh_if_created:1;
	unsigned int mesh_ht_enabled:1;
	int mesh_auth_block_duration; /* sec */
#endif /* CONFIG_MESH */

	unsigned int off_channel_freq;
	struct wpabuf *pending_action_tx;
	u8 pending_action_src[ETH_ALEN];
	u8 pending_action_dst[ETH_ALEN];
	u8 pending_action_bssid[ETH_ALEN];
	unsigned int pending_action_freq;
	int pending_action_no_cck;
	int pending_action_without_roc;
	unsigned int pending_action_tx_done:1;
	void (*pending_action_tx_status_cb)(struct wpa_supplicant *wpa_s,
					    unsigned int freq, const u8 *dst,
					    const u8 *src, const u8 *bssid,
					    const u8 *data, size_t data_len,
					    enum offchannel_send_action_result
					    result);
	unsigned int roc_waiting_drv_freq;
	int action_tx_wait_time;

	int p2p_mgmt;

#ifdef CONFIG_P2P
	struct p2p_go_neg_results *go_params;
	int create_p2p_iface;
	u8 pending_interface_addr[ETH_ALEN];
	char pending_interface_name[100];
	int pending_interface_type;
	int p2p_group_idx;
	unsigned int pending_listen_freq;
	unsigned int pending_listen_duration;
	enum {
		NOT_P2P_GROUP_INTERFACE,
		P2P_GROUP_INTERFACE_PENDING,
		P2P_GROUP_INTERFACE_GO,
		P2P_GROUP_INTERFACE_CLIENT
	} p2p_group_interface;
	struct p2p_group *p2p_group;
	int p2p_long_listen; /* remaining time in long Listen state in ms */
	char p2p_pin[10];
	int p2p_wps_method;
	u8 p2p_auth_invite[ETH_ALEN];
	int p2p_sd_over_ctrl_iface;
	int p2p_in_provisioning;
	int p2p_in_invitation;
	int p2p_invite_go_freq;
	int pending_invite_ssid_id;
	int show_group_started;
	u8 go_dev_addr[ETH_ALEN];
	int pending_pd_before_join;
	u8 pending_join_iface_addr[ETH_ALEN];
	u8 pending_join_dev_addr[ETH_ALEN];
	int pending_join_wps_method;
	u8 p2p_join_ssid[SSID_MAX_LEN];
	size_t p2p_join_ssid_len;
	int p2p_join_scan_count;
	int auto_pd_scan_retry;
	int force_long_sd;
	u16 pending_pd_config_methods;
	enum {
		NORMAL_PD, AUTO_PD_GO_NEG, AUTO_PD_JOIN, AUTO_PD_ASP
	} pending_pd_use;

	/*
	 * Whether cross connection is disallowed by the AP to which this
	 * interface is associated (only valid if there is an association).
	 */
	int cross_connect_disallowed;

	/*
	 * Whether this P2P group is configured to use cross connection (only
	 * valid if this is P2P GO interface). The actual cross connect packet
	 * forwarding may not be configured depending on the uplink status.
	 */
	int cross_connect_enabled;

	/* Whether cross connection forwarding is in use at the moment. */
	int cross_connect_in_use;

	/*
	 * Uplink interface name for cross connection
	 */
	char cross_connect_uplink[100];

	unsigned int p2p_auto_join:1;
	unsigned int p2p_auto_pd:1;
	unsigned int p2p_persistent_group:1;
	unsigned int p2p_fallback_to_go_neg:1;
	unsigned int p2p_pd_before_go_neg:1;
	unsigned int p2p_go_ht40:1;
	unsigned int p2p_go_vht:1;
	unsigned int user_initiated_pd:1;
	unsigned int p2p_go_group_formation_completed:1;
	unsigned int group_formation_reported:1;
	unsigned int waiting_presence_resp;
	int p2p_first_connection_timeout;
	unsigned int p2p_nfc_tag_enabled:1;
	unsigned int p2p_peer_oob_pk_hash_known:1;
	unsigned int p2p_disable_ip_addr_req:1;
	unsigned int p2ps_join_addr_valid:1;
	int p2p_persistent_go_freq;
	int p2p_persistent_id;
	int p2p_go_intent;
	int p2p_connect_freq;
	struct os_reltime p2p_auto_started;
	struct wpa_ssid *p2p_last_4way_hs_fail;
	struct wpa_radio_work *p2p_scan_work;
	struct wpa_radio_work *p2p_listen_work;
	struct wpa_radio_work *p2p_send_action_work;

	u16 p2p_oob_dev_pw_id; /* OOB Device Password Id for group formation */
	struct wpabuf *p2p_oob_dev_pw; /* OOB Device Password for group
					* formation */
	u8 p2p_peer_oob_pubkey_hash[WPS_OOB_PUBKEY_HASH_LEN];
	u8 p2p_ip_addr_info[3 * 4];

	/* group common frequencies */
	int *p2p_group_common_freqs;
	unsigned int p2p_group_common_freqs_num;
	u8 p2ps_join_addr[ETH_ALEN];
#endif /* CONFIG_P2P */

	struct wpa_ssid *bgscan_ssid;
	const struct bgscan_ops *bgscan;
	void *bgscan_priv;

	const struct autoscan_ops *autoscan;
	struct wpa_driver_scan_params *autoscan_params;
	void *autoscan_priv;

	struct wpa_ssid *connect_without_scan;

	struct wps_ap_info *wps_ap;
	size_t num_wps_ap;
	int wps_ap_iter;

	int after_wps;
	int known_wps_freq;
	unsigned int wps_freq;
	int wps_fragment_size;
	int auto_reconnect_disabled;

	 /* Channel preferences for AP/P2P GO use */
	int best_24_freq;
	int best_5_freq;
	int best_overall_freq;

	struct gas_query *gas;

#ifdef CONFIG_INTERWORKING
	unsigned int fetch_anqp_in_progress:1;
	unsigned int network_select:1;
	unsigned int auto_select:1;
	unsigned int auto_network_select:1;
	unsigned int interworking_fast_assoc_tried:1;
	unsigned int fetch_all_anqp:1;
	unsigned int fetch_osu_info:1;
	unsigned int fetch_osu_waiting_scan:1;
	unsigned int fetch_osu_icon_in_progress:1;
	struct wpa_bss *interworking_gas_bss;
	unsigned int osu_icon_id;
	struct osu_provider *osu_prov;
	size_t osu_prov_count;
	struct os_reltime osu_icon_fetch_start;
	unsigned int num_osu_scans;
	unsigned int num_prov_found;
#endif /* CONFIG_INTERWORKING */
	unsigned int drv_capa_known;

	struct {
		struct hostapd_hw_modes *modes;
		u16 num_modes;
		u16 flags;
	} hw;
	enum local_hw_capab {
		CAPAB_NO_HT_VHT,
		CAPAB_HT,
		CAPAB_HT40,
		CAPAB_VHT,
	} hw_capab;
#ifdef CONFIG_MACSEC
	struct ieee802_1x_kay *kay;
#endif /* CONFIG_MACSEC */

	int pno;
	int pno_sched_pending;

	/* WLAN_REASON_* reason codes. Negative if locally generated. */
	int disconnect_reason;

	struct ext_password_data *ext_pw;

	struct wpabuf *last_gas_resp, *prev_gas_resp;
	u8 last_gas_addr[ETH_ALEN], prev_gas_addr[ETH_ALEN];
	u8 last_gas_dialog_token, prev_gas_dialog_token;

	unsigned int no_keep_alive:1;
	unsigned int ext_mgmt_frame_handling:1;
	unsigned int ext_eapol_frame_io:1;
	unsigned int wmm_ac_supported:1;
	unsigned int ext_work_in_progress:1;
	unsigned int own_disconnect_req:1;

#define MAC_ADDR_RAND_SCAN       BIT(0)
#define MAC_ADDR_RAND_SCHED_SCAN BIT(1)
#define MAC_ADDR_RAND_PNO        BIT(2)
#define MAC_ADDR_RAND_ALL        (MAC_ADDR_RAND_SCAN | \
				  MAC_ADDR_RAND_SCHED_SCAN | \
				  MAC_ADDR_RAND_PNO)
	unsigned int mac_addr_rand_supported;
	unsigned int mac_addr_rand_enable;

	/* MAC Address followed by mask (2 * ETH_ALEN) */
	u8 *mac_addr_scan;
	u8 *mac_addr_sched_scan;
	u8 *mac_addr_pno;

#ifdef CONFIG_WNM
	u8 wnm_dialog_token;
	u8 wnm_reply;
	u8 wnm_num_neighbor_report;
	u8 wnm_mode;
	u16 wnm_dissoc_timer;
	u8 wnm_bss_termination_duration[12];
	struct neighbor_report *wnm_neighbor_report_elements;
	struct os_reltime wnm_cand_valid_until;
	u8 wnm_cand_from_bss[ETH_ALEN];
#endif /* CONFIG_WNM */

#ifdef CONFIG_TESTING_GET_GTK
	u8 last_gtk[32];
	size_t last_gtk_len;
#endif /* CONFIG_TESTING_GET_GTK */

	unsigned int num_multichan_concurrent;
	struct wpa_radio_work *connect_work;

	unsigned int ext_work_id;

	struct wpabuf *vendor_elem[NUM_VENDOR_ELEM_FRAMES];

#ifdef CONFIG_TESTING_OPTIONS
	struct l2_packet_data *l2_test;
	unsigned int extra_roc_dur;
	enum wpa_supplicant_test_failure test_failure;
#endif /* CONFIG_TESTING_OPTIONS */

	struct wmm_ac_assoc_data *wmm_ac_assoc_info;
	struct wmm_tspec_element *tspecs[WMM_AC_NUM][TS_DIR_IDX_COUNT];
	struct wmm_ac_addts_request *addts_request;
	u8 wmm_ac_last_dialog_token;
	struct wmm_tspec_element *last_tspecs;
	u8 last_tspecs_count;

	struct rrm_data rrm;
};


/* wpa_supplicant.c */
void wpa_supplicant_apply_ht_overrides(
	struct wpa_supplicant *wpa_s, struct wpa_ssid *ssid,
	struct wpa_driver_associate_params *params);
void wpa_supplicant_apply_vht_overrides(
	struct wpa_supplicant *wpa_s, struct wpa_ssid *ssid,
	struct wpa_driver_associate_params *params);

int wpa_set_wep_keys(struct wpa_supplicant *wpa_s, struct wpa_ssid *ssid);
int wpa_supplicant_set_wpa_none_key(struct wpa_supplicant *wpa_s,
				    struct wpa_ssid *ssid);

int wpa_supplicant_reload_configuration(struct wpa_supplicant *wpa_s);

const char * wpa_supplicant_state_txt(enum wpa_states state);
int wpa_supplicant_update_mac_addr(struct wpa_supplicant *wpa_s);
int wpa_supplicant_driver_init(struct wpa_supplicant *wpa_s);
int wpa_supplicant_set_suites(struct wpa_supplicant *wpa_s,
			      struct wpa_bss *bss, struct wpa_ssid *ssid,
			      u8 *wpa_ie, size_t *wpa_ie_len);
void wpa_supplicant_associate(struct wpa_supplicant *wpa_s,
			      struct wpa_bss *bss,
			      struct wpa_ssid *ssid);
void wpa_supplicant_set_non_wpa_policy(struct wpa_supplicant *wpa_s,
				       struct wpa_ssid *ssid);
void wpa_supplicant_initiate_eapol(struct wpa_supplicant *wpa_s);
void wpa_clear_keys(struct wpa_supplicant *wpa_s, const u8 *addr);
void wpa_supplicant_req_auth_timeout(struct wpa_supplicant *wpa_s,
				     int sec, int usec);
void wpa_supplicant_reinit_autoscan(struct wpa_supplicant *wpa_s);
void wpa_supplicant_set_state(struct wpa_supplicant *wpa_s,
			      enum wpa_states state);
struct wpa_ssid * wpa_supplicant_get_ssid(struct wpa_supplicant *wpa_s);
const char * wpa_supplicant_get_eap_mode(struct wpa_supplicant *wpa_s);
void wpa_supplicant_cancel_auth_timeout(struct wpa_supplicant *wpa_s);
void wpa_supplicant_deauthenticate(struct wpa_supplicant *wpa_s,
				   int reason_code);

void wpa_supplicant_enable_network(struct wpa_supplicant *wpa_s,
				   struct wpa_ssid *ssid);
void wpa_supplicant_disable_network(struct wpa_supplicant *wpa_s,
				    struct wpa_ssid *ssid);
void wpa_supplicant_select_network(struct wpa_supplicant *wpa_s,
				   struct wpa_ssid *ssid);
int wpas_set_pkcs11_engine_and_module_path(struct wpa_supplicant *wpa_s,
					   const char *pkcs11_engine_path,
					   const char *pkcs11_module_path);
int wpa_supplicant_set_ap_scan(struct wpa_supplicant *wpa_s,
			       int ap_scan);
int wpa_supplicant_set_bss_expiration_age(struct wpa_supplicant *wpa_s,
					  unsigned int expire_age);
int wpa_supplicant_set_bss_expiration_count(struct wpa_supplicant *wpa_s,
					    unsigned int expire_count);
int wpa_supplicant_set_scan_interval(struct wpa_supplicant *wpa_s,
				     int scan_interval);
int wpa_supplicant_set_debug_params(struct wpa_global *global,
				    int debug_level, int debug_timestamp,
				    int debug_show_keys);
void free_hw_features(struct wpa_supplicant *wpa_s);

void wpa_show_license(void);

struct wpa_supplicant * wpa_supplicant_add_iface(struct wpa_global *global,
						 struct wpa_interface *iface,
						 struct wpa_supplicant *parent);
int wpa_supplicant_remove_iface(struct wpa_global *global,
				struct wpa_supplicant *wpa_s,
				int terminate);
struct wpa_supplicant * wpa_supplicant_get_iface(struct wpa_global *global,
						 const char *ifname);
struct wpa_global * wpa_supplicant_init(struct wpa_params *params);
int wpa_supplicant_run(struct wpa_global *global);
void wpa_supplicant_deinit(struct wpa_global *global);

int wpa_supplicant_scard_init(struct wpa_supplicant *wpa_s,
			      struct wpa_ssid *ssid);
void wpa_supplicant_terminate_proc(struct wpa_global *global);
void wpa_supplicant_rx_eapol(void *ctx, const u8 *src_addr,
			     const u8 *buf, size_t len);
void wpa_supplicant_update_config(struct wpa_supplicant *wpa_s);
void wpa_supplicant_clear_status(struct wpa_supplicant *wpa_s);
void wpas_connection_failed(struct wpa_supplicant *wpa_s, const u8 *bssid);
int wpas_driver_bss_selection(struct wpa_supplicant *wpa_s);
int wpas_is_p2p_prioritized(struct wpa_supplicant *wpa_s);
void wpas_auth_failed(struct wpa_supplicant *wpa_s, char *reason);
void wpas_clear_temp_disabled(struct wpa_supplicant *wpa_s,
			      struct wpa_ssid *ssid, int clear_failures);
int disallowed_bssid(struct wpa_supplicant *wpa_s, const u8 *bssid);
int disallowed_ssid(struct wpa_supplicant *wpa_s, const u8 *ssid,
		    size_t ssid_len);
void wpas_request_connection(struct wpa_supplicant *wpa_s);
int wpas_build_ext_capab(struct wpa_supplicant *wpa_s, u8 *buf, size_t buflen);
int wpas_update_random_addr(struct wpa_supplicant *wpa_s, int style);
int wpas_update_random_addr_disassoc(struct wpa_supplicant *wpa_s);
void add_freq(int *freqs, int *num_freqs, int freq);

void wpas_rrm_reset(struct wpa_supplicant *wpa_s);
void wpas_rrm_process_neighbor_rep(struct wpa_supplicant *wpa_s,
				   const u8 *report, size_t report_len);
int wpas_rrm_send_neighbor_rep_request(struct wpa_supplicant *wpa_s,
				       const struct wpa_ssid *ssid,
				       void (*cb)(void *ctx,
						  struct wpabuf *neighbor_rep),
				       void *cb_ctx);
void wpas_rrm_handle_link_measurement_request(struct wpa_supplicant *wpa_s,
					      const u8 *src,
					      const u8 *frame, size_t len,
					      int rssi);

/**
 * wpa_supplicant_ctrl_iface_ctrl_rsp_handle - Handle a control response
 * @wpa_s: Pointer to wpa_supplicant data
 * @ssid: Pointer to the network block the reply is for
 * @field: field the response is a reply for
 * @value: value (ie, password, etc) for @field
 * Returns: 0 on success, non-zero on error
 *
 * Helper function to handle replies to control interface requests.
 */
int wpa_supplicant_ctrl_iface_ctrl_rsp_handle(struct wpa_supplicant *wpa_s,
					      struct wpa_ssid *ssid,
					      const char *field,
					      const char *value);

void ibss_mesh_setup_freq(struct wpa_supplicant *wpa_s,
			  const struct wpa_ssid *ssid,
			  struct hostapd_freq_params *freq);

/* events.c */
void wpa_supplicant_mark_disassoc(struct wpa_supplicant *wpa_s);
int wpa_supplicant_connect(struct wpa_supplicant *wpa_s,
			   struct wpa_bss *selected,
			   struct wpa_ssid *ssid);
void wpa_supplicant_stop_countermeasures(void *eloop_ctx, void *sock_ctx);
void wpa_supplicant_delayed_mic_error_report(void *eloop_ctx, void *sock_ctx);
void wnm_bss_keep_alive_deinit(struct wpa_supplicant *wpa_s);
int wpa_supplicant_fast_associate(struct wpa_supplicant *wpa_s);
struct wpa_bss * wpa_supplicant_pick_network(struct wpa_supplicant *wpa_s,
					     struct wpa_ssid **selected_ssid);

/* eap_register.c */
int eap_register_methods(void);

/**
 * Utility method to tell if a given network is for persistent group storage
 * @ssid: Network object
 * Returns: 1 if network is a persistent group, 0 otherwise
 */
static inline int network_is_persistent_group(struct wpa_ssid *ssid)
{
	return ssid->disabled == 2 && ssid->p2p_persistent_group;
}

int wpas_network_disabled(struct wpa_supplicant *wpa_s, struct wpa_ssid *ssid);
int wpas_get_ssid_pmf(struct wpa_supplicant *wpa_s, struct wpa_ssid *ssid);

int wpas_init_ext_pw(struct wpa_supplicant *wpa_s);

void dump_freq_data(struct wpa_supplicant *wpa_s, const char *title,
		    struct wpa_used_freq_data *freqs_data,
		    unsigned int len);

int get_shared_radio_freqs_data(struct wpa_supplicant *wpa_s,
				struct wpa_used_freq_data *freqs_data,
				unsigned int len);
int get_shared_radio_freqs(struct wpa_supplicant *wpa_s,
			   int *freq_array, unsigned int len);

void wpas_network_reenabled(void *eloop_ctx, void *timeout_ctx);
#endif /* WPA_SUPPLICANT_I_H */<|MERGE_RESOLUTION|>--- conflicted
+++ resolved
@@ -639,10 +639,7 @@
 	int wps_success; /* WPS success event received */
 	struct wps_er *wps_er;
 	unsigned int wps_run;
-<<<<<<< HEAD
-=======
 	struct os_reltime wps_pin_start_time;
->>>>>>> c748fdcc
 	int blacklist_cleared;
 
 	struct wpabuf *pending_eapol_rx;
