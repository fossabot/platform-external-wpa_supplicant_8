/*
 * wpa_supplicant / WPS integration
 * Copyright (c) 2008-2014, Jouni Malinen <j@w1.fi>
 *
 * This software may be distributed under the terms of the BSD license.
 * See README for more details.
 */

#include "includes.h"

#include "common.h"
#include "eloop.h"
#include "uuid.h"
#include "crypto/random.h"
#include "crypto/dh_group5.h"
#include "common/ieee802_11_defs.h"
#include "common/ieee802_11_common.h"
#include "common/wpa_common.h"
#include "common/wpa_ctrl.h"
#include "eap_common/eap_wsc_common.h"
#include "eap_peer/eap.h"
#include "eapol_supp/eapol_supp_sm.h"
#include "rsn_supp/wpa.h"
#include "wps/wps_attr_parse.h"
#include "config.h"
#include "wpa_supplicant_i.h"
#include "driver_i.h"
#include "notify.h"
#include "blacklist.h"
#include "bss.h"
#include "scan.h"
#include "ap.h"
#include "p2p/p2p.h"
#include "p2p_supplicant.h"
#include "wps_supplicant.h"


#ifndef WPS_PIN_SCAN_IGNORE_SEL_REG
#define WPS_PIN_SCAN_IGNORE_SEL_REG 3
#endif /* WPS_PIN_SCAN_IGNORE_SEL_REG */

static void wpas_wps_timeout(void *eloop_ctx, void *timeout_ctx);
static void wpas_clear_wps(struct wpa_supplicant *wpa_s);


static void wpas_wps_clear_ap_info(struct wpa_supplicant *wpa_s)
{
	os_free(wpa_s->wps_ap);
	wpa_s->wps_ap = NULL;
	wpa_s->num_wps_ap = 0;
	wpa_s->wps_ap_iter = 0;
}


static void wpas_wps_assoc_with_cred(void *eloop_ctx, void *timeout_ctx)
{
	struct wpa_supplicant *wpa_s = eloop_ctx;
	int use_fast_assoc = timeout_ctx != NULL;

	wpa_printf(MSG_DEBUG, "WPS: Continuing association after eapol_cb");
	if (!use_fast_assoc ||
	    wpa_supplicant_fast_associate(wpa_s) != 1)
		wpa_supplicant_req_scan(wpa_s, 0, 0);
}


static void wpas_wps_assoc_with_cred_cancel(struct wpa_supplicant *wpa_s)
{
	eloop_cancel_timeout(wpas_wps_assoc_with_cred, wpa_s, (void *) 0);
	eloop_cancel_timeout(wpas_wps_assoc_with_cred, wpa_s, (void *) 1);
}


int wpas_wps_eapol_cb(struct wpa_supplicant *wpa_s)
{
	if (wpas_p2p_wps_eapol_cb(wpa_s) > 0)
		return 1;

	if (!wpa_s->wps_success &&
	    wpa_s->current_ssid &&
	    eap_is_wps_pin_enrollee(&wpa_s->current_ssid->eap)) {
		const u8 *bssid = wpa_s->bssid;
		if (is_zero_ether_addr(bssid))
			bssid = wpa_s->pending_bssid;

		wpa_printf(MSG_DEBUG, "WPS: PIN registration with " MACSTR
			   " did not succeed - continue trying to find "
			   "suitable AP", MAC2STR(bssid));
		wpa_blacklist_add(wpa_s, bssid);

		wpa_supplicant_deauthenticate(wpa_s,
					      WLAN_REASON_DEAUTH_LEAVING);
		wpa_s->reassociate = 1;
		wpa_supplicant_req_scan(wpa_s,
					wpa_s->blacklist_cleared ? 5 : 0, 0);
		wpa_s->blacklist_cleared = 0;
		return 1;
	}

	wpas_wps_clear_ap_info(wpa_s);
	eloop_cancel_timeout(wpas_wps_timeout, wpa_s, NULL);
	if (wpa_s->key_mgmt == WPA_KEY_MGMT_WPS && !wpa_s->wps_success)
		wpa_msg(wpa_s, MSG_INFO, WPS_EVENT_FAIL);

	if (wpa_s->key_mgmt == WPA_KEY_MGMT_WPS && wpa_s->current_ssid &&
	    !(wpa_s->current_ssid->key_mgmt & WPA_KEY_MGMT_WPS)) {
		int disabled = wpa_s->current_ssid->disabled;
		unsigned int freq = wpa_s->assoc_freq;
		struct wpa_bss *bss;
		struct wpa_ssid *ssid = NULL;
		int use_fast_assoc = 0;

		wpa_printf(MSG_DEBUG, "WPS: Network configuration replaced - "
			   "try to associate with the received credential "
			   "(freq=%u)", freq);
		wpa_supplicant_deauthenticate(wpa_s,
					      WLAN_REASON_DEAUTH_LEAVING);
		if (disabled) {
			wpa_printf(MSG_DEBUG, "WPS: Current network is "
				   "disabled - wait for user to enable");
			return 1;
		}
		wpa_s->after_wps = 5;
		wpa_s->wps_freq = freq;
		wpa_s->normal_scans = 0;
		wpa_s->reassociate = 1;

		wpa_printf(MSG_DEBUG, "WPS: Checking whether fast association "
			   "without a new scan can be used");
		bss = wpa_supplicant_pick_network(wpa_s, &ssid);
		if (bss) {
			struct wpabuf *wps;
			struct wps_parse_attr attr;

			wps = wpa_bss_get_vendor_ie_multi(bss,
							  WPS_IE_VENDOR_TYPE);
			if (wps && wps_parse_msg(wps, &attr) == 0 &&
			    attr.wps_state &&
			    *attr.wps_state == WPS_STATE_CONFIGURED)
				use_fast_assoc = 1;
			wpabuf_free(wps);
		}

		/*
		 * Complete the next step from an eloop timeout to allow pending
		 * driver events related to the disconnection to be processed
		 * first. This makes it less likely for disconnection event to
		 * cause problems with the following connection.
		 */
		wpa_printf(MSG_DEBUG, "WPS: Continue association from timeout");
		wpas_wps_assoc_with_cred_cancel(wpa_s);
		eloop_register_timeout(0, 10000,
				       wpas_wps_assoc_with_cred, wpa_s,
				       use_fast_assoc ? (void *) 1 :
				       (void *) 0);
		return 1;
	}

	if (wpa_s->key_mgmt == WPA_KEY_MGMT_WPS && wpa_s->current_ssid) {
		wpa_printf(MSG_DEBUG, "WPS: Registration completed - waiting "
			   "for external credential processing");
		wpas_clear_wps(wpa_s);
		wpa_supplicant_deauthenticate(wpa_s,
					      WLAN_REASON_DEAUTH_LEAVING);
		return 1;
	}

	return 0;
}


static void wpas_wps_security_workaround(struct wpa_supplicant *wpa_s,
					 struct wpa_ssid *ssid,
					 const struct wps_credential *cred)
{
	struct wpa_driver_capa capa;
	struct wpa_bss *bss;
	const u8 *ie;
	struct wpa_ie_data adv;
	int wpa2 = 0, ccmp = 0;

	/*
	 * Many existing WPS APs do not know how to negotiate WPA2 or CCMP in
	 * case they are configured for mixed mode operation (WPA+WPA2 and
	 * TKIP+CCMP). Try to use scan results to figure out whether the AP
	 * actually supports stronger security and select that if the client
	 * has support for it, too.
	 */

	if (wpa_drv_get_capa(wpa_s, &capa))
		return; /* Unknown what driver supports */

	if (ssid->ssid == NULL)
		return;
	bss = wpa_bss_get(wpa_s, cred->mac_addr, ssid->ssid, ssid->ssid_len);
	if (bss == NULL) {
		wpa_printf(MSG_DEBUG, "WPS: The AP was not found from BSS "
			   "table - use credential as-is");
		return;
	}

	wpa_printf(MSG_DEBUG, "WPS: AP found from BSS table");

	ie = wpa_bss_get_ie(bss, WLAN_EID_RSN);
	if (ie && wpa_parse_wpa_ie(ie, 2 + ie[1], &adv) == 0) {
		wpa2 = 1;
		if (adv.pairwise_cipher & WPA_CIPHER_CCMP)
			ccmp = 1;
	} else {
		ie = wpa_bss_get_vendor_ie(bss, WPA_IE_VENDOR_TYPE);
		if (ie && wpa_parse_wpa_ie(ie, 2 + ie[1], &adv) == 0 &&
		    adv.pairwise_cipher & WPA_CIPHER_CCMP)
			ccmp = 1;
	}

	if (ie == NULL && (ssid->proto & WPA_PROTO_WPA) &&
	    (ssid->pairwise_cipher & WPA_CIPHER_TKIP)) {
		/*
		 * TODO: This could be the initial AP configuration and the
		 * Beacon contents could change shortly. Should request a new
		 * scan and delay addition of the network until the updated
		 * scan results are available.
		 */
		wpa_printf(MSG_DEBUG, "WPS: The AP did not yet advertise WPA "
			   "support - use credential as-is");
		return;
	}

	if (ccmp && !(ssid->pairwise_cipher & WPA_CIPHER_CCMP) &&
	    (ssid->pairwise_cipher & WPA_CIPHER_TKIP) &&
	    (capa.key_mgmt & WPA_DRIVER_CAPA_KEY_MGMT_WPA2_PSK)) {
		wpa_printf(MSG_DEBUG, "WPS: Add CCMP into the credential "
			   "based on scan results");
		if (wpa_s->conf->ap_scan == 1)
			ssid->pairwise_cipher |= WPA_CIPHER_CCMP;
		else
			ssid->pairwise_cipher = WPA_CIPHER_CCMP;
	}

	if (wpa2 && !(ssid->proto & WPA_PROTO_RSN) &&
	    (ssid->proto & WPA_PROTO_WPA) &&
	    (capa.enc & WPA_DRIVER_CAPA_ENC_CCMP)) {
		wpa_printf(MSG_DEBUG, "WPS: Add WPA2 into the credential "
			   "based on scan results");
		if (wpa_s->conf->ap_scan == 1)
			ssid->proto |= WPA_PROTO_RSN;
		else
			ssid->proto = WPA_PROTO_RSN;
	}
}


static void wpas_wps_remove_dup_network(struct wpa_supplicant *wpa_s,
					struct wpa_ssid *new_ssid)
{
	struct wpa_ssid *ssid, *next;

	for (ssid = wpa_s->conf->ssid, next = ssid ? ssid->next : NULL; ssid;
	     ssid = next, next = ssid ? ssid->next : NULL) {
		/*
		 * new_ssid has already been added to the list in
		 * wpas_wps_add_network(), so skip it.
		 */
		if (ssid == new_ssid)
			continue;

		if (ssid->bssid_set || new_ssid->bssid_set) {
			if (ssid->bssid_set != new_ssid->bssid_set)
				continue;
			if (os_memcmp(ssid->bssid, new_ssid->bssid, ETH_ALEN) !=
			    0)
				continue;
		}

		/* compare SSID */
		if (ssid->ssid_len == 0 || ssid->ssid_len != new_ssid->ssid_len)
			continue;

		if (ssid->ssid && new_ssid->ssid) {
			if (os_memcmp(ssid->ssid, new_ssid->ssid,
				      ssid->ssid_len) != 0)
				continue;
		} else if (ssid->ssid || new_ssid->ssid)
			continue;

		/* compare security parameters */
		if (ssid->auth_alg != new_ssid->auth_alg ||
		    ssid->key_mgmt != new_ssid->key_mgmt ||
<<<<<<< HEAD
		    (ssid->group_cipher != new_ssid->group_cipher &&
		     !(ssid->group_cipher & new_ssid->group_cipher &
		       WPA_CIPHER_CCMP)))
=======
		    ssid->group_cipher != new_ssid->group_cipher)
>>>>>>> 32645019
			continue;

		/*
		 * Some existing WPS APs will send two creds in case they are
		 * configured for mixed mode operation (WPA+WPA2 and TKIP+CCMP).
		 * Try to merge these two creds if they are received in the same
		 * M8 message.
		 */
		if (ssid->wps_run && ssid->wps_run == new_ssid->wps_run &&
		    wpa_key_mgmt_wpa_psk(ssid->key_mgmt)) {
			if (new_ssid->passphrase && ssid->passphrase &&
			    os_strcmp(new_ssid->passphrase, ssid->passphrase) !=
			    0) {
				wpa_printf(MSG_DEBUG,
					   "WPS: M8 Creds with different passphrase - do not merge");
				continue;
			}

			if (new_ssid->psk_set &&
			    (!ssid->psk_set ||
			     os_memcmp(new_ssid->psk, ssid->psk, 32) != 0)) {
				wpa_printf(MSG_DEBUG,
					   "WPS: M8 Creds with different PSK - do not merge");
				continue;
			}

			if ((new_ssid->passphrase && !ssid->passphrase) ||
			    (!new_ssid->passphrase && ssid->passphrase)) {
				wpa_printf(MSG_DEBUG,
					   "WPS: M8 Creds with different passphrase/PSK type - do not merge");
				continue;
			}

			wpa_printf(MSG_DEBUG,
				   "WPS: Workaround - merge likely WPA/WPA2-mixed mode creds in same M8 message");
			new_ssid->proto |= ssid->proto;
			new_ssid->pairwise_cipher |= ssid->pairwise_cipher;
		} else {
			/*
			 * proto and pairwise_cipher difference matter for
			 * non-mixed-mode creds.
			 */
			if (ssid->proto != new_ssid->proto ||
			    ssid->pairwise_cipher != new_ssid->pairwise_cipher)
				continue;
		}

		/* Remove the duplicated older network entry. */
		wpa_printf(MSG_DEBUG, "Remove duplicate network %d", ssid->id);
		wpas_notify_network_removed(wpa_s, ssid);
		wpa_config_remove_network(wpa_s->conf, ssid->id);
	}
}


static int wpa_supplicant_wps_cred(void *ctx,
				   const struct wps_credential *cred)
{
	struct wpa_supplicant *wpa_s = ctx;
	struct wpa_ssid *ssid = wpa_s->current_ssid;
	u16 auth_type;
#ifdef CONFIG_WPS_REG_DISABLE_OPEN
	int registrar = 0;
#endif /* CONFIG_WPS_REG_DISABLE_OPEN */

	if ((wpa_s->conf->wps_cred_processing == 1 ||
	     wpa_s->conf->wps_cred_processing == 2) && cred->cred_attr) {
		size_t blen = cred->cred_attr_len * 2 + 1;
		char *buf = os_malloc(blen);
		if (buf) {
			wpa_snprintf_hex(buf, blen,
					 cred->cred_attr, cred->cred_attr_len);
			wpa_msg(wpa_s, MSG_INFO, "%s%s",
				WPS_EVENT_CRED_RECEIVED, buf);
			os_free(buf);
		}

		wpas_notify_wps_credential(wpa_s, cred);
	} else
		wpa_msg(wpa_s, MSG_INFO, WPS_EVENT_CRED_RECEIVED);

	wpa_hexdump_key(MSG_DEBUG, "WPS: Received Credential attribute",
			cred->cred_attr, cred->cred_attr_len);

	if (wpa_s->conf->wps_cred_processing == 1)
		return 0;

	wpa_hexdump_ascii(MSG_DEBUG, "WPS: SSID", cred->ssid, cred->ssid_len);
	wpa_printf(MSG_DEBUG, "WPS: Authentication Type 0x%x",
		   cred->auth_type);
	wpa_printf(MSG_DEBUG, "WPS: Encryption Type 0x%x", cred->encr_type);
	wpa_printf(MSG_DEBUG, "WPS: Network Key Index %d", cred->key_idx);
	wpa_hexdump_key(MSG_DEBUG, "WPS: Network Key",
			cred->key, cred->key_len);
	wpa_printf(MSG_DEBUG, "WPS: MAC Address " MACSTR,
		   MAC2STR(cred->mac_addr));

	auth_type = cred->auth_type;
	if (auth_type == (WPS_AUTH_WPAPSK | WPS_AUTH_WPA2PSK)) {
		wpa_printf(MSG_DEBUG, "WPS: Workaround - convert mixed-mode "
			   "auth_type into WPA2PSK");
		auth_type = WPS_AUTH_WPA2PSK;
	}

	if (auth_type != WPS_AUTH_OPEN &&
	    auth_type != WPS_AUTH_WPAPSK &&
	    auth_type != WPS_AUTH_WPA2PSK) {
		wpa_printf(MSG_DEBUG, "WPS: Ignored credentials for "
			   "unsupported authentication type 0x%x",
			   auth_type);
		return 0;
	}

	if (auth_type == WPS_AUTH_WPAPSK || auth_type == WPS_AUTH_WPA2PSK) {
		if (cred->key_len < 8 || cred->key_len > 2 * PMK_LEN) {
			wpa_printf(MSG_ERROR, "WPS: Reject PSK credential with "
				   "invalid Network Key length %lu",
				   (unsigned long) cred->key_len);
			return -1;
		}
	}

	if (ssid && (ssid->key_mgmt & WPA_KEY_MGMT_WPS)) {
		wpa_printf(MSG_DEBUG, "WPS: Replace WPS network block based "
			   "on the received credential");
#ifdef CONFIG_WPS_REG_DISABLE_OPEN
		if (ssid->eap.identity &&
		    ssid->eap.identity_len == WSC_ID_REGISTRAR_LEN &&
		    os_memcmp(ssid->eap.identity, WSC_ID_REGISTRAR,
			      WSC_ID_REGISTRAR_LEN) == 0)
			registrar = 1;
#endif /* CONFIG_WPS_REG_DISABLE_OPEN */
		os_free(ssid->eap.identity);
		ssid->eap.identity = NULL;
		ssid->eap.identity_len = 0;
		os_free(ssid->eap.phase1);
		ssid->eap.phase1 = NULL;
		os_free(ssid->eap.eap_methods);
		ssid->eap.eap_methods = NULL;
		if (!ssid->p2p_group) {
			ssid->temporary = 0;
			ssid->bssid_set = 0;
		}
		ssid->disabled_until.sec = 0;
		ssid->disabled_until.usec = 0;
		ssid->auth_failures = 0;
	} else {
		wpa_printf(MSG_DEBUG, "WPS: Create a new network based on the "
			   "received credential");
		ssid = wpa_config_add_network(wpa_s->conf);
		if (ssid == NULL)
			return -1;
		if (wpa_s->current_ssid) {
			/*
			 * Should the GO issue multiple credentials for some
			 * reason, each credential should be marked as a
			 * temporary P2P group similarly to the one that gets
			 * marked as such based on the pre-configured values
			 * used for the WPS network block.
			 */
			ssid->p2p_group = wpa_s->current_ssid->p2p_group;
			ssid->temporary = wpa_s->current_ssid->temporary;
		}
		wpas_notify_network_added(wpa_s, ssid);
	}

	wpa_config_set_network_defaults(ssid);
	ssid->wps_run = wpa_s->wps_run;

	os_free(ssid->ssid);
	ssid->ssid = os_malloc(cred->ssid_len);
	if (ssid->ssid) {
		os_memcpy(ssid->ssid, cred->ssid, cred->ssid_len);
		ssid->ssid_len = cred->ssid_len;
	}

	switch (cred->encr_type) {
	case WPS_ENCR_NONE:
		break;
	case WPS_ENCR_TKIP:
		ssid->pairwise_cipher = WPA_CIPHER_TKIP;
		break;
	case WPS_ENCR_AES:
		ssid->pairwise_cipher = WPA_CIPHER_CCMP;
		if (wpa_s->drv_capa_known &&
		    (wpa_s->drv_enc & WPA_DRIVER_CAPA_ENC_GCMP)) {
			ssid->pairwise_cipher |= WPA_CIPHER_GCMP;
			ssid->group_cipher |= WPA_CIPHER_GCMP;
		}
		break;
	}

	switch (auth_type) {
	case WPS_AUTH_OPEN:
		ssid->auth_alg = WPA_AUTH_ALG_OPEN;
		ssid->key_mgmt = WPA_KEY_MGMT_NONE;
		ssid->proto = 0;
#ifdef CONFIG_WPS_REG_DISABLE_OPEN
		if (registrar) {
			wpa_msg(wpa_s, MSG_INFO, WPS_EVENT_OPEN_NETWORK
				"id=%d - Credentials for an open "
				"network disabled by default - use "
				"'select_network %d' to enable",
				ssid->id, ssid->id);
			ssid->disabled = 1;
		}
#endif /* CONFIG_WPS_REG_DISABLE_OPEN */
		break;
	case WPS_AUTH_WPAPSK:
		ssid->auth_alg = WPA_AUTH_ALG_OPEN;
		ssid->key_mgmt = WPA_KEY_MGMT_PSK;
		ssid->proto = WPA_PROTO_WPA;
		break;
	case WPS_AUTH_WPA2PSK:
		ssid->auth_alg = WPA_AUTH_ALG_OPEN;
		ssid->key_mgmt = WPA_KEY_MGMT_PSK;
		ssid->proto = WPA_PROTO_RSN;
		break;
	}

	if (ssid->key_mgmt == WPA_KEY_MGMT_PSK) {
		if (cred->key_len == 2 * PMK_LEN) {
			if (hexstr2bin((const char *) cred->key, ssid->psk,
				       PMK_LEN)) {
				wpa_printf(MSG_ERROR, "WPS: Invalid Network "
					   "Key");
				return -1;
			}
			ssid->psk_set = 1;
			ssid->export_keys = 1;
		} else if (cred->key_len >= 8 && cred->key_len < 2 * PMK_LEN) {
			os_free(ssid->passphrase);
			ssid->passphrase = os_malloc(cred->key_len + 1);
			if (ssid->passphrase == NULL)
				return -1;
			os_memcpy(ssid->passphrase, cred->key, cred->key_len);
			ssid->passphrase[cred->key_len] = '\0';
			wpa_config_update_psk(ssid);
			ssid->export_keys = 1;
		} else {
			wpa_printf(MSG_ERROR, "WPS: Invalid Network Key "
				   "length %lu",
				   (unsigned long) cred->key_len);
			return -1;
		}
	}

	wpas_wps_security_workaround(wpa_s, ssid, cred);

	wpas_wps_remove_dup_network(wpa_s, ssid);

#ifndef CONFIG_NO_CONFIG_WRITE
	if (wpa_s->conf->update_config &&
	    wpa_config_write(wpa_s->confname, wpa_s->conf)) {
		wpa_printf(MSG_DEBUG, "WPS: Failed to update configuration");
		return -1;
	}
#endif /* CONFIG_NO_CONFIG_WRITE */

	/*
	 * Optimize the post-WPS scan based on the channel used during
	 * the provisioning in case EAP-Failure is not received.
	 */
	wpa_s->after_wps = 5;
	wpa_s->wps_freq = wpa_s->assoc_freq;

	return 0;
}


static void wpa_supplicant_wps_event_m2d(struct wpa_supplicant *wpa_s,
					 struct wps_event_m2d *m2d)
{
	wpa_msg(wpa_s, MSG_INFO, WPS_EVENT_M2D
		"dev_password_id=%d config_error=%d",
		m2d->dev_password_id, m2d->config_error);
	wpas_notify_wps_event_m2d(wpa_s, m2d);
#ifdef CONFIG_P2P
	if (wpa_s->parent && wpa_s->parent != wpa_s) {
		wpa_msg(wpa_s->parent, MSG_INFO, WPS_EVENT_M2D
			"dev_password_id=%d config_error=%d",
			m2d->dev_password_id, m2d->config_error);
	}
	if (m2d->config_error == WPS_CFG_MULTIPLE_PBC_DETECTED) {
		/*
		 * Notify P2P from eloop timeout to avoid issues with the
		 * interface getting removed while processing a message.
		 */
		eloop_register_timeout(0, 0, wpas_p2p_pbc_overlap_cb, wpa_s,
				       NULL);
	}
#endif /* CONFIG_P2P */
}


static void wpas_wps_clear_timeout(void *eloop_ctx, void *timeout_ctx)
{
	struct wpa_supplicant *wpa_s = eloop_ctx;
	wpa_printf(MSG_DEBUG, "WPS: Clear WPS network from timeout");
	wpas_clear_wps(wpa_s);
}


static void wpa_supplicant_wps_event_fail(struct wpa_supplicant *wpa_s,
					  struct wps_event_fail *fail)
{
	if (fail->error_indication > 0 &&
	    fail->error_indication < NUM_WPS_EI_VALUES) {
		wpa_msg(wpa_s, MSG_INFO,
			WPS_EVENT_FAIL "msg=%d config_error=%d reason=%d (%s)",
			fail->msg, fail->config_error, fail->error_indication,
			wps_ei_str(fail->error_indication));
		if (wpa_s->parent && wpa_s->parent != wpa_s)
			wpa_msg(wpa_s->parent, MSG_INFO, WPS_EVENT_FAIL
				"msg=%d config_error=%d reason=%d (%s)",
				fail->msg, fail->config_error,
				fail->error_indication,
				wps_ei_str(fail->error_indication));
	} else {
		wpa_msg(wpa_s, MSG_INFO,
			WPS_EVENT_FAIL "msg=%d config_error=%d",
			fail->msg, fail->config_error);
		if (wpa_s->parent && wpa_s->parent != wpa_s)
			wpa_msg(wpa_s->parent, MSG_INFO, WPS_EVENT_FAIL
				"msg=%d config_error=%d",
				fail->msg, fail->config_error);
	}

	/*
	 * Need to allow WPS processing to complete, e.g., by sending WSC_NACK.
	 */
	wpa_printf(MSG_DEBUG, "WPS: Register timeout to clear WPS network");
	eloop_cancel_timeout(wpas_wps_clear_timeout, wpa_s, NULL);
	eloop_register_timeout(0, 100000, wpas_wps_clear_timeout, wpa_s, NULL);

	wpas_notify_wps_event_fail(wpa_s, fail);
	wpas_p2p_wps_failed(wpa_s, fail);
}


static void wpas_wps_reenable_networks_cb(void *eloop_ctx, void *timeout_ctx);

static void wpas_wps_reenable_networks(struct wpa_supplicant *wpa_s)
{
	struct wpa_ssid *ssid;
	int changed = 0;

	eloop_cancel_timeout(wpas_wps_reenable_networks_cb, wpa_s, NULL);

	for (ssid = wpa_s->conf->ssid; ssid; ssid = ssid->next) {
		if (ssid->disabled_for_connect && ssid->disabled) {
			ssid->disabled_for_connect = 0;
			ssid->disabled = 0;
			wpas_notify_network_enabled_changed(wpa_s, ssid);
			changed++;
		}
	}

	if (changed) {
#ifndef CONFIG_NO_CONFIG_WRITE
		if (wpa_s->conf->update_config &&
		    wpa_config_write(wpa_s->confname, wpa_s->conf)) {
			wpa_printf(MSG_DEBUG, "WPS: Failed to update "
				   "configuration");
		}
#endif /* CONFIG_NO_CONFIG_WRITE */
	}
}


static void wpas_wps_reenable_networks_cb(void *eloop_ctx, void *timeout_ctx)
{
	struct wpa_supplicant *wpa_s = eloop_ctx;
	/* Enable the networks disabled during wpas_wps_reassoc */
	wpas_wps_reenable_networks(wpa_s);
}


static void wpa_supplicant_wps_event_success(struct wpa_supplicant *wpa_s)
{
	wpa_msg(wpa_s, MSG_INFO, WPS_EVENT_SUCCESS);
	wpa_s->wps_success = 1;
	wpas_notify_wps_event_success(wpa_s);
	if (wpa_s->current_ssid)
		wpas_clear_temp_disabled(wpa_s, wpa_s->current_ssid, 1);
	wpa_s->extra_blacklist_count = 0;

	/*
	 * Enable the networks disabled during wpas_wps_reassoc after 10
	 * seconds. The 10 seconds timer is to allow the data connection to be
	 * formed before allowing other networks to be selected.
	 */
	eloop_register_timeout(10, 0, wpas_wps_reenable_networks_cb, wpa_s,
			       NULL);

	wpas_p2p_wps_success(wpa_s, wpa_s->bssid, 0);
}


static void wpa_supplicant_wps_event_er_ap_add(struct wpa_supplicant *wpa_s,
					       struct wps_event_er_ap *ap)
{
	char uuid_str[100];
	char dev_type[WPS_DEV_TYPE_BUFSIZE];

	uuid_bin2str(ap->uuid, uuid_str, sizeof(uuid_str));
	if (ap->pri_dev_type)
		wps_dev_type_bin2str(ap->pri_dev_type, dev_type,
				     sizeof(dev_type));
	else
		dev_type[0] = '\0';

	wpa_msg(wpa_s, MSG_INFO, WPS_EVENT_ER_AP_ADD "%s " MACSTR
		" pri_dev_type=%s wps_state=%d |%s|%s|%s|%s|%s|%s|",
		uuid_str, MAC2STR(ap->mac_addr), dev_type, ap->wps_state,
		ap->friendly_name ? ap->friendly_name : "",
		ap->manufacturer ? ap->manufacturer : "",
		ap->model_description ? ap->model_description : "",
		ap->model_name ? ap->model_name : "",
		ap->manufacturer_url ? ap->manufacturer_url : "",
		ap->model_url ? ap->model_url : "");
}


static void wpa_supplicant_wps_event_er_ap_remove(struct wpa_supplicant *wpa_s,
						  struct wps_event_er_ap *ap)
{
	char uuid_str[100];
	uuid_bin2str(ap->uuid, uuid_str, sizeof(uuid_str));
	wpa_msg(wpa_s, MSG_INFO, WPS_EVENT_ER_AP_REMOVE "%s", uuid_str);
}


static void wpa_supplicant_wps_event_er_enrollee_add(
	struct wpa_supplicant *wpa_s, struct wps_event_er_enrollee *enrollee)
{
	char uuid_str[100];
	char dev_type[WPS_DEV_TYPE_BUFSIZE];

	uuid_bin2str(enrollee->uuid, uuid_str, sizeof(uuid_str));
	if (enrollee->pri_dev_type)
		wps_dev_type_bin2str(enrollee->pri_dev_type, dev_type,
				     sizeof(dev_type));
	else
		dev_type[0] = '\0';

	wpa_msg(wpa_s, MSG_INFO, WPS_EVENT_ER_ENROLLEE_ADD "%s " MACSTR
		" M1=%d config_methods=0x%x dev_passwd_id=%d pri_dev_type=%s "
		"|%s|%s|%s|%s|%s|",
		uuid_str, MAC2STR(enrollee->mac_addr), enrollee->m1_received,
		enrollee->config_methods, enrollee->dev_passwd_id, dev_type,
		enrollee->dev_name ? enrollee->dev_name : "",
		enrollee->manufacturer ? enrollee->manufacturer : "",
		enrollee->model_name ? enrollee->model_name : "",
		enrollee->model_number ? enrollee->model_number : "",
		enrollee->serial_number ? enrollee->serial_number : "");
}


static void wpa_supplicant_wps_event_er_enrollee_remove(
	struct wpa_supplicant *wpa_s, struct wps_event_er_enrollee *enrollee)
{
	char uuid_str[100];
	uuid_bin2str(enrollee->uuid, uuid_str, sizeof(uuid_str));
	wpa_msg(wpa_s, MSG_INFO, WPS_EVENT_ER_ENROLLEE_REMOVE "%s " MACSTR,
		uuid_str, MAC2STR(enrollee->mac_addr));
}


static void wpa_supplicant_wps_event_er_ap_settings(
	struct wpa_supplicant *wpa_s,
	struct wps_event_er_ap_settings *ap_settings)
{
	char uuid_str[100];
	char key_str[65];
	const struct wps_credential *cred = ap_settings->cred;

	key_str[0] = '\0';
	if (cred->auth_type & (WPS_AUTH_WPAPSK | WPS_AUTH_WPA2PSK)) {
		if (cred->key_len >= 8 && cred->key_len <= 64) {
			os_memcpy(key_str, cred->key, cred->key_len);
			key_str[cred->key_len] = '\0';
		}
	}

	uuid_bin2str(ap_settings->uuid, uuid_str, sizeof(uuid_str));
	/* Use wpa_msg_ctrl to avoid showing the key in debug log */
	wpa_msg_ctrl(wpa_s, MSG_INFO, WPS_EVENT_ER_AP_SETTINGS
		     "uuid=%s ssid=%s auth_type=0x%04x encr_type=0x%04x "
		     "key=%s",
		     uuid_str, wpa_ssid_txt(cred->ssid, cred->ssid_len),
		     cred->auth_type, cred->encr_type, key_str);
}


static void wpa_supplicant_wps_event_er_set_sel_reg(
	struct wpa_supplicant *wpa_s,
	struct wps_event_er_set_selected_registrar *ev)
{
	char uuid_str[100];

	uuid_bin2str(ev->uuid, uuid_str, sizeof(uuid_str));
	switch (ev->state) {
	case WPS_ER_SET_SEL_REG_START:
		wpa_msg(wpa_s, MSG_DEBUG, WPS_EVENT_ER_SET_SEL_REG
			"uuid=%s state=START sel_reg=%d dev_passwd_id=%u "
			"sel_reg_config_methods=0x%x",
			uuid_str, ev->sel_reg, ev->dev_passwd_id,
			ev->sel_reg_config_methods);
		break;
	case WPS_ER_SET_SEL_REG_DONE:
		wpa_msg(wpa_s, MSG_DEBUG, WPS_EVENT_ER_SET_SEL_REG
			"uuid=%s state=DONE", uuid_str);
		break;
	case WPS_ER_SET_SEL_REG_FAILED:
		wpa_msg(wpa_s, MSG_INFO, WPS_EVENT_ER_SET_SEL_REG
			"uuid=%s state=FAILED", uuid_str);
		break;
	}
}


static void wpa_supplicant_wps_event(void *ctx, enum wps_event event,
				     union wps_event_data *data)
{
	struct wpa_supplicant *wpa_s = ctx;
	switch (event) {
	case WPS_EV_M2D:
		wpa_supplicant_wps_event_m2d(wpa_s, &data->m2d);
		break;
	case WPS_EV_FAIL:
		wpa_supplicant_wps_event_fail(wpa_s, &data->fail);
		break;
	case WPS_EV_SUCCESS:
		wpa_supplicant_wps_event_success(wpa_s);
		break;
	case WPS_EV_PWD_AUTH_FAIL:
#ifdef CONFIG_AP
		if (wpa_s->ap_iface && data->pwd_auth_fail.enrollee)
			wpa_supplicant_ap_pwd_auth_fail(wpa_s);
#endif /* CONFIG_AP */
		break;
	case WPS_EV_PBC_OVERLAP:
		break;
	case WPS_EV_PBC_TIMEOUT:
		break;
	case WPS_EV_PBC_ACTIVE:
		wpa_msg(wpa_s, MSG_INFO, WPS_EVENT_ACTIVE);
		break;
	case WPS_EV_PBC_DISABLE:
		wpa_msg(wpa_s, MSG_INFO, WPS_EVENT_DISABLE);
		break;
	case WPS_EV_ER_AP_ADD:
		wpa_supplicant_wps_event_er_ap_add(wpa_s, &data->ap);
		break;
	case WPS_EV_ER_AP_REMOVE:
		wpa_supplicant_wps_event_er_ap_remove(wpa_s, &data->ap);
		break;
	case WPS_EV_ER_ENROLLEE_ADD:
		wpa_supplicant_wps_event_er_enrollee_add(wpa_s,
							 &data->enrollee);
		break;
	case WPS_EV_ER_ENROLLEE_REMOVE:
		wpa_supplicant_wps_event_er_enrollee_remove(wpa_s,
							    &data->enrollee);
		break;
	case WPS_EV_ER_AP_SETTINGS:
		wpa_supplicant_wps_event_er_ap_settings(wpa_s,
							&data->ap_settings);
		break;
	case WPS_EV_ER_SET_SELECTED_REGISTRAR:
		wpa_supplicant_wps_event_er_set_sel_reg(wpa_s,
							&data->set_sel_reg);
		break;
	case WPS_EV_AP_PIN_SUCCESS:
		break;
	}
}


static int wpa_supplicant_wps_rf_band(void *ctx)
{
	struct wpa_supplicant *wpa_s = ctx;

	if (!wpa_s->current_ssid || !wpa_s->assoc_freq)
		return 0;

	return (wpa_s->assoc_freq > 2484) ? WPS_RF_50GHZ : WPS_RF_24GHZ;
}


enum wps_request_type wpas_wps_get_req_type(struct wpa_ssid *ssid)
{
	if (eap_is_wps_pbc_enrollee(&ssid->eap) ||
	    eap_is_wps_pin_enrollee(&ssid->eap))
		return WPS_REQ_ENROLLEE;
	else
		return WPS_REQ_REGISTRAR;
}


static void wpas_clear_wps(struct wpa_supplicant *wpa_s)
{
	int id;
	struct wpa_ssid *ssid, *remove_ssid = NULL, *prev_current;

	wpa_s->after_wps = 0;
	wpa_s->known_wps_freq = 0;

	prev_current = wpa_s->current_ssid;

	/* Enable the networks disabled during wpas_wps_reassoc */
	wpas_wps_reenable_networks(wpa_s);

	eloop_cancel_timeout(wpas_wps_timeout, wpa_s, NULL);
	eloop_cancel_timeout(wpas_wps_clear_timeout, wpa_s, NULL);

	/* Remove any existing WPS network from configuration */
	ssid = wpa_s->conf->ssid;
	while (ssid) {
		if (ssid->key_mgmt & WPA_KEY_MGMT_WPS) {
			if (ssid == wpa_s->current_ssid) {
				wpa_supplicant_deauthenticate(
					wpa_s, WLAN_REASON_DEAUTH_LEAVING);
			}
			id = ssid->id;
			remove_ssid = ssid;
		} else
			id = -1;
		ssid = ssid->next;
		if (id >= 0) {
			if (prev_current == remove_ssid) {
				wpa_sm_set_config(wpa_s->wpa, NULL);
				eapol_sm_notify_config(wpa_s->eapol, NULL,
						       NULL);
			}
			wpas_notify_network_removed(wpa_s, remove_ssid);
			wpa_config_remove_network(wpa_s->conf, id);
		}
	}

	wpas_wps_clear_ap_info(wpa_s);
}


static void wpas_wps_timeout(void *eloop_ctx, void *timeout_ctx)
{
	struct wpa_supplicant *wpa_s = eloop_ctx;
	wpa_msg(wpa_s, MSG_INFO, WPS_EVENT_TIMEOUT "Requested operation timed "
		"out");
	wpas_clear_wps(wpa_s);
}


static struct wpa_ssid * wpas_wps_add_network(struct wpa_supplicant *wpa_s,
					      int registrar, const u8 *dev_addr,
					      const u8 *bssid)
{
	struct wpa_ssid *ssid;

	ssid = wpa_config_add_network(wpa_s->conf);
	if (ssid == NULL)
		return NULL;
	wpas_notify_network_added(wpa_s, ssid);
	wpa_config_set_network_defaults(ssid);
	ssid->temporary = 1;
	if (wpa_config_set(ssid, "key_mgmt", "WPS", 0) < 0 ||
	    wpa_config_set(ssid, "eap", "WSC", 0) < 0 ||
	    wpa_config_set(ssid, "identity", registrar ?
			   "\"" WSC_ID_REGISTRAR "\"" :
			   "\"" WSC_ID_ENROLLEE "\"", 0) < 0) {
		wpas_notify_network_removed(wpa_s, ssid);
		wpa_config_remove_network(wpa_s->conf, ssid->id);
		return NULL;
	}

#ifdef CONFIG_P2P
	if (dev_addr)
		os_memcpy(ssid->go_p2p_dev_addr, dev_addr, ETH_ALEN);
#endif /* CONFIG_P2P */

	if (bssid) {
#ifndef CONFIG_P2P
		struct wpa_bss *bss;
		int count = 0;
#endif /* CONFIG_P2P */

		os_memcpy(ssid->bssid, bssid, ETH_ALEN);
		ssid->bssid_set = 1;

		/*
		 * Note: With P2P, the SSID may change at the time the WPS
		 * provisioning is started, so better not filter the AP based
		 * on the current SSID in the scan results.
		 */
#ifndef CONFIG_P2P
		dl_list_for_each(bss, &wpa_s->bss, struct wpa_bss, list) {
			if (os_memcmp(bssid, bss->bssid, ETH_ALEN) != 0)
				continue;

			os_free(ssid->ssid);
			ssid->ssid = os_malloc(bss->ssid_len);
			if (ssid->ssid == NULL)
				break;
			os_memcpy(ssid->ssid, bss->ssid, bss->ssid_len);
			ssid->ssid_len = bss->ssid_len;
			wpa_hexdump_ascii(MSG_DEBUG, "WPS: Picked SSID from "
					  "scan results",
					  ssid->ssid, ssid->ssid_len);
			count++;
		}

		if (count > 1) {
			wpa_printf(MSG_DEBUG, "WPS: More than one SSID found "
				   "for the AP; use wildcard");
			os_free(ssid->ssid);
			ssid->ssid = NULL;
			ssid->ssid_len = 0;
		}
#endif /* CONFIG_P2P */
	}

	return ssid;
}


static void wpas_wps_temp_disable(struct wpa_supplicant *wpa_s,
				  struct wpa_ssid *selected)
{
	struct wpa_ssid *ssid;

	if (wpa_s->current_ssid)
		wpa_supplicant_deauthenticate(
			wpa_s, WLAN_REASON_DEAUTH_LEAVING);

	/* Mark all other networks disabled and trigger reassociation */
	ssid = wpa_s->conf->ssid;
	while (ssid) {
		int was_disabled = ssid->disabled;
		ssid->disabled_for_connect = 0;
		/*
		 * In case the network object corresponds to a persistent group
		 * then do not send out network disabled signal. In addition,
		 * do not change disabled status of persistent network objects
		 * from 2 to 1 should we connect to another network.
		 */
		if (was_disabled != 2) {
			ssid->disabled = ssid != selected;
			if (was_disabled != ssid->disabled) {
				if (ssid->disabled)
					ssid->disabled_for_connect = 1;
				wpas_notify_network_enabled_changed(wpa_s,
								    ssid);
			}
		}
		ssid = ssid->next;
	}
}


static void wpas_wps_reassoc(struct wpa_supplicant *wpa_s,
			     struct wpa_ssid *selected, const u8 *bssid,
			     int freq)
{
	struct wpa_bss *bss;

	wpa_s->wps_run++;
	if (wpa_s->wps_run == 0)
		wpa_s->wps_run++;
	wpa_s->after_wps = 0;
	wpa_s->known_wps_freq = 0;
	if (freq) {
		wpa_s->after_wps = 5;
		wpa_s->wps_freq = freq;
	} else if (bssid) {
		bss = wpa_bss_get_bssid_latest(wpa_s, bssid);
		if (bss && bss->freq > 0) {
			wpa_s->known_wps_freq = 1;
			wpa_s->wps_freq = bss->freq;
		}
	}

	wpas_wps_temp_disable(wpa_s, selected);

	wpa_s->disconnected = 0;
	wpa_s->reassociate = 1;
	wpa_s->scan_runs = 0;
	wpa_s->normal_scans = 0;
	wpa_s->wps_success = 0;
	wpa_s->blacklist_cleared = 0;

	wpa_supplicant_cancel_sched_scan(wpa_s);
	wpa_supplicant_req_scan(wpa_s, 0, 0);
}


int wpas_wps_start_pbc(struct wpa_supplicant *wpa_s, const u8 *bssid,
		       int p2p_group)
{
	struct wpa_ssid *ssid;
	wpas_clear_wps(wpa_s);
	ssid = wpas_wps_add_network(wpa_s, 0, NULL, bssid);
	if (ssid == NULL)
		return -1;
	ssid->temporary = 1;
	ssid->p2p_group = p2p_group;
#ifdef CONFIG_P2P
	if (p2p_group && wpa_s->go_params && wpa_s->go_params->ssid_len) {
		ssid->ssid = os_zalloc(wpa_s->go_params->ssid_len + 1);
		if (ssid->ssid) {
			ssid->ssid_len = wpa_s->go_params->ssid_len;
			os_memcpy(ssid->ssid, wpa_s->go_params->ssid,
				  ssid->ssid_len);
			wpa_hexdump_ascii(MSG_DEBUG, "WPS: Use specific AP "
					  "SSID", ssid->ssid, ssid->ssid_len);
		}
	}
#endif /* CONFIG_P2P */
	if (wpa_config_set(ssid, "phase1", "\"pbc=1\"", 0) < 0)
		return -1;
	if (wpa_s->wps_fragment_size)
		ssid->eap.fragment_size = wpa_s->wps_fragment_size;
	eloop_register_timeout(WPS_PBC_WALK_TIME, 0, wpas_wps_timeout,
			       wpa_s, NULL);
	wpas_wps_reassoc(wpa_s, ssid, bssid, 0);
	return 0;
}


static int wpas_wps_start_dev_pw(struct wpa_supplicant *wpa_s,
				 const u8 *dev_addr, const u8 *bssid,
				 const char *pin, int p2p_group, u16 dev_pw_id,
				 const u8 *peer_pubkey_hash,
				 const u8 *ssid_val, size_t ssid_len, int freq)
{
	struct wpa_ssid *ssid;
	char val[128 + 2 * WPS_OOB_PUBKEY_HASH_LEN];
	unsigned int rpin = 0;
	char hash[2 * WPS_OOB_PUBKEY_HASH_LEN + 10];

	wpas_clear_wps(wpa_s);
	if (bssid && is_zero_ether_addr(bssid))
		bssid = NULL;
	ssid = wpas_wps_add_network(wpa_s, 0, dev_addr, bssid);
	if (ssid == NULL) {
		wpa_printf(MSG_DEBUG, "WPS: Could not add network");
		return -1;
	}
	ssid->temporary = 1;
	ssid->p2p_group = p2p_group;
	if (ssid_val) {
		ssid->ssid = os_malloc(ssid_len);
		if (ssid->ssid) {
			os_memcpy(ssid->ssid, ssid_val, ssid_len);
			ssid->ssid_len = ssid_len;
		}
	}
	if (peer_pubkey_hash) {
		os_memcpy(hash, " pkhash=", 8);
		wpa_snprintf_hex_uppercase(hash + 8, sizeof(hash) - 8,
					   peer_pubkey_hash,
					   WPS_OOB_PUBKEY_HASH_LEN);
	} else {
		hash[0] = '\0';
	}
#ifdef CONFIG_P2P
	if (p2p_group && wpa_s->go_params && wpa_s->go_params->ssid_len) {
		ssid->ssid = os_zalloc(wpa_s->go_params->ssid_len + 1);
		if (ssid->ssid) {
			ssid->ssid_len = wpa_s->go_params->ssid_len;
			os_memcpy(ssid->ssid, wpa_s->go_params->ssid,
				  ssid->ssid_len);
			wpa_hexdump_ascii(MSG_DEBUG, "WPS: Use specific AP "
					  "SSID", ssid->ssid, ssid->ssid_len);
		}
	}
#endif /* CONFIG_P2P */
	if (pin)
		os_snprintf(val, sizeof(val), "\"pin=%s dev_pw_id=%u%s\"",
			    pin, dev_pw_id, hash);
	else if (pin == NULL && dev_pw_id == DEV_PW_NFC_CONNECTION_HANDOVER) {
		os_snprintf(val, sizeof(val), "\"dev_pw_id=%u%s\"",
			    dev_pw_id, hash);
	} else {
		rpin = wps_generate_pin();
		os_snprintf(val, sizeof(val), "\"pin=%08d dev_pw_id=%u%s\"",
			    rpin, dev_pw_id, hash);
	}
	if (wpa_config_set(ssid, "phase1", val, 0) < 0) {
		wpa_printf(MSG_DEBUG, "WPS: Failed to set phase1 '%s'", val);
		return -1;
	}
	if (wpa_s->wps_fragment_size)
		ssid->eap.fragment_size = wpa_s->wps_fragment_size;
	eloop_register_timeout(WPS_PBC_WALK_TIME, 0, wpas_wps_timeout,
			       wpa_s, NULL);
	wpa_s->wps_ap_iter = 1;
	wpas_wps_reassoc(wpa_s, ssid, bssid, freq);
	return rpin;
}


int wpas_wps_start_pin(struct wpa_supplicant *wpa_s, const u8 *bssid,
		       const char *pin, int p2p_group, u16 dev_pw_id)
{
	return wpas_wps_start_dev_pw(wpa_s, NULL, bssid, pin, p2p_group,
				     dev_pw_id, NULL, NULL, 0, 0);
}


/* Cancel the wps pbc/pin requests */
int wpas_wps_cancel(struct wpa_supplicant *wpa_s)
{
#ifdef CONFIG_AP
	if (wpa_s->ap_iface) {
		wpa_printf(MSG_DEBUG, "WPS: Cancelling in AP mode");
		return wpa_supplicant_ap_wps_cancel(wpa_s);
	}
#endif /* CONFIG_AP */

	if (wpa_s->wpa_state == WPA_SCANNING ||
	    wpa_s->wpa_state == WPA_DISCONNECTED) {
		wpa_printf(MSG_DEBUG, "WPS: Cancel operation - cancel scan");
		wpa_supplicant_cancel_scan(wpa_s);
		wpas_clear_wps(wpa_s);
	} else if (wpa_s->wpa_state >= WPA_ASSOCIATED) {
		wpa_printf(MSG_DEBUG, "WPS: Cancel operation - "
			   "deauthenticate");
		wpa_supplicant_deauthenticate(wpa_s,
					      WLAN_REASON_DEAUTH_LEAVING);
		wpas_clear_wps(wpa_s);
	} else {
		wpas_wps_reenable_networks(wpa_s);
		wpas_wps_clear_ap_info(wpa_s);
		if (eloop_cancel_timeout(wpas_wps_clear_timeout, wpa_s, NULL) >
		    0)
			wpas_clear_wps(wpa_s);
	}

	wpa_s->after_wps = 0;

	return 0;
}


int wpas_wps_start_reg(struct wpa_supplicant *wpa_s, const u8 *bssid,
		       const char *pin, struct wps_new_ap_settings *settings)
{
	struct wpa_ssid *ssid;
	char val[200];
	char *pos, *end;
	int res;

	if (!pin)
		return -1;
	wpas_clear_wps(wpa_s);
	ssid = wpas_wps_add_network(wpa_s, 1, NULL, bssid);
	if (ssid == NULL)
		return -1;
	ssid->temporary = 1;
	pos = val;
	end = pos + sizeof(val);
	res = os_snprintf(pos, end - pos, "\"pin=%s", pin);
	if (res < 0 || res >= end - pos)
		return -1;
	pos += res;
	if (settings) {
		res = os_snprintf(pos, end - pos, " new_ssid=%s new_auth=%s "
				  "new_encr=%s new_key=%s",
				  settings->ssid_hex, settings->auth,
				  settings->encr, settings->key_hex);
		if (res < 0 || res >= end - pos)
			return -1;
		pos += res;
	}
	res = os_snprintf(pos, end - pos, "\"");
	if (res < 0 || res >= end - pos)
		return -1;
	if (wpa_config_set(ssid, "phase1", val, 0) < 0)
		return -1;
	if (wpa_s->wps_fragment_size)
		ssid->eap.fragment_size = wpa_s->wps_fragment_size;
	eloop_register_timeout(WPS_PBC_WALK_TIME, 0, wpas_wps_timeout,
			       wpa_s, NULL);
	wpas_wps_reassoc(wpa_s, ssid, bssid, 0);
	return 0;
}


static int wpas_wps_new_psk_cb(void *ctx, const u8 *mac_addr,
			       const u8 *p2p_dev_addr, const u8 *psk,
			       size_t psk_len)
{
	if (is_zero_ether_addr(p2p_dev_addr)) {
		wpa_printf(MSG_DEBUG,
			   "Received new WPA/WPA2-PSK from WPS for STA " MACSTR,
			   MAC2STR(mac_addr));
	} else {
		wpa_printf(MSG_DEBUG,
			   "Received new WPA/WPA2-PSK from WPS for STA " MACSTR
			   " P2P Device Addr " MACSTR,
			   MAC2STR(mac_addr), MAC2STR(p2p_dev_addr));
	}
	wpa_hexdump_key(MSG_DEBUG, "Per-device PSK", psk, psk_len);

	/* TODO */

	return 0;
}


static void wpas_wps_pin_needed_cb(void *ctx, const u8 *uuid_e,
				   const struct wps_device_data *dev)
{
	char uuid[40], txt[400];
	int len;
	char devtype[WPS_DEV_TYPE_BUFSIZE];
	if (uuid_bin2str(uuid_e, uuid, sizeof(uuid)))
		return;
	wpa_printf(MSG_DEBUG, "WPS: PIN needed for UUID-E %s", uuid);
	len = os_snprintf(txt, sizeof(txt), "WPS-EVENT-PIN-NEEDED %s " MACSTR
			  " [%s|%s|%s|%s|%s|%s]",
			  uuid, MAC2STR(dev->mac_addr), dev->device_name,
			  dev->manufacturer, dev->model_name,
			  dev->model_number, dev->serial_number,
			  wps_dev_type_bin2str(dev->pri_dev_type, devtype,
					       sizeof(devtype)));
	if (len > 0 && len < (int) sizeof(txt))
		wpa_printf(MSG_INFO, "%s", txt);
}


static void wpas_wps_set_sel_reg_cb(void *ctx, int sel_reg, u16 dev_passwd_id,
				    u16 sel_reg_config_methods)
{
#ifdef CONFIG_WPS_ER
	struct wpa_supplicant *wpa_s = ctx;

	if (wpa_s->wps_er == NULL)
		return;
	wpa_printf(MSG_DEBUG, "WPS ER: SetSelectedRegistrar - sel_reg=%d "
		   "dev_password_id=%u sel_reg_config_methods=0x%x",
		   sel_reg, dev_passwd_id, sel_reg_config_methods);
	wps_er_set_sel_reg(wpa_s->wps_er, sel_reg, dev_passwd_id,
			   sel_reg_config_methods);
#endif /* CONFIG_WPS_ER */
}


static u16 wps_fix_config_methods(u16 config_methods)
{
	if ((config_methods &
	     (WPS_CONFIG_DISPLAY | WPS_CONFIG_VIRT_DISPLAY |
	      WPS_CONFIG_PHY_DISPLAY)) == WPS_CONFIG_DISPLAY) {
		wpa_printf(MSG_INFO, "WPS: Converting display to "
			   "virtual_display for WPS 2.0 compliance");
		config_methods |= WPS_CONFIG_VIRT_DISPLAY;
	}
	if ((config_methods &
	     (WPS_CONFIG_PUSHBUTTON | WPS_CONFIG_VIRT_PUSHBUTTON |
	      WPS_CONFIG_PHY_PUSHBUTTON)) == WPS_CONFIG_PUSHBUTTON) {
		wpa_printf(MSG_INFO, "WPS: Converting push_button to "
			   "virtual_push_button for WPS 2.0 compliance");
		config_methods |= WPS_CONFIG_VIRT_PUSHBUTTON;
	}

	return config_methods;
}


static void wpas_wps_set_uuid(struct wpa_supplicant *wpa_s,
			      struct wps_context *wps)
{
	char buf[50];
	const char *src;

	if (is_nil_uuid(wpa_s->conf->uuid)) {
		struct wpa_supplicant *first;
		first = wpa_s->global->ifaces;
		while (first && first->next)
			first = first->next;
		if (first && first != wpa_s) {
			if (wps != wpa_s->global->ifaces->wps)
				os_memcpy(wps->uuid,
					  wpa_s->global->ifaces->wps->uuid,
					  WPS_UUID_LEN);
			src = "from the first interface";
		} else {
			uuid_gen_mac_addr(wpa_s->own_addr, wps->uuid);
			src = "based on MAC address";
		}
	} else {
		os_memcpy(wps->uuid, wpa_s->conf->uuid, WPS_UUID_LEN);
		src = "based on configuration";
	}

	uuid_bin2str(wps->uuid, buf, sizeof(buf));
	wpa_dbg(wpa_s, MSG_DEBUG, "WPS: UUID %s: %s", src, buf);
}


static void wpas_wps_set_vendor_ext_m1(struct wpa_supplicant *wpa_s,
				       struct wps_context *wps)
{
	wpabuf_free(wps->dev.vendor_ext_m1);
	wps->dev.vendor_ext_m1 = NULL;

	if (wpa_s->conf->wps_vendor_ext_m1) {
		wps->dev.vendor_ext_m1 =
			wpabuf_dup(wpa_s->conf->wps_vendor_ext_m1);
		if (!wps->dev.vendor_ext_m1) {
			wpa_printf(MSG_ERROR, "WPS: Cannot "
				   "allocate memory for vendor_ext_m1");
		}
	}
}


int wpas_wps_init(struct wpa_supplicant *wpa_s)
{
	struct wps_context *wps;
	struct wps_registrar_config rcfg;
	struct hostapd_hw_modes *modes;
	u16 m;

	wps = os_zalloc(sizeof(*wps));
	if (wps == NULL)
		return -1;

	wps->cred_cb = wpa_supplicant_wps_cred;
	wps->event_cb = wpa_supplicant_wps_event;
	wps->rf_band_cb = wpa_supplicant_wps_rf_band;
	wps->cb_ctx = wpa_s;

	wps->dev.device_name = wpa_s->conf->device_name;
	wps->dev.manufacturer = wpa_s->conf->manufacturer;
	wps->dev.model_name = wpa_s->conf->model_name;
	wps->dev.model_number = wpa_s->conf->model_number;
	wps->dev.serial_number = wpa_s->conf->serial_number;
	wps->config_methods =
		wps_config_methods_str2bin(wpa_s->conf->config_methods);
	if ((wps->config_methods & (WPS_CONFIG_DISPLAY | WPS_CONFIG_LABEL)) ==
	    (WPS_CONFIG_DISPLAY | WPS_CONFIG_LABEL)) {
		wpa_printf(MSG_ERROR, "WPS: Both Label and Display config "
			   "methods are not allowed at the same time");
		os_free(wps);
		return -1;
	}
	wps->config_methods = wps_fix_config_methods(wps->config_methods);
	wps->dev.config_methods = wps->config_methods;
	os_memcpy(wps->dev.pri_dev_type, wpa_s->conf->device_type,
		  WPS_DEV_TYPE_LEN);

	wps->dev.num_sec_dev_types = wpa_s->conf->num_sec_device_types;
	os_memcpy(wps->dev.sec_dev_type, wpa_s->conf->sec_device_type,
		  WPS_DEV_TYPE_LEN * wps->dev.num_sec_dev_types);

	wpas_wps_set_vendor_ext_m1(wpa_s, wps);

	wps->dev.os_version = WPA_GET_BE32(wpa_s->conf->os_version);
	modes = wpa_s->hw.modes;
	if (modes) {
		for (m = 0; m < wpa_s->hw.num_modes; m++) {
			if (modes[m].mode == HOSTAPD_MODE_IEEE80211B ||
			    modes[m].mode == HOSTAPD_MODE_IEEE80211G)
				wps->dev.rf_bands |= WPS_RF_24GHZ;
			else if (modes[m].mode == HOSTAPD_MODE_IEEE80211A)
				wps->dev.rf_bands |= WPS_RF_50GHZ;
		}
	}
	if (wps->dev.rf_bands == 0) {
		/*
		 * Default to claiming support for both bands if the driver
		 * does not provide support for fetching supported bands.
		 */
		wps->dev.rf_bands = WPS_RF_24GHZ | WPS_RF_50GHZ;
	}
	os_memcpy(wps->dev.mac_addr, wpa_s->own_addr, ETH_ALEN);
	wpas_wps_set_uuid(wpa_s, wps);

	wps->auth_types = WPS_AUTH_WPA2PSK | WPS_AUTH_WPAPSK;
	wps->encr_types = WPS_ENCR_AES | WPS_ENCR_TKIP;

	os_memset(&rcfg, 0, sizeof(rcfg));
	rcfg.new_psk_cb = wpas_wps_new_psk_cb;
	rcfg.pin_needed_cb = wpas_wps_pin_needed_cb;
	rcfg.set_sel_reg_cb = wpas_wps_set_sel_reg_cb;
	rcfg.cb_ctx = wpa_s;

	wps->registrar = wps_registrar_init(wps, &rcfg);
	if (wps->registrar == NULL) {
		wpa_printf(MSG_DEBUG, "Failed to initialize WPS Registrar");
		os_free(wps);
		return -1;
	}

	wpa_s->wps = wps;

	return 0;
}


#ifdef CONFIG_WPS_ER
static void wpas_wps_nfc_clear(struct wps_context *wps)
{
	wps->ap_nfc_dev_pw_id = 0;
	wpabuf_free(wps->ap_nfc_dh_pubkey);
	wps->ap_nfc_dh_pubkey = NULL;
	wpabuf_free(wps->ap_nfc_dh_privkey);
	wps->ap_nfc_dh_privkey = NULL;
	wpabuf_free(wps->ap_nfc_dev_pw);
	wps->ap_nfc_dev_pw = NULL;
}
#endif /* CONFIG_WPS_ER */


void wpas_wps_deinit(struct wpa_supplicant *wpa_s)
{
	wpas_wps_assoc_with_cred_cancel(wpa_s);
	eloop_cancel_timeout(wpas_wps_timeout, wpa_s, NULL);
	eloop_cancel_timeout(wpas_wps_clear_timeout, wpa_s, NULL);
	eloop_cancel_timeout(wpas_wps_reenable_networks_cb, wpa_s, NULL);
	wpas_wps_clear_ap_info(wpa_s);

#ifdef CONFIG_P2P
	eloop_cancel_timeout(wpas_p2p_pbc_overlap_cb, wpa_s, NULL);
#endif /* CONFIG_P2P */

	if (wpa_s->wps == NULL)
		return;

#ifdef CONFIG_WPS_ER
	wps_er_deinit(wpa_s->wps_er, NULL, NULL);
	wpa_s->wps_er = NULL;
	wpas_wps_nfc_clear(wpa_s->wps);
#endif /* CONFIG_WPS_ER */

	wps_registrar_deinit(wpa_s->wps->registrar);
	wpabuf_free(wpa_s->wps->dh_pubkey);
	wpabuf_free(wpa_s->wps->dh_privkey);
	wpabuf_free(wpa_s->wps->dev.vendor_ext_m1);
	os_free(wpa_s->wps->network_key);
	os_free(wpa_s->wps);
	wpa_s->wps = NULL;
}


int wpas_wps_ssid_bss_match(struct wpa_supplicant *wpa_s,
			    struct wpa_ssid *ssid, struct wpa_bss *bss)
{
	struct wpabuf *wps_ie;

	if (!(ssid->key_mgmt & WPA_KEY_MGMT_WPS))
		return -1;

	wps_ie = wpa_bss_get_vendor_ie_multi(bss, WPS_IE_VENDOR_TYPE);
	if (eap_is_wps_pbc_enrollee(&ssid->eap)) {
		if (!wps_ie) {
			wpa_printf(MSG_DEBUG, "   skip - non-WPS AP");
			return 0;
		}

		if (!wps_is_selected_pbc_registrar(wps_ie)) {
			wpa_printf(MSG_DEBUG, "   skip - WPS AP "
				   "without active PBC Registrar");
			wpabuf_free(wps_ie);
			return 0;
		}

		/* TODO: overlap detection */
		wpa_printf(MSG_DEBUG, "   selected based on WPS IE "
			   "(Active PBC)");
		wpabuf_free(wps_ie);
		return 1;
	}

	if (eap_is_wps_pin_enrollee(&ssid->eap)) {
		if (!wps_ie) {
			wpa_printf(MSG_DEBUG, "   skip - non-WPS AP");
			return 0;
		}

		/*
		 * Start with WPS APs that advertise our address as an
		 * authorized MAC (v2.0) or active PIN Registrar (v1.0) and
		 * allow any WPS AP after couple of scans since some APs do not
		 * set Selected Registrar attribute properly when using
		 * external Registrar.
		 */
		if (!wps_is_addr_authorized(wps_ie, wpa_s->own_addr, 1)) {
			if (wpa_s->scan_runs < WPS_PIN_SCAN_IGNORE_SEL_REG) {
				wpa_printf(MSG_DEBUG, "   skip - WPS AP "
					   "without active PIN Registrar");
				wpabuf_free(wps_ie);
				return 0;
			}
			wpa_printf(MSG_DEBUG, "   selected based on WPS IE");
		} else {
			wpa_printf(MSG_DEBUG, "   selected based on WPS IE "
				   "(Authorized MAC or Active PIN)");
		}
		wpabuf_free(wps_ie);
		return 1;
	}

	if (wps_ie) {
		wpa_printf(MSG_DEBUG, "   selected based on WPS IE");
		wpabuf_free(wps_ie);
		return 1;
	}

	return -1;
}


int wpas_wps_ssid_wildcard_ok(struct wpa_supplicant *wpa_s,
			      struct wpa_ssid *ssid,
			      struct wpa_bss *bss)
{
	struct wpabuf *wps_ie = NULL;
	int ret = 0;

	if (eap_is_wps_pbc_enrollee(&ssid->eap)) {
		wps_ie = wpa_bss_get_vendor_ie_multi(bss, WPS_IE_VENDOR_TYPE);
		if (wps_ie && wps_is_selected_pbc_registrar(wps_ie)) {
			/* allow wildcard SSID for WPS PBC */
			ret = 1;
		}
	} else if (eap_is_wps_pin_enrollee(&ssid->eap)) {
		wps_ie = wpa_bss_get_vendor_ie_multi(bss, WPS_IE_VENDOR_TYPE);
		if (wps_ie &&
		    (wps_is_addr_authorized(wps_ie, wpa_s->own_addr, 1) ||
		     wpa_s->scan_runs >= WPS_PIN_SCAN_IGNORE_SEL_REG)) {
			/* allow wildcard SSID for WPS PIN */
			ret = 1;
		}
	}

	if (!ret && ssid->bssid_set &&
	    os_memcmp(ssid->bssid, bss->bssid, ETH_ALEN) == 0) {
		/* allow wildcard SSID due to hardcoded BSSID match */
		ret = 1;
	}

#ifdef CONFIG_WPS_STRICT
	if (wps_ie) {
		if (wps_validate_beacon_probe_resp(wps_ie, bss->beacon_ie_len >
						   0, bss->bssid) < 0)
			ret = 0;
		if (bss->beacon_ie_len) {
			struct wpabuf *bcn_wps;
			bcn_wps = wpa_bss_get_vendor_ie_multi_beacon(
				bss, WPS_IE_VENDOR_TYPE);
			if (bcn_wps == NULL) {
				wpa_printf(MSG_DEBUG, "WPS: Mandatory WPS IE "
					   "missing from AP Beacon");
				ret = 0;
			} else {
				if (wps_validate_beacon(wps_ie) < 0)
					ret = 0;
				wpabuf_free(bcn_wps);
			}
		}
	}
#endif /* CONFIG_WPS_STRICT */

	wpabuf_free(wps_ie);

	return ret;
}


int wpas_wps_scan_pbc_overlap(struct wpa_supplicant *wpa_s,
			      struct wpa_bss *selected, struct wpa_ssid *ssid)
{
	const u8 *sel_uuid, *uuid;
	struct wpabuf *wps_ie;
	int ret = 0;
	struct wpa_bss *bss;

	if (!eap_is_wps_pbc_enrollee(&ssid->eap))
		return 0;

	wpa_printf(MSG_DEBUG, "WPS: Check whether PBC session overlap is "
		   "present in scan results; selected BSSID " MACSTR,
		   MAC2STR(selected->bssid));

	/* Make sure that only one AP is in active PBC mode */
	wps_ie = wpa_bss_get_vendor_ie_multi(selected, WPS_IE_VENDOR_TYPE);
	if (wps_ie) {
		sel_uuid = wps_get_uuid_e(wps_ie);
		wpa_hexdump(MSG_DEBUG, "WPS: UUID of the selected BSS",
			    sel_uuid, UUID_LEN);
	} else {
		wpa_printf(MSG_DEBUG, "WPS: Selected BSS does not include "
			   "WPS IE?!");
		sel_uuid = NULL;
	}

	dl_list_for_each(bss, &wpa_s->bss, struct wpa_bss, list) {
		struct wpabuf *ie;
		if (bss == selected)
			continue;
		ie = wpa_bss_get_vendor_ie_multi(bss, WPS_IE_VENDOR_TYPE);
		if (!ie)
			continue;
		if (!wps_is_selected_pbc_registrar(ie)) {
			wpabuf_free(ie);
			continue;
		}
		wpa_printf(MSG_DEBUG, "WPS: Another BSS in active PBC mode: "
			   MACSTR, MAC2STR(bss->bssid));
		uuid = wps_get_uuid_e(ie);
		wpa_hexdump(MSG_DEBUG, "WPS: UUID of the other BSS",
			    uuid, UUID_LEN);
		if (sel_uuid == NULL || uuid == NULL ||
		    os_memcmp(sel_uuid, uuid, UUID_LEN) != 0) {
			ret = 1; /* PBC overlap */
			wpa_msg(wpa_s, MSG_INFO, "WPS: PBC overlap detected: "
				MACSTR " and " MACSTR,
				MAC2STR(selected->bssid),
				MAC2STR(bss->bssid));
			wpabuf_free(ie);
			break;
		}

		/* TODO: verify that this is reasonable dual-band situation */

		wpabuf_free(ie);
	}

	wpabuf_free(wps_ie);

	return ret;
}


void wpas_wps_notify_scan_results(struct wpa_supplicant *wpa_s)
{
	struct wpa_bss *bss;
	unsigned int pbc = 0, auth = 0, pin = 0, wps = 0;

	if (wpa_s->disconnected || wpa_s->wpa_state >= WPA_ASSOCIATED)
		return;

	dl_list_for_each(bss, &wpa_s->bss, struct wpa_bss, list) {
		struct wpabuf *ie;
		ie = wpa_bss_get_vendor_ie_multi(bss, WPS_IE_VENDOR_TYPE);
		if (!ie)
			continue;
		if (wps_is_selected_pbc_registrar(ie))
			pbc++;
		else if (wps_is_addr_authorized(ie, wpa_s->own_addr, 0))
			auth++;
		else if (wps_is_selected_pin_registrar(ie))
			pin++;
		else
			wps++;
		wpabuf_free(ie);
	}

	if (pbc)
		wpa_msg_ctrl(wpa_s, MSG_INFO, WPS_EVENT_AP_AVAILABLE_PBC);
	else if (auth)
		wpa_msg_ctrl(wpa_s, MSG_INFO, WPS_EVENT_AP_AVAILABLE_AUTH);
	else if (pin)
		wpa_msg_ctrl(wpa_s, MSG_INFO, WPS_EVENT_AP_AVAILABLE_PIN);
	else if (wps)
		wpa_msg_ctrl(wpa_s, MSG_INFO, WPS_EVENT_AP_AVAILABLE);
}


int wpas_wps_searching(struct wpa_supplicant *wpa_s)
{
	struct wpa_ssid *ssid;

	for (ssid = wpa_s->conf->ssid; ssid; ssid = ssid->next) {
		if ((ssid->key_mgmt & WPA_KEY_MGMT_WPS) && !ssid->disabled)
			return 1;
	}

	return 0;
}


int wpas_wps_scan_result_text(const u8 *ies, size_t ies_len, char *buf,
			      char *end)
{
	struct wpabuf *wps_ie;
	int ret;

	wps_ie = ieee802_11_vendor_ie_concat(ies, ies_len, WPS_DEV_OUI_WFA);
	if (wps_ie == NULL)
		return 0;

	ret = wps_attr_text(wps_ie, buf, end);
	wpabuf_free(wps_ie);
	return ret;
}


int wpas_wps_er_start(struct wpa_supplicant *wpa_s, const char *filter)
{
#ifdef CONFIG_WPS_ER
	if (wpa_s->wps_er) {
		wps_er_refresh(wpa_s->wps_er);
		return 0;
	}
	wpa_s->wps_er = wps_er_init(wpa_s->wps, wpa_s->ifname, filter);
	if (wpa_s->wps_er == NULL)
		return -1;
	return 0;
#else /* CONFIG_WPS_ER */
	return 0;
#endif /* CONFIG_WPS_ER */
}


int wpas_wps_er_stop(struct wpa_supplicant *wpa_s)
{
#ifdef CONFIG_WPS_ER
	wps_er_deinit(wpa_s->wps_er, NULL, NULL);
	wpa_s->wps_er = NULL;
#endif /* CONFIG_WPS_ER */
	return 0;
}


#ifdef CONFIG_WPS_ER
int wpas_wps_er_add_pin(struct wpa_supplicant *wpa_s, const u8 *addr,
			const char *uuid, const char *pin)
{
	u8 u[UUID_LEN];
	const u8 *use_uuid = NULL;
	u8 addr_buf[ETH_ALEN];

	if (os_strcmp(uuid, "any") == 0) {
	} else if (uuid_str2bin(uuid, u) == 0) {
		use_uuid = u;
	} else if (hwaddr_aton(uuid, addr_buf) == 0) {
		use_uuid = wps_er_get_sta_uuid(wpa_s->wps_er, addr_buf);
		if (use_uuid == NULL)
			return -1;
	} else
		return -1;
	return wps_registrar_add_pin(wpa_s->wps->registrar, addr,
				     use_uuid,
				     (const u8 *) pin, os_strlen(pin), 300);
}


int wpas_wps_er_pbc(struct wpa_supplicant *wpa_s, const char *uuid)
{
	u8 u[UUID_LEN], *use_uuid = NULL;
	u8 addr[ETH_ALEN], *use_addr = NULL;

	if (uuid_str2bin(uuid, u) == 0)
		use_uuid = u;
	else if (hwaddr_aton(uuid, addr) == 0)
		use_addr = addr;
	else
		return -1;
	return wps_er_pbc(wpa_s->wps_er, use_uuid, use_addr);
}


int wpas_wps_er_learn(struct wpa_supplicant *wpa_s, const char *uuid,
		      const char *pin)
{
	u8 u[UUID_LEN], *use_uuid = NULL;
	u8 addr[ETH_ALEN], *use_addr = NULL;

	if (uuid_str2bin(uuid, u) == 0)
		use_uuid = u;
	else if (hwaddr_aton(uuid, addr) == 0)
		use_addr = addr;
	else
		return -1;

	return wps_er_learn(wpa_s->wps_er, use_uuid, use_addr, (const u8 *) pin,
			    os_strlen(pin));
}


static int wpas_wps_network_to_cred(struct wpa_ssid *ssid,
				    struct wps_credential *cred)
{
	os_memset(cred, 0, sizeof(*cred));
	if (ssid->ssid_len > 32)
		return -1;
	os_memcpy(cred->ssid, ssid->ssid, ssid->ssid_len);
	cred->ssid_len = ssid->ssid_len;
	if (ssid->key_mgmt & WPA_KEY_MGMT_PSK) {
		cred->auth_type = (ssid->proto & WPA_PROTO_RSN) ?
			WPS_AUTH_WPA2PSK : WPS_AUTH_WPAPSK;
		if (ssid->pairwise_cipher & WPA_CIPHER_CCMP)
			cred->encr_type = WPS_ENCR_AES;
		else
			cred->encr_type = WPS_ENCR_TKIP;
		if (ssid->passphrase) {
			cred->key_len = os_strlen(ssid->passphrase);
			if (cred->key_len >= 64)
				return -1;
			os_memcpy(cred->key, ssid->passphrase, cred->key_len);
		} else if (ssid->psk_set) {
			cred->key_len = 32;
			os_memcpy(cred->key, ssid->psk, 32);
		} else
			return -1;
	} else {
		cred->auth_type = WPS_AUTH_OPEN;
		cred->encr_type = WPS_ENCR_NONE;
	}

	return 0;
}


int wpas_wps_er_set_config(struct wpa_supplicant *wpa_s, const char *uuid,
			   int id)
{
	u8 u[UUID_LEN], *use_uuid = NULL;
	u8 addr[ETH_ALEN], *use_addr = NULL;
	struct wpa_ssid *ssid;
	struct wps_credential cred;

	if (uuid_str2bin(uuid, u) == 0)
		use_uuid = u;
	else if (hwaddr_aton(uuid, addr) == 0)
		use_addr = addr;
	else
		return -1;
	ssid = wpa_config_get_network(wpa_s->conf, id);
	if (ssid == NULL || ssid->ssid == NULL)
		return -1;

	if (wpas_wps_network_to_cred(ssid, &cred) < 0)
		return -1;
	return wps_er_set_config(wpa_s->wps_er, use_uuid, use_addr, &cred);
}


int wpas_wps_er_config(struct wpa_supplicant *wpa_s, const char *uuid,
		       const char *pin, struct wps_new_ap_settings *settings)
{
	u8 u[UUID_LEN], *use_uuid = NULL;
	u8 addr[ETH_ALEN], *use_addr = NULL;
	struct wps_credential cred;
	size_t len;

	if (uuid_str2bin(uuid, u) == 0)
		use_uuid = u;
	else if (hwaddr_aton(uuid, addr) == 0)
		use_addr = addr;
	else
		return -1;
	if (settings->ssid_hex == NULL || settings->auth == NULL ||
	    settings->encr == NULL || settings->key_hex == NULL)
		return -1;

	os_memset(&cred, 0, sizeof(cred));
	len = os_strlen(settings->ssid_hex);
	if ((len & 1) || len > 2 * sizeof(cred.ssid) ||
	    hexstr2bin(settings->ssid_hex, cred.ssid, len / 2))
		return -1;
	cred.ssid_len = len / 2;

	len = os_strlen(settings->key_hex);
	if ((len & 1) || len > 2 * sizeof(cred.key) ||
	    hexstr2bin(settings->key_hex, cred.key, len / 2))
		return -1;
	cred.key_len = len / 2;

	if (os_strcmp(settings->auth, "OPEN") == 0)
		cred.auth_type = WPS_AUTH_OPEN;
	else if (os_strcmp(settings->auth, "WPAPSK") == 0)
		cred.auth_type = WPS_AUTH_WPAPSK;
	else if (os_strcmp(settings->auth, "WPA2PSK") == 0)
		cred.auth_type = WPS_AUTH_WPA2PSK;
	else
		return -1;

	if (os_strcmp(settings->encr, "NONE") == 0)
		cred.encr_type = WPS_ENCR_NONE;
#ifdef CONFIG_TESTING_OPTIONS
	else if (os_strcmp(settings->encr, "WEP") == 0)
		cred.encr_type = WPS_ENCR_WEP;
#endif /* CONFIG_TESTING_OPTIONS */
	else if (os_strcmp(settings->encr, "TKIP") == 0)
		cred.encr_type = WPS_ENCR_TKIP;
	else if (os_strcmp(settings->encr, "CCMP") == 0)
		cred.encr_type = WPS_ENCR_AES;
	else
		return -1;

	return wps_er_config(wpa_s->wps_er, use_uuid, use_addr,
			     (const u8 *) pin, os_strlen(pin), &cred);
}


#ifdef CONFIG_WPS_NFC
struct wpabuf * wpas_wps_er_nfc_config_token(struct wpa_supplicant *wpa_s,
					     int ndef, const char *uuid)
{
	struct wpabuf *ret;
	u8 u[UUID_LEN], *use_uuid = NULL;
	u8 addr[ETH_ALEN], *use_addr = NULL;

	if (!wpa_s->wps_er)
		return NULL;

	if (uuid_str2bin(uuid, u) == 0)
		use_uuid = u;
	else if (hwaddr_aton(uuid, addr) == 0)
		use_addr = addr;
	else
		return NULL;

	ret = wps_er_nfc_config_token(wpa_s->wps_er, use_uuid, use_addr);
	if (ndef && ret) {
		struct wpabuf *tmp;
		tmp = ndef_build_wifi(ret);
		wpabuf_free(ret);
		if (tmp == NULL)
			return NULL;
		ret = tmp;
	}

	return ret;
}
#endif /* CONFIG_WPS_NFC */


static int callbacks_pending = 0;

static void wpas_wps_terminate_cb(void *ctx)
{
	wpa_printf(MSG_DEBUG, "WPS ER: Terminated");
	if (--callbacks_pending <= 0)
		eloop_terminate();
}
#endif /* CONFIG_WPS_ER */


int wpas_wps_terminate_pending(struct wpa_supplicant *wpa_s)
{
#ifdef CONFIG_WPS_ER
	if (wpa_s->wps_er) {
		callbacks_pending++;
		wps_er_deinit(wpa_s->wps_er, wpas_wps_terminate_cb, wpa_s);
		wpa_s->wps_er = NULL;
		return 1;
	}
#endif /* CONFIG_WPS_ER */
	return 0;
}


void wpas_wps_update_config(struct wpa_supplicant *wpa_s)
{
	struct wps_context *wps = wpa_s->wps;

	if (wps == NULL)
		return;

	if (wpa_s->conf->changed_parameters & CFG_CHANGED_CONFIG_METHODS) {
		wps->config_methods = wps_config_methods_str2bin(
			wpa_s->conf->config_methods);
		if ((wps->config_methods &
		     (WPS_CONFIG_DISPLAY | WPS_CONFIG_LABEL)) ==
		    (WPS_CONFIG_DISPLAY | WPS_CONFIG_LABEL)) {
			wpa_printf(MSG_ERROR, "WPS: Both Label and Display "
				   "config methods are not allowed at the "
				   "same time");
			wps->config_methods &= ~WPS_CONFIG_LABEL;
		}
	}
	wps->config_methods = wps_fix_config_methods(wps->config_methods);
	wps->dev.config_methods = wps->config_methods;

	if (wpa_s->conf->changed_parameters & CFG_CHANGED_DEVICE_TYPE)
		os_memcpy(wps->dev.pri_dev_type, wpa_s->conf->device_type,
			  WPS_DEV_TYPE_LEN);

	if (wpa_s->conf->changed_parameters & CFG_CHANGED_SEC_DEVICE_TYPE) {
		wps->dev.num_sec_dev_types = wpa_s->conf->num_sec_device_types;
		os_memcpy(wps->dev.sec_dev_type, wpa_s->conf->sec_device_type,
			  wps->dev.num_sec_dev_types * WPS_DEV_TYPE_LEN);
	}

	if (wpa_s->conf->changed_parameters & CFG_CHANGED_VENDOR_EXTENSION)
		wpas_wps_set_vendor_ext_m1(wpa_s, wps);

	if (wpa_s->conf->changed_parameters & CFG_CHANGED_OS_VERSION)
		wps->dev.os_version = WPA_GET_BE32(wpa_s->conf->os_version);

	if (wpa_s->conf->changed_parameters & CFG_CHANGED_UUID)
		wpas_wps_set_uuid(wpa_s, wps);

	if (wpa_s->conf->changed_parameters &
	    (CFG_CHANGED_DEVICE_NAME | CFG_CHANGED_WPS_STRING)) {
		/* Update pointers to make sure they refer current values */
		wps->dev.device_name = wpa_s->conf->device_name;
		wps->dev.manufacturer = wpa_s->conf->manufacturer;
		wps->dev.model_name = wpa_s->conf->model_name;
		wps->dev.model_number = wpa_s->conf->model_number;
		wps->dev.serial_number = wpa_s->conf->serial_number;
	}
}


#ifdef CONFIG_WPS_NFC

#ifdef CONFIG_WPS_ER
static struct wpabuf *
wpas_wps_network_config_token(struct wpa_supplicant *wpa_s, int ndef,
			      struct wpa_ssid *ssid)
{
	struct wpabuf *ret;
	struct wps_credential cred;

	if (wpas_wps_network_to_cred(ssid, &cred) < 0)
		return NULL;

	ret = wps_er_config_token_from_cred(wpa_s->wps, &cred);

	if (ndef && ret) {
		struct wpabuf *tmp;
		tmp = ndef_build_wifi(ret);
		wpabuf_free(ret);
		if (tmp == NULL)
			return NULL;
		ret = tmp;
	}

	return ret;
}
#endif /* CONFIG_WPS_ER */


struct wpabuf * wpas_wps_nfc_config_token(struct wpa_supplicant *wpa_s,
					  int ndef, const char *id_str)
{
#ifdef CONFIG_WPS_ER
	if (id_str) {
		int id;
		char *end = NULL;
		struct wpa_ssid *ssid;

		id = strtol(id_str, &end, 10);
		if (end && *end)
			return NULL;

		ssid = wpa_config_get_network(wpa_s->conf, id);
		if (ssid == NULL)
			return NULL;
		return wpas_wps_network_config_token(wpa_s, ndef, ssid);
	}
#endif /* CONFIG_WPS_ER */
#ifdef CONFIG_AP
	if (wpa_s->ap_iface)
		return wpas_ap_wps_nfc_config_token(wpa_s, ndef);
#endif /* CONFIG_AP */
	return NULL;
}


struct wpabuf * wpas_wps_nfc_token(struct wpa_supplicant *wpa_s, int ndef)
{
	if (wpa_s->conf->wps_nfc_pw_from_config) {
		return wps_nfc_token_build(ndef,
					   wpa_s->conf->wps_nfc_dev_pw_id,
					   wpa_s->conf->wps_nfc_dh_pubkey,
					   wpa_s->conf->wps_nfc_dev_pw);
	}

	return wps_nfc_token_gen(ndef, &wpa_s->conf->wps_nfc_dev_pw_id,
				 &wpa_s->conf->wps_nfc_dh_pubkey,
				 &wpa_s->conf->wps_nfc_dh_privkey,
				 &wpa_s->conf->wps_nfc_dev_pw);
}


int wpas_wps_start_nfc(struct wpa_supplicant *wpa_s, const u8 *go_dev_addr,
		       const u8 *bssid,
		       const struct wpabuf *dev_pw, u16 dev_pw_id,
		       int p2p_group, const u8 *peer_pubkey_hash,
		       const u8 *ssid, size_t ssid_len, int freq)
{
	struct wps_context *wps = wpa_s->wps;
	char pw[32 * 2 + 1];

	if (dev_pw_id != DEV_PW_NFC_CONNECTION_HANDOVER && dev_pw == NULL) {
		dev_pw = wpa_s->conf->wps_nfc_dev_pw;
		dev_pw_id = wpa_s->conf->wps_nfc_dev_pw_id;
	}

	if (wpa_s->conf->wps_nfc_dh_pubkey == NULL ||
	    wpa_s->conf->wps_nfc_dh_privkey == NULL) {
		wpa_printf(MSG_DEBUG, "WPS: Missing DH params - "
			   "cannot start NFC-triggered connection");
		return -1;
	}

	if (dev_pw_id != DEV_PW_NFC_CONNECTION_HANDOVER && dev_pw == NULL) {
		wpa_printf(MSG_DEBUG, "WPS: Missing Device Password (id=%u) - "
			   "cannot start NFC-triggered connection", dev_pw_id);
		return -1;
	}

	dh5_free(wps->dh_ctx);
	wpabuf_free(wps->dh_pubkey);
	wpabuf_free(wps->dh_privkey);
	wps->dh_privkey = wpabuf_dup(wpa_s->conf->wps_nfc_dh_privkey);
	wps->dh_pubkey = wpabuf_dup(wpa_s->conf->wps_nfc_dh_pubkey);
	if (wps->dh_privkey == NULL || wps->dh_pubkey == NULL) {
		wps->dh_ctx = NULL;
		wpabuf_free(wps->dh_pubkey);
		wps->dh_pubkey = NULL;
		wpabuf_free(wps->dh_privkey);
		wps->dh_privkey = NULL;
		wpa_printf(MSG_DEBUG, "WPS: Failed to get DH priv/pub key");
		return -1;
	}
	wps->dh_ctx = dh5_init_fixed(wps->dh_privkey, wps->dh_pubkey);
	if (wps->dh_ctx == NULL) {
		wpabuf_free(wps->dh_pubkey);
		wps->dh_pubkey = NULL;
		wpabuf_free(wps->dh_privkey);
		wps->dh_privkey = NULL;
		wpa_printf(MSG_DEBUG, "WPS: Failed to initialize DH context");
		return -1;
	}

	if (dev_pw) {
		wpa_snprintf_hex_uppercase(pw, sizeof(pw),
					   wpabuf_head(dev_pw),
					   wpabuf_len(dev_pw));
	}
	return wpas_wps_start_dev_pw(wpa_s, go_dev_addr, bssid,
				     dev_pw ? pw : NULL,
				     p2p_group, dev_pw_id, peer_pubkey_hash,
				     ssid, ssid_len, freq);
}


static int wpas_wps_use_cred(struct wpa_supplicant *wpa_s,
			     struct wps_parse_attr *attr)
{
	/*
	 * Disable existing networks temporarily to allow the newly learned
	 * credential to be preferred. Enable the temporarily disabled networks
	 * after 10 seconds.
	 */
	wpas_wps_temp_disable(wpa_s, NULL);
	eloop_register_timeout(10, 0, wpas_wps_reenable_networks_cb, wpa_s,
			       NULL);

	if (wps_oob_use_cred(wpa_s->wps, attr) < 0)
		return -1;

	if (wpa_s->wpa_state == WPA_INTERFACE_DISABLED)
		return 0;

	if (attr->ap_channel) {
		u16 chan = WPA_GET_BE16(attr->ap_channel);
		int freq = 0;

		if (chan >= 1 && chan <= 13)
			freq = 2407 + 5 * chan;
		else if (chan == 14)
			freq = 2484;
		else if (chan >= 30)
			freq = 5000 + 5 * chan;

		if (freq) {
			wpa_printf(MSG_DEBUG, "WPS: Credential container indicated AP channel %u -> %u MHz",
				   chan, freq);
			wpa_s->after_wps = 5;
			wpa_s->wps_freq = freq;
		}
	}

	wpa_printf(MSG_DEBUG, "WPS: Request reconnection with new network "
		   "based on the received credential added");
	wpa_s->normal_scans = 0;
	wpa_supplicant_reinit_autoscan(wpa_s);
	wpa_s->disconnected = 0;
	wpa_s->reassociate = 1;

	wpa_supplicant_cancel_sched_scan(wpa_s);
	wpa_supplicant_req_scan(wpa_s, 0, 0);

	return 0;
}


#ifdef CONFIG_WPS_ER
static int wpas_wps_add_nfc_password_token(struct wpa_supplicant *wpa_s,
					   struct wps_parse_attr *attr)
{
	return wps_registrar_add_nfc_password_token(
		wpa_s->wps->registrar, attr->oob_dev_password,
		attr->oob_dev_password_len);
}
#endif /* CONFIG_WPS_ER */


static int wpas_wps_nfc_tag_process(struct wpa_supplicant *wpa_s,
				    const struct wpabuf *wps)
{
	struct wps_parse_attr attr;

	wpa_hexdump_buf(MSG_DEBUG, "WPS: Received NFC tag payload", wps);

	if (wps_parse_msg(wps, &attr)) {
		wpa_printf(MSG_DEBUG, "WPS: Ignore invalid data from NFC tag");
		return -1;
	}

	if (attr.num_cred)
		return wpas_wps_use_cred(wpa_s, &attr);

#ifdef CONFIG_WPS_ER
	if (attr.oob_dev_password)
		return wpas_wps_add_nfc_password_token(wpa_s, &attr);
#endif /* CONFIG_WPS_ER */

	wpa_printf(MSG_DEBUG, "WPS: Ignore unrecognized NFC tag");
	return -1;
}


int wpas_wps_nfc_tag_read(struct wpa_supplicant *wpa_s,
			  const struct wpabuf *data, int forced_freq)
{
	const struct wpabuf *wps = data;
	struct wpabuf *tmp = NULL;
	int ret;

	if (wpabuf_len(data) < 4)
		return -1;

	if (*wpabuf_head_u8(data) != 0x10) {
		/* Assume this contains full NDEF record */
		tmp = ndef_parse_wifi(data);
		if (tmp == NULL) {
#ifdef CONFIG_P2P
			tmp = ndef_parse_p2p(data);
			if (tmp) {
				ret = wpas_p2p_nfc_tag_process(wpa_s, tmp,
							       forced_freq);
				wpabuf_free(tmp);
				return ret;
			}
#endif /* CONFIG_P2P */
			wpa_printf(MSG_DEBUG, "WPS: Could not parse NDEF");
			return -1;
		}
		wps = tmp;
	}

	ret = wpas_wps_nfc_tag_process(wpa_s, wps);
	wpabuf_free(tmp);
	return ret;
}


struct wpabuf * wpas_wps_nfc_handover_req(struct wpa_supplicant *wpa_s,
					  int ndef)
{
	struct wpabuf *ret;

	if (wpa_s->conf->wps_nfc_dh_pubkey == NULL &&
	    wps_nfc_gen_dh(&wpa_s->conf->wps_nfc_dh_pubkey,
			   &wpa_s->conf->wps_nfc_dh_privkey) < 0)
		return NULL;

	ret = wps_build_nfc_handover_req(wpa_s->wps,
					 wpa_s->conf->wps_nfc_dh_pubkey);

	if (ndef && ret) {
		struct wpabuf *tmp;
		tmp = ndef_build_wifi(ret);
		wpabuf_free(ret);
		if (tmp == NULL)
			return NULL;
		ret = tmp;
	}

	return ret;
}


#ifdef CONFIG_WPS_NFC

static struct wpabuf *
wpas_wps_er_nfc_handover_sel(struct wpa_supplicant *wpa_s, int ndef,
			     const char *uuid)
{
#ifdef CONFIG_WPS_ER
	struct wpabuf *ret;
	u8 u[UUID_LEN], *use_uuid = NULL;
	u8 addr[ETH_ALEN], *use_addr = NULL;
	struct wps_context *wps = wpa_s->wps;

	if (wps == NULL)
		return NULL;

	if (uuid == NULL)
		return NULL;
	if (uuid_str2bin(uuid, u) == 0)
		use_uuid = u;
	else if (hwaddr_aton(uuid, addr) == 0)
		use_addr = addr;
	else
		return NULL;

	if (wpa_s->conf->wps_nfc_dh_pubkey == NULL) {
		if (wps_nfc_gen_dh(&wpa_s->conf->wps_nfc_dh_pubkey,
				   &wpa_s->conf->wps_nfc_dh_privkey) < 0)
			return NULL;
	}

	wpas_wps_nfc_clear(wps);
	wps->ap_nfc_dev_pw_id = DEV_PW_NFC_CONNECTION_HANDOVER;
	wps->ap_nfc_dh_pubkey = wpabuf_dup(wpa_s->conf->wps_nfc_dh_pubkey);
	wps->ap_nfc_dh_privkey = wpabuf_dup(wpa_s->conf->wps_nfc_dh_privkey);
	if (!wps->ap_nfc_dh_pubkey || !wps->ap_nfc_dh_privkey) {
		wpas_wps_nfc_clear(wps);
		return NULL;
	}

	ret = wps_er_nfc_handover_sel(wpa_s->wps_er, wpa_s->wps, use_uuid,
				      use_addr, wpa_s->conf->wps_nfc_dh_pubkey);
	if (ndef && ret) {
		struct wpabuf *tmp;
		tmp = ndef_build_wifi(ret);
		wpabuf_free(ret);
		if (tmp == NULL)
			return NULL;
		ret = tmp;
	}

	return ret;
#else /* CONFIG_WPS_ER */
	return NULL;
#endif /* CONFIG_WPS_ER */
}
#endif /* CONFIG_WPS_NFC */


struct wpabuf * wpas_wps_nfc_handover_sel(struct wpa_supplicant *wpa_s,
					  int ndef, int cr, const char *uuid)
{
	struct wpabuf *ret;
	if (!cr)
		return NULL;
	ret = wpas_ap_wps_nfc_handover_sel(wpa_s, ndef);
	if (ret)
		return ret;
	return wpas_wps_er_nfc_handover_sel(wpa_s, ndef, uuid);
}


static int wpas_wps_nfc_rx_handover_sel(struct wpa_supplicant *wpa_s,
					const struct wpabuf *data)
{
	struct wpabuf *wps;
	int ret = -1;
	u16 wsc_len;
	const u8 *pos;
	struct wpabuf msg;
	struct wps_parse_attr attr;
	u16 dev_pw_id;
	const u8 *bssid = NULL;
	int freq = 0;

	wps = ndef_parse_wifi(data);
	if (wps == NULL)
		return -1;
	wpa_printf(MSG_DEBUG, "WPS: Received application/vnd.wfa.wsc "
		   "payload from NFC connection handover");
	wpa_hexdump_buf(MSG_DEBUG, "WPS: NFC payload", wps);
	if (wpabuf_len(wps) < 2) {
		wpa_printf(MSG_DEBUG, "WPS: Too short Wi-Fi Handover Select "
			   "Message");
		goto out;
	}
	pos = wpabuf_head(wps);
	wsc_len = WPA_GET_BE16(pos);
	if (wsc_len > wpabuf_len(wps) - 2) {
		wpa_printf(MSG_DEBUG, "WPS: Invalid WSC attribute length (%u) "
			   "in Wi-Fi Handover Select Message", wsc_len);
		goto out;
	}
	pos += 2;

	wpa_hexdump(MSG_DEBUG,
		    "WPS: WSC attributes in Wi-Fi Handover Select Message",
		    pos, wsc_len);
	if (wsc_len < wpabuf_len(wps) - 2) {
		wpa_hexdump(MSG_DEBUG,
			    "WPS: Ignore extra data after WSC attributes",
			    pos + wsc_len, wpabuf_len(wps) - 2 - wsc_len);
	}

	wpabuf_set(&msg, pos, wsc_len);
	ret = wps_parse_msg(&msg, &attr);
	if (ret < 0) {
		wpa_printf(MSG_DEBUG, "WPS: Could not parse WSC attributes in "
			   "Wi-Fi Handover Select Message");
		goto out;
	}

	if (attr.oob_dev_password == NULL ||
	    attr.oob_dev_password_len < WPS_OOB_PUBKEY_HASH_LEN + 2) {
		wpa_printf(MSG_DEBUG, "WPS: No Out-of-Band Device Password "
			   "included in Wi-Fi Handover Select Message");
		ret = -1;
		goto out;
	}

	if (attr.ssid == NULL) {
		wpa_printf(MSG_DEBUG, "WPS: No SSID included in Wi-Fi Handover "
			   "Select Message");
		ret = -1;
		goto out;
	}

	wpa_hexdump_ascii(MSG_DEBUG, "WPS: SSID", attr.ssid, attr.ssid_len);

	if (attr.mac_addr) {
		bssid = attr.mac_addr;
		wpa_printf(MSG_DEBUG, "WPS: MAC Address (BSSID): " MACSTR,
			   MAC2STR(bssid));
	}

	if (attr.rf_bands)
		wpa_printf(MSG_DEBUG, "WPS: RF Bands: %d", *attr.rf_bands);

	if (attr.ap_channel) {
		u16 chan = WPA_GET_BE16(attr.ap_channel);

		wpa_printf(MSG_DEBUG, "WPS: AP Channel: %d", chan);

		if (chan >= 1 && chan <= 13 &&
		    (attr.rf_bands == NULL || *attr.rf_bands & WPS_RF_24GHZ))
			freq = 2407 + 5 * chan;
		else if (chan == 14 &&
			 (attr.rf_bands == NULL ||
			  *attr.rf_bands & WPS_RF_24GHZ))
			freq = 2484;
		else if (chan >= 30 &&
			 (attr.rf_bands == NULL ||
			  *attr.rf_bands & WPS_RF_50GHZ))
			freq = 5000 + 5 * chan;

		if (freq) {
			wpa_printf(MSG_DEBUG,
				   "WPS: AP indicated channel %u -> %u MHz",
				   chan, freq);
		}
	}

	wpa_hexdump(MSG_DEBUG, "WPS: Out-of-Band Device Password",
		    attr.oob_dev_password, attr.oob_dev_password_len);
	dev_pw_id = WPA_GET_BE16(attr.oob_dev_password +
				 WPS_OOB_PUBKEY_HASH_LEN);
	if (dev_pw_id != DEV_PW_NFC_CONNECTION_HANDOVER) {
		wpa_printf(MSG_DEBUG, "WPS: Unexpected OOB Device Password ID "
			   "%u in Wi-Fi Handover Select Message", dev_pw_id);
		ret = -1;
		goto out;
	}
	wpa_hexdump(MSG_DEBUG, "WPS: AP Public Key hash",
		    attr.oob_dev_password, WPS_OOB_PUBKEY_HASH_LEN);

	ret = wpas_wps_start_nfc(wpa_s, NULL, bssid, NULL, dev_pw_id, 0,
				 attr.oob_dev_password,
				 attr.ssid, attr.ssid_len, freq);

out:
	wpabuf_free(wps);
	return ret;
}


int wpas_wps_nfc_report_handover(struct wpa_supplicant *wpa_s,
				 const struct wpabuf *req,
				 const struct wpabuf *sel)
{
	wpa_printf(MSG_DEBUG, "NFC: WPS connection handover reported");
	wpa_hexdump_buf_key(MSG_DEBUG, "WPS: Carrier record in request", req);
	wpa_hexdump_buf_key(MSG_DEBUG, "WPS: Carrier record in select", sel);
	return wpas_wps_nfc_rx_handover_sel(wpa_s, sel);
}


int wpas_er_wps_nfc_report_handover(struct wpa_supplicant *wpa_s,
				    const struct wpabuf *req,
				    const struct wpabuf *sel)
{
	struct wpabuf *wps;
	int ret = -1;
	u16 wsc_len;
	const u8 *pos;
	struct wpabuf msg;
	struct wps_parse_attr attr;
	u16 dev_pw_id;

	/*
	 * Enrollee/station is always initiator of the NFC connection handover,
	 * so use the request message here to find Enrollee public key hash.
	 */
	wps = ndef_parse_wifi(req);
	if (wps == NULL)
		return -1;
	wpa_printf(MSG_DEBUG, "WPS: Received application/vnd.wfa.wsc "
		   "payload from NFC connection handover");
	wpa_hexdump_buf(MSG_DEBUG, "WPS: NFC payload", wps);
	if (wpabuf_len(wps) < 2) {
		wpa_printf(MSG_DEBUG, "WPS: Too short Wi-Fi Handover Request "
			   "Message");
		goto out;
	}
	pos = wpabuf_head(wps);
	wsc_len = WPA_GET_BE16(pos);
	if (wsc_len > wpabuf_len(wps) - 2) {
		wpa_printf(MSG_DEBUG, "WPS: Invalid WSC attribute length (%u) "
			   "in rt Wi-Fi Handover Request Message", wsc_len);
		goto out;
	}
	pos += 2;

	wpa_hexdump(MSG_DEBUG,
		    "WPS: WSC attributes in Wi-Fi Handover Request Message",
		    pos, wsc_len);
	if (wsc_len < wpabuf_len(wps) - 2) {
		wpa_hexdump(MSG_DEBUG,
			    "WPS: Ignore extra data after WSC attributes",
			    pos + wsc_len, wpabuf_len(wps) - 2 - wsc_len);
	}

	wpabuf_set(&msg, pos, wsc_len);
	ret = wps_parse_msg(&msg, &attr);
	if (ret < 0) {
		wpa_printf(MSG_DEBUG, "WPS: Could not parse WSC attributes in "
			   "Wi-Fi Handover Request Message");
		goto out;
	}

	if (attr.oob_dev_password == NULL ||
	    attr.oob_dev_password_len < WPS_OOB_PUBKEY_HASH_LEN + 2) {
		wpa_printf(MSG_DEBUG, "WPS: No Out-of-Band Device Password "
			   "included in Wi-Fi Handover Request Message");
		ret = -1;
		goto out;
	}

	if (attr.uuid_e == NULL) {
		wpa_printf(MSG_DEBUG, "WPS: No UUID-E included in Wi-Fi "
			   "Handover Request Message");
		ret = -1;
		goto out;
	}

	wpa_hexdump(MSG_DEBUG, "WPS: UUID-E", attr.uuid_e, WPS_UUID_LEN);

	wpa_hexdump(MSG_DEBUG, "WPS: Out-of-Band Device Password",
		    attr.oob_dev_password, attr.oob_dev_password_len);
	dev_pw_id = WPA_GET_BE16(attr.oob_dev_password +
				 WPS_OOB_PUBKEY_HASH_LEN);
	if (dev_pw_id != DEV_PW_NFC_CONNECTION_HANDOVER) {
		wpa_printf(MSG_DEBUG, "WPS: Unexpected OOB Device Password ID "
			   "%u in Wi-Fi Handover Request Message", dev_pw_id);
		ret = -1;
		goto out;
	}
	wpa_hexdump(MSG_DEBUG, "WPS: Enrollee Public Key hash",
		    attr.oob_dev_password, WPS_OOB_PUBKEY_HASH_LEN);

	ret = wps_registrar_add_nfc_pw_token(wpa_s->wps->registrar,
					     attr.oob_dev_password,
					     DEV_PW_NFC_CONNECTION_HANDOVER,
					     NULL, 0, 1);

out:
	wpabuf_free(wps);
	return ret;
}

#endif /* CONFIG_WPS_NFC */


static void wpas_wps_dump_ap_info(struct wpa_supplicant *wpa_s)
{
	size_t i;
	struct os_reltime now;

	if (wpa_debug_level > MSG_DEBUG)
		return;

	if (wpa_s->wps_ap == NULL)
		return;

	os_get_reltime(&now);

	for (i = 0; i < wpa_s->num_wps_ap; i++) {
		struct wps_ap_info *ap = &wpa_s->wps_ap[i];
		struct wpa_blacklist *e = wpa_blacklist_get(wpa_s, ap->bssid);

		wpa_printf(MSG_DEBUG, "WPS: AP[%d] " MACSTR " type=%d "
			   "tries=%d last_attempt=%d sec ago blacklist=%d",
			   (int) i, MAC2STR(ap->bssid), ap->type, ap->tries,
			   ap->last_attempt.sec > 0 ?
			   (int) now.sec - (int) ap->last_attempt.sec : -1,
			   e ? e->count : 0);
	}
}


static struct wps_ap_info * wpas_wps_get_ap_info(struct wpa_supplicant *wpa_s,
						 const u8 *bssid)
{
	size_t i;

	if (wpa_s->wps_ap == NULL)
		return NULL;

	for (i = 0; i < wpa_s->num_wps_ap; i++) {
		struct wps_ap_info *ap = &wpa_s->wps_ap[i];
		if (os_memcmp(ap->bssid, bssid, ETH_ALEN) == 0)
			return ap;
	}

	return NULL;
}


static void wpas_wps_update_ap_info_bss(struct wpa_supplicant *wpa_s,
					struct wpa_scan_res *res)
{
	struct wpabuf *wps;
	enum wps_ap_info_type type;
	struct wps_ap_info *ap;
	int r;

	if (wpa_scan_get_vendor_ie(res, WPS_IE_VENDOR_TYPE) == NULL)
		return;

	wps = wpa_scan_get_vendor_ie_multi(res, WPS_IE_VENDOR_TYPE);
	if (wps == NULL)
		return;

	r = wps_is_addr_authorized(wps, wpa_s->own_addr, 1);
	if (r == 2)
		type = WPS_AP_SEL_REG_OUR;
	else if (r == 1)
		type = WPS_AP_SEL_REG;
	else
		type = WPS_AP_NOT_SEL_REG;

	wpabuf_free(wps);

	ap = wpas_wps_get_ap_info(wpa_s, res->bssid);
	if (ap) {
		if (ap->type != type) {
			wpa_printf(MSG_DEBUG, "WPS: AP " MACSTR
				   " changed type %d -> %d",
				   MAC2STR(res->bssid), ap->type, type);
			ap->type = type;
			if (type != WPS_AP_NOT_SEL_REG)
				wpa_blacklist_del(wpa_s, ap->bssid);
		}
		return;
	}

	ap = os_realloc_array(wpa_s->wps_ap, wpa_s->num_wps_ap + 1,
			      sizeof(struct wps_ap_info));
	if (ap == NULL)
		return;

	wpa_s->wps_ap = ap;
	ap = &wpa_s->wps_ap[wpa_s->num_wps_ap];
	wpa_s->num_wps_ap++;

	os_memset(ap, 0, sizeof(*ap));
	os_memcpy(ap->bssid, res->bssid, ETH_ALEN);
	ap->type = type;
	wpa_printf(MSG_DEBUG, "WPS: AP " MACSTR " type %d added",
		   MAC2STR(ap->bssid), ap->type);
}


void wpas_wps_update_ap_info(struct wpa_supplicant *wpa_s,
			     struct wpa_scan_results *scan_res)
{
	size_t i;

	for (i = 0; i < scan_res->num; i++)
		wpas_wps_update_ap_info_bss(wpa_s, scan_res->res[i]);

	wpas_wps_dump_ap_info(wpa_s);
}


void wpas_wps_notify_assoc(struct wpa_supplicant *wpa_s, const u8 *bssid)
{
	struct wps_ap_info *ap;

	wpa_s->after_wps = 0;

	if (!wpa_s->wps_ap_iter)
		return;
	ap = wpas_wps_get_ap_info(wpa_s, bssid);
	if (ap == NULL)
		return;
	ap->tries++;
	os_get_reltime(&ap->last_attempt);
}<|MERGE_RESOLUTION|>--- conflicted
+++ resolved
@@ -286,14 +286,10 @@
 		/* compare security parameters */
 		if (ssid->auth_alg != new_ssid->auth_alg ||
 		    ssid->key_mgmt != new_ssid->key_mgmt ||
-<<<<<<< HEAD
 		    (ssid->group_cipher != new_ssid->group_cipher &&
 		     !(ssid->group_cipher & new_ssid->group_cipher &
 		       WPA_CIPHER_CCMP)))
-=======
-		    ssid->group_cipher != new_ssid->group_cipher)
->>>>>>> 32645019
-			continue;
+                continue;
 
 		/*
 		 * Some existing WPS APs will send two creds in case they are
