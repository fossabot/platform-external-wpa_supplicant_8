--- conflicted
+++ resolved
@@ -325,12 +325,10 @@
 		wait_time = wpa_s->max_remain_on_chan;
 	else if (wait_time == 0)
 		wait_time = 20;
-<<<<<<< HEAD
 #ifdef QCA_WIFI_3_0_EMU_SUPPLICANT
         wpa_printf(MSG_ERROR, "Increase ROC wait_time : %d", 1000);
 	if (wpa_drv_remain_on_channel(wpa_s, freq, 1000) < 0) {
 #else
-=======
 #ifdef CONFIG_TESTING_OPTIONS
 	if (wpa_s->extra_roc_dur) {
 		wpa_printf(MSG_DEBUG, "TESTING: Increase ROC duration %u -> %u",
@@ -338,7 +336,6 @@
 		wait_time += wpa_s->extra_roc_dur;
 	}
 #endif /* CONFIG_TESTING_OPTIONS */
->>>>>>> c748fdcc
 	if (wpa_drv_remain_on_channel(wpa_s, freq, wait_time) < 0) {
 #endif
 		wpa_printf(MSG_DEBUG, "Off-channel: Failed to request driver "
